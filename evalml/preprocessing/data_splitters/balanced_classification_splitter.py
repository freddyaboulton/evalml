--- conflicted
+++ resolved
@@ -14,21 +14,12 @@
 class BalancedClassificationDataTVSplit(BaseUnderSamplingSplitter):
     """Data splitter for generating training and validation split using Balanced Classification Data Sampler."""
 
-<<<<<<< HEAD
-    def __init__(self, sampling_ratio=4, min_samples=100, min_percentage=0.1, test_size=0.25, shuffle=True, random_seed=0):
+    def __init__(self, sampling_ratio=0.25, min_samples=100, min_percentage=0.1, test_size=0.25, shuffle=True, random_seed=0):
         """Create Balanced Classification Data TV splitter
 
         Arguments:
-            sampling_ratio (float): The largest majority:minority ratio that is accepted as 'balanced'. For instance, a 4:1 ratio would be
-                represented as 4, while a 6:5 ratio is 1.2. Must be greater than or equal to 1 (or 1:1). Defaults to 4.
-=======
-    def __init__(self, balanced_ratio=0.25, min_samples=100, min_percentage=0.1, test_size=0.25, shuffle=True, random_seed=0):
-        """Create Balanced Classification Data TV splitter
-
-        Arguments:
-            balanced_ratio (float): The smallest minority:majority ratio that is accepted as 'balanced'. For instance, a 1:4 ratio would be
+            sampling_ratio (float): The smallest minority:majority ratio that is accepted as 'balanced'. For instance, a 1:4 ratio would be
                 represented as 0.25, while a 1:1 ratio is 1.0. Must be between 0 and 1, inclusive. Defaults to 0.25.
->>>>>>> 23fb5347
 
             min_samples (int): The minimum number of samples that we must have for any class, pre or post sampling. If a class must be downsampled, it will not be downsampled past this value.
                 To determine severe imbalance, the minority class must occur less often than this and must have a class ratio below min_percentage.
@@ -57,21 +48,12 @@
 class BalancedClassificationDataCVSplit(BaseUnderSamplingSplitter):
     """Data splitter for generating k-fold cross-validation split using Balanced Classification Data Sampler."""
 
-<<<<<<< HEAD
-    def __init__(self, sampling_ratio=4, min_samples=100, min_percentage=0.1, n_splits=3, shuffle=True, random_seed=0):
+    def __init__(self, sampling_ratio=0.25, min_samples=100, min_percentage=0.1, n_splits=3, shuffle=True, random_seed=0):
         """Create Balanced Classification Data CV splitter
 
         Arguments:
-            sampling_ratio (float): The largest majority:minority ratio that is accepted as 'balanced'. For instance, a 4:1 ratio would be
-                represented as 4, while a 6:5 ratio is 1.2. Must be greater than or equal to 1 (or 1:1). Defaults to 4.
-=======
-    def __init__(self, balanced_ratio=0.25, min_samples=100, min_percentage=0.1, n_splits=3, shuffle=True, random_seed=0):
-        """Create Balanced Classification Data CV splitter
-
-        Arguments:
-            balanced_ratio (float): The smallest minority:majority ratio that is accepted as 'balanced'. For instance, a 1:4 ratio would be
+            sampling_ratio (float): The smallest minority:majority ratio that is accepted as 'balanced'. For instance, a 1:4 ratio would be
                 represented as 0.25, while a 1:1 ratio is 1.0. Must be between 0 and 1, inclusive. Defaults to 0.25.
->>>>>>> 23fb5347
 
             min_samples (int): The minimum number of samples that we must have for any class, pre or post sampling. If a class must be downsampled, it will not be downsampled past this value.
                 To determine severe imbalance, the minority class must occur less often than this and must have a class ratio below min_percentage.
