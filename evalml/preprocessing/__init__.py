--- conflicted
+++ resolved
@@ -5,10 +5,11 @@
     target_distribution,
     drop_nan_target_rows
 )
-<<<<<<< HEAD
 from .data_splitters import (
     TrainingValidationSplit,
     TimeSeriesSplit,
+    BalancedClassificationDataCVSplit,
+    BalancedClassificationDataTVSplit,
     KMeansSMOTETVSplit,
     KMeansSMOTECVSplit,
     SMOTETomekTVSplit,
@@ -17,7 +18,4 @@
     RandomUnderSamplerTVSplit,
     SMOTENCCVSplit,
     SMOTENCTVSplit
-)
-=======
-from .data_splitters import TrainingValidationSplit, TimeSeriesSplit, BalancedClassificationDataCVSplit, BalancedClassificationDataTVSplit
->>>>>>> 0b57961e
+)