import time
from unittest.mock import patch

import numpy as np
import pandas as pd
import pytest
from sklearn.model_selection import StratifiedKFold, TimeSeriesSplit

from evalml import AutoClassificationSearch
from evalml.automl.pipeline_search_plots import SearchIterationPlot
from evalml.model_family import ModelFamily
from evalml.objectives import (
    FraudCost,
    Precision,
    PrecisionMicro,
    get_objective,
    get_objectives
)
from evalml.pipelines import PipelineBase, get_pipelines
from evalml.problem_types import ProblemTypes


def test_init(X_y):
    X, y = X_y

    automl = AutoClassificationSearch(multiclass=False, max_pipelines=1, n_jobs=4)

    assert automl.n_jobs == 4

    # check loads all pipelines
    assert get_pipelines(problem_type=ProblemTypes.BINARY) == automl.possible_pipelines

    automl.search(X, y, raise_errors=True)

    assert isinstance(automl.rankings, pd.DataFrame)
    assert isinstance(automl.best_pipeline, PipelineBase)
    assert isinstance(automl.best_pipeline.feature_importances, pd.DataFrame)
    # test with datafarmes
    automl.search(pd.DataFrame(X), pd.Series(y))

    assert isinstance(automl.rankings, pd.DataFrame)
    assert isinstance(automl.best_pipeline, PipelineBase)
    assert isinstance(automl.get_pipeline(0), PipelineBase)

    automl.describe_pipeline(0)


def test_cv(X_y):
    X, y = X_y
    cv_folds = 5
    automl = AutoClassificationSearch(cv=StratifiedKFold(cv_folds), max_pipelines=1)
    automl.search(X, y, raise_errors=True)

    assert isinstance(automl.rankings, pd.DataFrame)
    assert len(automl.results['pipeline_results'][0]["cv_data"]) == cv_folds

    automl = AutoClassificationSearch(cv=TimeSeriesSplit(cv_folds), max_pipelines=1)
    automl.search(X, y, raise_errors=True)

    assert isinstance(automl.rankings, pd.DataFrame)
    assert len(automl.results['pipeline_results'][0]["cv_data"]) == cv_folds


def test_init_select_model_families():
    model_families = [ModelFamily.RANDOM_FOREST]
    automl = AutoClassificationSearch(allowed_model_families=model_families)

    assert get_pipelines(problem_type=ProblemTypes.BINARY, model_families=model_families) == automl.possible_pipelines
    assert model_families == automl.possible_model_families


def test_max_pipelines(X_y):
    X, y = X_y
    max_pipelines = 5
    automl = AutoClassificationSearch(max_pipelines=max_pipelines)
    automl.search(X, y, raise_errors=True)

    assert len(automl.rankings) == max_pipelines


def test_best_pipeline(X_y):
    X, y = X_y
    max_pipelines = 5
    automl = AutoClassificationSearch(max_pipelines=max_pipelines)
    automl.search(X, y, raise_errors=True)

    assert len(automl.rankings) == max_pipelines


def test_specify_objective(X_y):
    X, y = X_y
    automl = AutoClassificationSearch(objective=Precision(), max_pipelines=1)
    automl.search(X, y, raise_errors=True)


def test_binary_auto(X_y):
    X, y = X_y
    automl = AutoClassificationSearch(objective="recall", multiclass=False, max_pipelines=5)
    automl.search(X, y, raise_errors=True)
    y_pred = automl.best_pipeline.predict(X, "recall")

    assert len(np.unique(y_pred)) == 2


def test_multi_error(X_y_multi):
    X, y = X_y_multi
    error_automls = [AutoClassificationSearch(objective='recall'), AutoClassificationSearch(objective='recall_micro', additional_objectives=['recall'], multiclass=True)]
    error_msg = 'not compatible with a multiclass problem.'
    for automl in error_automls:
        with pytest.raises(ValueError, match=error_msg):
            automl.search(X, y)


def test_multi_auto(X_y_multi):
    X, y = X_y_multi
    automl = AutoClassificationSearch(objective="recall_micro", multiclass=True, max_pipelines=5)
    automl.search(X, y, raise_errors=True)
    y_pred = automl.best_pipeline.predict(X)
    assert len(np.unique(y_pred)) == 3

    objective = PrecisionMicro()
    automl = AutoClassificationSearch(objective=objective, multiclass=True, max_pipelines=5)
    automl.search(X, y, raise_errors=True)
    y_pred = automl.best_pipeline.predict(X)
    assert len(np.unique(y_pred)) == 3

    expected_additional_objectives = get_objectives('multiclass')
    objective_in_additional_objectives = next((obj for obj in expected_additional_objectives if obj.name == objective.name), None)
    expected_additional_objectives.remove(objective_in_additional_objectives)

    for expected, additional in zip(expected_additional_objectives, automl.additional_objectives):
        assert type(additional) is type(expected)


def test_multi_objective(X_y_multi):
    error_msg = 'Given objective Recall is not compatible with a multiclass problem'
    with pytest.raises(ValueError, match=error_msg):
        automl = AutoClassificationSearch(objective="recall", multiclass=True)

    automl = AutoClassificationSearch(objective="log_loss")
    assert automl.problem_type == ProblemTypes.BINARY

    automl = AutoClassificationSearch(objective='recall_micro')
    assert automl.problem_type == ProblemTypes.MULTICLASS

    automl = AutoClassificationSearch(objective='recall')
    assert automl.problem_type == ProblemTypes.BINARY

    automl = AutoClassificationSearch(multiclass=True)
    assert automl.problem_type == ProblemTypes.MULTICLASS

    automl = AutoClassificationSearch()
    assert automl.problem_type == ProblemTypes.BINARY


def test_categorical_classification(X_y_categorical_classification):
    X, y = X_y_categorical_classification
    automl = AutoClassificationSearch(objective="recall", max_pipelines=5, multiclass=False)
    automl.search(X, y, raise_errors=True)
    assert not automl.rankings['score'].isnull().all()
    assert not automl.get_pipeline(0).feature_importances.isnull().all().all()


def test_random_state(X_y):
    X, y = X_y

    fc = FraudCost(retry_percentage=.5,
                   interchange_fee=.02,
                   fraud_payout_percentage=.75,
                   amount_col=10)

    automl = AutoClassificationSearch(objective=Precision(), max_pipelines=5, random_state=0)
    automl.search(X, y, raise_errors=True)

    automl_1 = AutoClassificationSearch(objective=Precision(), max_pipelines=5, random_state=0)
    automl_1.search(X, y, raise_errors=True)
    assert automl.rankings.equals(automl_1.rankings)

    # test an objective that requires fitting
    automl = AutoClassificationSearch(objective=fc, max_pipelines=5, random_state=30)
    automl.search(X, y, raise_errors=True)

    automl_1 = AutoClassificationSearch(objective=fc, max_pipelines=5, random_state=30)
    automl_1.search(X, y, raise_errors=True)

    assert automl.rankings.equals(automl_1.rankings)


def test_callback(X_y):
    X, y = X_y

    counts = {
        "start_iteration_callback": 0,
        "add_result_callback": 0,
    }

    def start_iteration_callback(pipeline_class, parameters, counts=counts):
        counts["start_iteration_callback"] += 1

    def add_result_callback(results, trained_pipeline, counts=counts):
        counts["add_result_callback"] += 1

    max_pipelines = 3
    automl = AutoClassificationSearch(objective=Precision(), max_pipelines=max_pipelines,
                                      start_iteration_callback=start_iteration_callback,
                                      add_result_callback=add_result_callback)
    automl.search(X, y, raise_errors=True)

    assert counts["start_iteration_callback"] == max_pipelines
    assert counts["add_result_callback"] == max_pipelines


def test_additional_objectives(X_y):
    X, y = X_y

    objective = FraudCost(retry_percentage=.5,
                          interchange_fee=.02,
                          fraud_payout_percentage=.75,
                          amount_col=10)
    automl = AutoClassificationSearch(objective='F1', max_pipelines=2, additional_objectives=[objective])
    automl.search(X, y, raise_errors=True)

    results = automl.describe_pipeline(0, return_dict=True)
    assert 'Fraud Cost' in list(results["cv_data"][0]["all_objective_scores"].keys())


def test_describe_pipeline_objective_ordered(X_y, capsys):
    X, y = X_y
    automl = AutoClassificationSearch(objective='AUC', max_pipelines=2)
    automl.search(X, y, raise_errors=True)

    automl.describe_pipeline(0)
    out, err = capsys.readouterr()
    out_stripped = " ".join(out.split())

    objectives = [get_objective(obj) for obj in automl.additional_objectives]
    objectives_names = [obj.name for obj in objectives]
    expected_objective_order = " ".join(objectives_names)

    assert err == ''
    assert expected_objective_order in out_stripped


def test_model_families_as_list():
    with pytest.raises(TypeError, match="model_families parameter is not a list."):
        AutoClassificationSearch(objective='AUC', allowed_model_families='linear_model', max_pipelines=2)


def test_max_time_units():
    str_max_time = AutoClassificationSearch(objective='F1', max_time='60 seconds')
    assert str_max_time.max_time == 60

    hour_max_time = AutoClassificationSearch(objective='F1', max_time='1 hour')
    assert hour_max_time.max_time == 3600

    min_max_time = AutoClassificationSearch(objective='F1', max_time='30 mins')
    assert min_max_time.max_time == 1800

    min_max_time = AutoClassificationSearch(objective='F1', max_time='30 s')
    assert min_max_time.max_time == 30

    with pytest.raises(AssertionError, match="Invalid unit. Units must be hours, mins, or seconds. Received 'year'"):
        AutoClassificationSearch(objective='F1', max_time='30 years')

    with pytest.raises(TypeError, match="max_time must be a float, int, or string. Received a <class 'tuple'>."):
        AutoClassificationSearch(objective='F1', max_time=(30, 'minutes'))


def test_early_stopping(capsys):
    with pytest.raises(ValueError, match='patience value must be a positive integer.'):
        automl = AutoClassificationSearch(objective='AUC', max_pipelines=5, allowed_model_families=['linear_model'], patience=-1, random_state=0)

    with pytest.raises(ValueError, match='tolerance value must be'):
        automl = AutoClassificationSearch(objective='AUC', max_pipelines=5, allowed_model_families=['linear_model'], patience=1, tolerance=1.5, random_state=0)

    automl = AutoClassificationSearch(objective='AUC', max_pipelines=5, allowed_model_families=['linear_model'], patience=2, tolerance=0.05, random_state=0)
    mock_results = {
        'search_order': [0, 1, 2],
        'pipeline_results': {}
    }

    scores = [0.95, 0.84, 0.96]  # 0.96 is only 1% greater so it doesn't trigger patience due to tolerance
    for id in mock_results['search_order']:
        mock_results['pipeline_results'][id] = {}
        mock_results['pipeline_results'][id]['score'] = scores[id]

    automl.results = mock_results
    automl._check_stopping_condition(time.time())
    out, _ = capsys.readouterr()
    assert "2 iterations without improvement. Stopping search early." in out


def test_plot_disabled_missing_dependency(X_y, has_minimal_dependencies):
    X, y = X_y

    automl = AutoClassificationSearch(max_pipelines=3)
    if has_minimal_dependencies:
        with pytest.raises(AttributeError):
            automl.plot.search_iteration_plot
    else:
        automl.plot.search_iteration_plot


def test_plot_iterations_max_pipelines(X_y):
    go = pytest.importorskip('plotly.graph_objects', reason='Skipping plotting test because plotly not installed')
    X, y = X_y

    automl = AutoClassificationSearch(objective="f1", max_pipelines=3)
    automl.search(X, y, raise_errors=True)
    plot = automl.plot.search_iteration_plot()
    plot_data = plot.data[0]
    x = pd.Series(plot_data['x'])
    y = pd.Series(plot_data['y'])

    assert isinstance(plot, go.Figure)
    assert x.is_monotonic_increasing
    assert y.is_monotonic_increasing
    assert len(x) == 3
    assert len(y) == 3


def test_plot_iterations_max_time(X_y):
    go = pytest.importorskip('plotly.graph_objects', reason='Skipping plotting test because plotly not installed')
    X, y = X_y

    automl = AutoClassificationSearch(objective="f1", max_time=10)
    automl.search(X, y, show_iteration_plot=False, raise_errors=True)
    plot = automl.plot.search_iteration_plot()
    plot_data = plot.data[0]
    x = pd.Series(plot_data['x'])
    y = pd.Series(plot_data['y'])

    assert isinstance(plot, go.Figure)
    assert x.is_monotonic_increasing
    assert y.is_monotonic_increasing
    assert len(x) > 0
<<<<<<< HEAD
    assert len(y) > 0
=======
    assert len(y) > 0


def test_plots_as_main_objectives(X_y):
    with pytest.raises(RuntimeError, match="Cannot use Confusion Matrix or ROC as the main objective."):
        automl = AutoClassificationSearch(objective='confusion_matrix')
    with pytest.raises(RuntimeError, match="Cannot use Confusion Matrix or ROC as the main objective."):
        automl = AutoClassificationSearch(objective='ROC')
    automl = AutoClassificationSearch(objective='f1', additional_objectives=['recall'])
    roc = next((obj for obj in automl.additional_objectives if isinstance(obj, ROC)), None)
    assert roc
    cfm = next((obj for obj in automl.additional_objectives if isinstance(obj, ConfusionMatrix)), None)
    assert cfm


@patch('IPython.display.display')
def test_plot_iterations_ipython_mock(mock_ipython_display, X_y):
    pytest.importorskip('IPython.display', reason='Skipping plotting test because ipywidgets not installed')
    pytest.importorskip('plotly.graph_objects', reason='Skipping plotting test because plotly not installed')
    X, y = X_y

    automl = AutoClassificationSearch(objective="f1", max_pipelines=3)
    automl.search(X, y, raise_errors=True)
    plot = automl.plot.search_iteration_plot(interactive_plot=True)
    assert isinstance(plot, SearchIterationPlot)
    assert isinstance(plot.data, AutoClassificationSearch)
    mock_ipython_display.assert_called_with(plot.best_score_by_iter_fig)


@patch('IPython.display.display')
def test_plot_iterations_ipython_mock_import_failure(mock_ipython_display, X_y):
    pytest.importorskip('IPython.display', reason='Skipping plotting test because ipywidgets not installed')
    go = pytest.importorskip('plotly.graph_objects', reason='Skipping plotting test because plotly not installed')
    X, y = X_y

    automl = AutoClassificationSearch(objective="f1", max_pipelines=3)
    automl.search(X, y, raise_errors=True)

    mock_ipython_display.side_effect = ImportError('KABOOOOOOMMMM')
    plot = automl.plot.search_iteration_plot(interactive_plot=True)
    mock_ipython_display.assert_called_once()

    assert isinstance(plot, go.Figure)
    assert isinstance(plot.data, tuple)
    plot_data = plot.data[0]
    x = pd.Series(plot_data['x'])
    y = pd.Series(plot_data['y'])
    assert x.is_monotonic_increasing
    assert y.is_monotonic_increasing
    assert len(x) == 3
    assert len(y) == 3
>>>>>>> 89f7eae5
<|MERGE_RESOLUTION|>--- conflicted
+++ resolved
@@ -334,22 +334,7 @@
     assert x.is_monotonic_increasing
     assert y.is_monotonic_increasing
     assert len(x) > 0
-<<<<<<< HEAD
     assert len(y) > 0
-=======
-    assert len(y) > 0
-
-
-def test_plots_as_main_objectives(X_y):
-    with pytest.raises(RuntimeError, match="Cannot use Confusion Matrix or ROC as the main objective."):
-        automl = AutoClassificationSearch(objective='confusion_matrix')
-    with pytest.raises(RuntimeError, match="Cannot use Confusion Matrix or ROC as the main objective."):
-        automl = AutoClassificationSearch(objective='ROC')
-    automl = AutoClassificationSearch(objective='f1', additional_objectives=['recall'])
-    roc = next((obj for obj in automl.additional_objectives if isinstance(obj, ROC)), None)
-    assert roc
-    cfm = next((obj for obj in automl.additional_objectives if isinstance(obj, ConfusionMatrix)), None)
-    assert cfm
 
 
 @patch('IPython.display.display')
@@ -387,5 +372,4 @@
     assert x.is_monotonic_increasing
     assert y.is_monotonic_increasing
     assert len(x) == 3
-    assert len(y) == 3
->>>>>>> 89f7eae5
+    assert len(y) == 3