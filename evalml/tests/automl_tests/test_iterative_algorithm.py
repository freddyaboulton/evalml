--- conflicted
+++ resolved
@@ -4,14 +4,10 @@
 import pytest
 from skopt.space import Categorical, Integer, Real
 
-<<<<<<< HEAD
-from evalml.automl.automl_algorithm import AutoMLAlgorithmException, IterativeAlgorithm
-=======
 from evalml.automl.automl_algorithm import (
     AutoMLAlgorithmException,
     IterativeAlgorithm,
 )
->>>>>>> 9b8b4a6c
 from evalml.model_family import ModelFamily
 from evalml.pipelines import (
     BinaryClassificationPipeline,
@@ -312,14 +308,10 @@
 
         assert any(
             [
-<<<<<<< HEAD
-                p != logistic_regression_binary_pipeline_class({}).default_parameters
-=======
                 p
                 != logistic_regression_binary_pipeline_class(
                     {}
                 )._component_graph.default_parameters
->>>>>>> 9b8b4a6c
                 for p in all_parameters
             ]
         )
@@ -400,11 +392,7 @@
 
 @pytest.mark.parametrize(
     "parameters",
-<<<<<<< HEAD
     [1, "hello", 1.3, -1.0006, Categorical([1, 3, 4]), Integer(2, 4), Real(2, 6)],
-=======
-    [1, "hello", 1.3, -1.0006, Categorical([1, 3, 4]), Categorical((2, 3, 4))],
->>>>>>> 9b8b4a6c
 )
 def test_iterative_algorithm_pipeline_params(parameters, dummy_binary_pipeline_classes):
     dummy_binary_pipeline_classes = dummy_binary_pipeline_classes(parameters)
@@ -418,7 +406,6 @@
     )
 
     parameter = parameters
-<<<<<<< HEAD
     if isinstance(parameter, (Categorical, Integer, Real)):
         with pytest.raises(
             ValueError,
@@ -478,17 +465,6 @@
     assert all(
         [
             p.parameters["Mock Classifier"]["dummy_parameter"] == parameters
-=======
-    if isinstance(parameter, Categorical):
-        parameter = parameter.rvs(random_state=0)
-    assert all(
-        [p.parameters["pipeline"] == {"gap": 2, "max_delay": 10} for p in next_batch]
-    )
-    assert all(
-        [
-            p.parameters["Mock Classifier"]
-            == {"dummy_parameter": parameter, "n_jobs": -1}
->>>>>>> 9b8b4a6c
             for p in next_batch
         ]
     )
@@ -502,7 +478,6 @@
     for i in range(1, 5):
         next_batch = algo.next_batch()
         for p in next_batch:
-<<<<<<< HEAD
             dummy = p.parameters["Mock Classifier"]["dummy_parameter"]
             if dummy not in all_dummies:
                 all_dummies.add(dummy)
@@ -513,12 +488,6 @@
             ]
         )
     assert all_dummies == {1, 3, 4} if parameters == 1 else all_dummies == {2, 3, 4}
-=======
-            if isinstance(parameters, Categorical):
-                assert p.parameters["Mock Classifier"]["dummy_parameter"] in parameters
-            else:
-                assert p.parameters["Mock Classifier"]["dummy_parameter"] == parameter
->>>>>>> 9b8b4a6c
 
 
 def test_iterative_algorithm_frozen_parameters():
