import os
import warnings
from itertools import product
from unittest.mock import MagicMock, PropertyMock, patch

import cloudpickle
import numpy as np
import pandas as pd
import pytest
import woodwork as ww
from sklearn import datasets
from sklearn.model_selection import KFold
from skopt.space import Categorical, Integer, Real

from evalml import AutoMLSearch
from evalml.automl.callbacks import (
    log_and_save_error_callback,
    log_error_callback,
    raise_and_save_error_callback,
    raise_error_callback,
    silent_error_callback
)
from evalml.automl.utils import (
    _LARGE_DATA_PERCENT_VALIDATION,
    _LARGE_DATA_ROW_THRESHOLD,
    get_default_primary_search_objective,
    make_data_splitter
)
from evalml.data_checks import (
    DataCheck,
    DataCheckError,
    DataChecks,
    DataCheckWarning
)
from evalml.demos import load_breast_cancer, load_wine
from evalml.exceptions import (
    AutoMLSearchException,
    PipelineNotFoundError,
    PipelineNotYetFittedError
)
from evalml.model_family import ModelFamily
from evalml.objectives import (
    BinaryClassificationObjective,
    CostBenefitMatrix,
    FraudCost,
    RegressionObjective
)
from evalml.objectives.utils import (
    get_all_objective_names,
    get_core_objectives,
    get_non_core_objectives,
    get_objective
)
from evalml.pipelines import (
    BinaryClassificationPipeline,
    Estimator,
    MulticlassClassificationPipeline,
    RegressionPipeline
)
from evalml.pipelines.components.utils import get_estimators
from evalml.pipelines.utils import make_pipeline
<<<<<<< HEAD
from evalml.preprocessing.data_splitters import (
    BalancedClassificationDataCVSplit,
    TrainingValidationSplit
)
=======
from evalml.preprocessing import TrainingValidationSplit, split_data
>>>>>>> c4990062
from evalml.problem_types import ProblemTypes, handle_problem_types
from evalml.tuners import NoParamsException, RandomSearchTuner


@pytest.mark.parametrize("automl_type,objective",
                         zip([ProblemTypes.REGRESSION, ProblemTypes.MULTICLASS, ProblemTypes.BINARY, ProblemTypes.BINARY],
                             ['R2', 'log loss multiclass', 'log loss binary', 'F1']))
def test_search_results(X_y_regression, X_y_binary, X_y_multi, automl_type, objective):
    expected_cv_data_keys = {'all_objective_scores', 'score', 'binary_classification_threshold'}
    if automl_type == ProblemTypes.REGRESSION:
        expected_pipeline_class = RegressionPipeline
        X, y = X_y_regression
    elif automl_type == ProblemTypes.BINARY:
        expected_pipeline_class = BinaryClassificationPipeline
        X, y = X_y_binary
    elif automl_type == ProblemTypes.MULTICLASS:
        expected_pipeline_class = MulticlassClassificationPipeline
        X, y = X_y_multi

    automl = AutoMLSearch(X_train=X, y_train=y, problem_type=automl_type, objective=objective, max_iterations=2, n_jobs=1)
    automl.search()
    assert automl.results.keys() == {'pipeline_results', 'search_order', 'errors'}
    assert automl.results['search_order'] == [0, 1]
    assert len(automl.results['pipeline_results']) == 2
    for pipeline_id, results in automl.results['pipeline_results'].items():
        assert results.keys() == {'id', 'pipeline_name', 'pipeline_class', 'pipeline_summary', 'parameters', 'score', 'high_variance_cv', 'training_time',
                                  'cv_data', 'percent_better_than_baseline_all_objectives',
                                  'percent_better_than_baseline', 'validation_score'}
        assert results['id'] == pipeline_id
        assert isinstance(results['pipeline_name'], str)
        assert issubclass(results['pipeline_class'], expected_pipeline_class)
        assert isinstance(results['pipeline_summary'], str)
        assert isinstance(results['parameters'], dict)
        assert isinstance(results['score'], float)
        assert isinstance(results['high_variance_cv'], bool)
        assert isinstance(results['cv_data'], list)
        for cv_result in results['cv_data']:
            assert cv_result.keys() == expected_cv_data_keys
            if objective == 'F1':
                assert cv_result['binary_classification_threshold'] == 0.5
            else:
                assert cv_result['binary_classification_threshold'] is None
            all_objective_scores = cv_result["all_objective_scores"]
            for score in all_objective_scores.values():
                assert score is not None
        assert automl.get_pipeline(pipeline_id).parameters == results['parameters']
        assert results['validation_score'] == pd.Series([fold['score'] for fold in results['cv_data']])[0]
    assert isinstance(automl.rankings, pd.DataFrame)
    assert isinstance(automl.full_rankings, pd.DataFrame)
    assert np.all(automl.rankings.dtypes == pd.Series(
        [np.dtype('int64'), np.dtype('O'), np.dtype('float64'), np.dtype('float64'), np.dtype('float64'), np.dtype('bool'), np.dtype('O')],
        index=['id', 'pipeline_name', 'score', "validation_score", 'percent_better_than_baseline', 'high_variance_cv', 'parameters']))
    assert np.all(automl.full_rankings.dtypes == pd.Series(
        [np.dtype('int64'), np.dtype('O'), np.dtype('float64'), np.dtype('float64'), np.dtype('float64'), np.dtype('bool'), np.dtype('O')],
        index=['id', 'pipeline_name', 'score', "validation_score", 'percent_better_than_baseline', 'high_variance_cv', 'parameters']))


@pytest.mark.parametrize("automl_type", [ProblemTypes.BINARY, ProblemTypes.MULTICLASS, ProblemTypes.REGRESSION])
@patch('evalml.pipelines.RegressionPipeline.score')
@patch('evalml.pipelines.RegressionPipeline.fit')
@patch('evalml.pipelines.MulticlassClassificationPipeline.score')
@patch('evalml.pipelines.MulticlassClassificationPipeline.fit')
@patch('evalml.pipelines.BinaryClassificationPipeline.score')
@patch('evalml.pipelines.BinaryClassificationPipeline.fit')
def test_pipeline_limits(mock_fit_binary, mock_score_binary,
                         mock_fit_multi, mock_score_multi,
                         mock_fit_regression, mock_score_regression,
                         automl_type, caplog,
                         X_y_binary, X_y_multi, X_y_regression):
    if automl_type == ProblemTypes.BINARY:
        X, y = X_y_binary
    elif automl_type == ProblemTypes.MULTICLASS:
        X, y = X_y_multi
    elif automl_type == ProblemTypes.REGRESSION:
        X, y = X_y_regression

    mock_score_binary.return_value = {'Log Loss Binary': 1.0}
    mock_score_multi.return_value = {'Log Loss Multiclass': 1.0}
    mock_score_regression.return_value = {'R2': 1.0}

    automl = AutoMLSearch(X_train=X, y_train=y, problem_type=automl_type, max_iterations=1)
    automl.search()
    out = caplog.text
    assert "Searching up to 1 pipelines. " in out
    assert len(automl.results['pipeline_results']) == 1

    caplog.clear()
    automl = AutoMLSearch(X_train=X, y_train=y, problem_type=automl_type, max_time=1)
    automl.search()
    out = caplog.text
    assert "Will stop searching for new pipelines after 1 seconds" in out
    assert len(automl.results['pipeline_results']) >= 1

    caplog.clear()
    automl = AutoMLSearch(X_train=X, y_train=y, problem_type=automl_type, max_time=1, max_iterations=5)
    automl.search()
    out = caplog.text
    assert "Searching up to 5 pipelines. " in out
    assert "Will stop searching for new pipelines after 1 seconds" in out
    assert len(automl.results['pipeline_results']) <= 5

    caplog.clear()
    automl = AutoMLSearch(X_train=X, y_train=y, problem_type=automl_type)
    automl.search()
    out = caplog.text
    assert "Using default limit of max_batches=1." in out
    assert "Searching up to 1 batches for a total of" in out
    assert len(automl.results['pipeline_results']) > 5

    caplog.clear()
    automl = AutoMLSearch(X_train=X, y_train=y, problem_type=automl_type, max_time=1e-16)
    automl.search()
    out = caplog.text
    assert "Will stop searching for new pipelines after 0 seconds" in out
    # search will always run at least one pipeline
    assert len(automl.results['pipeline_results']) >= 1


@patch('evalml.pipelines.BinaryClassificationPipeline.fit')
def test_pipeline_fit_raises(mock_fit, X_y_binary, caplog):
    msg = 'all your model are belong to us'
    mock_fit.side_effect = Exception(msg)
    X, y = X_y_binary
    # Don't train the best pipeline, since this test mocks the pipeline.fit() method and causes it to raise an exception,
    # which we don't want to raise while fitting the best pipeline.
    automl = AutoMLSearch(X_train=X, y_train=y, problem_type='binary', max_iterations=1, train_best_pipeline=False)
    automl.search()
    out = caplog.text
    assert 'Exception during automl search' in out
    pipeline_results = automl.results.get('pipeline_results', {})
    assert len(pipeline_results) == 1

    cv_scores_all = pipeline_results[0].get('cv_data', {})
    for cv_scores in cv_scores_all:
        for name, score in cv_scores['all_objective_scores'].items():
            if name in ['# Training', '# Validation']:
                assert score > 0
            else:
                assert np.isnan(score)


@patch('evalml.pipelines.BinaryClassificationPipeline.score')
def test_pipeline_score_raises(mock_score, X_y_binary, caplog):
    msg = 'all your model are belong to us'
    mock_score.side_effect = Exception(msg)
    X, y = X_y_binary
    automl = AutoMLSearch(X_train=X, y_train=y, problem_type='binary', max_iterations=1, n_jobs=1)
    automl.search()
    out = caplog.text
    assert 'Exception during automl search' in out
    assert 'All scores will be replaced with nan.' in out
    pipeline_results = automl.results.get('pipeline_results', {})
    assert len(pipeline_results) == 1
    cv_scores_all = pipeline_results[0]["cv_data"][0]["all_objective_scores"]
    objective_scores = {o.name: cv_scores_all[o.name] for o in [automl.objective] + automl.additional_objectives}

    assert np.isnan(list(objective_scores.values())).all()


@patch('evalml.objectives.AUC.score')
def test_objective_score_raises(mock_score, X_y_binary, caplog):
    msg = 'all your model are belong to us'
    mock_score.side_effect = Exception(msg)
    X, y = X_y_binary
    automl = AutoMLSearch(X_train=X, y_train=y, problem_type='binary', max_iterations=1, n_jobs=1)
    automl.search()
    out = caplog.text

    assert msg in out
    pipeline_results = automl.results.get('pipeline_results')
    assert len(pipeline_results) == 1
    cv_scores_all = pipeline_results[0].get('cv_data')
    scores = cv_scores_all[0]['all_objective_scores']
    auc_score = scores.pop('AUC')
    assert np.isnan(auc_score)
    assert not np.isnan(list(scores.values())).any()


def test_rankings(X_y_binary, X_y_regression):
    X, y = X_y_binary
    model_families = ['random_forest']
    automl = AutoMLSearch(X_train=X, y_train=y, problem_type='binary', allowed_model_families=model_families,
                          max_iterations=3, n_jobs=1)
    automl.search()
    assert len(automl.full_rankings) == 3
    assert len(automl.rankings) == 2

    X, y = X_y_regression
    automl = AutoMLSearch(X_train=X, y_train=y, problem_type='regression', allowed_model_families=model_families, max_iterations=3,
                          n_jobs=1)
    automl.search()
    assert len(automl.full_rankings) == 3
    assert len(automl.rankings) == 2


@patch('evalml.objectives.BinaryClassificationObjective.optimize_threshold')
@patch('evalml.pipelines.BinaryClassificationPipeline.predict_proba')
@patch('evalml.pipelines.BinaryClassificationPipeline.score')
@patch('evalml.pipelines.BinaryClassificationPipeline.fit')
def test_automl_str_search(mock_fit, mock_score, mock_predict_proba, mock_optimize_threshold, X_y_binary):
    def _dummy_callback(param1, param2, param3):
        return None

    X, y = X_y_binary
    search_params = {
        'problem_type': 'binary',
        'objective': 'F1',
        'max_time': 100,
        'max_iterations': 5,
        'patience': 2,
        'tolerance': 0.5,
        'allowed_model_families': ['random_forest', 'linear_model'],
        'data_splitter': BalancedClassificationDataCVSplit(n_splits=5),
        'tuner_class': RandomSearchTuner,
        'start_iteration_callback': _dummy_callback,
        'add_result_callback': None,
        'additional_objectives': ['Precision', 'AUC'],
        'n_jobs': 2,
        'optimize_thresholds': True
    }

    param_str_reps = {
        'Objective': search_params['objective'],
        'Max Time': search_params['max_time'],
        'Max Iterations': search_params['max_iterations'],
        'Allowed Pipelines': [],
        'Patience': search_params['patience'],
        'Tolerance': search_params['tolerance'],
        'Data Splitting': ('BalancedClassificationDataCVSplit(balanced_ratio=None,', 'n_splits=5, random_seed=0'),
        'Tuner': 'RandomSearchTuner',
        'Start Iteration Callback': '_dummy_callback',
        'Add Result Callback': None,
        'Additional Objectives': search_params['additional_objectives'],
        'Random Seed': 0,
        'n_jobs': search_params['n_jobs'],
        'Optimize Thresholds': search_params['optimize_thresholds']
    }

    automl = AutoMLSearch(X_train=X, y_train=y, **search_params)
    mock_score.return_value = {automl.objective.name: 1.0}
    mock_optimize_threshold.return_value = 0.62
    str_rep = str(automl)
    for param, value in param_str_reps.items():
        if isinstance(value, (tuple, list)):
            assert f"{param}" in str_rep
            for item in value:
                s = f"\t{str(item)}" if isinstance(value, list) else f"{item}"
                assert s in str_rep
        else:
            assert f"{param}: {str(value)}" in str_rep
    assert "Search Results" not in str_rep

    mock_score.return_value = {automl.objective.name: 1.0}
    mock_predict_proba.return_value = ww.DataTable(pd.DataFrame([[1.0, 0.0], [0.0, 1.0]]))
    automl.search()
    mock_fit.assert_called()
    mock_score.assert_called()
    mock_predict_proba.assert_called()
    mock_optimize_threshold.assert_called()

    str_rep = str(automl)
    assert "Search Results:" in str_rep
    assert automl.rankings.drop(['parameters'], axis='columns').to_string() in str_rep


def test_automl_data_check_results_is_none_before_search(X_y_binary):
    X, y = X_y_binary
    automl = AutoMLSearch(X_train=X, y_train=y, problem_type='binary', max_iterations=1, n_jobs=1)
    assert automl.data_check_results is None


@patch('evalml.pipelines.BinaryClassificationPipeline.score')
@patch('evalml.pipelines.BinaryClassificationPipeline.fit')
def test_automl_empty_data_checks(mock_fit, mock_score):
    X = pd.DataFrame({"feature1": [1, 2, 3],
                      "feature2": [None, None, None]})
    y = pd.Series([1, 1, 1])

    mock_score.return_value = {'Log Loss Binary': 1.0}

    automl = AutoMLSearch(X_train=X, y_train=y, problem_type="binary", max_iterations=1)
    automl.search(data_checks=[])
    assert automl.data_check_results == {"warnings": [], "errors": []}
    mock_fit.assert_called()
    mock_score.assert_called()

    automl.search(data_checks="disabled")
    assert automl.data_check_results == {"warnings": [], "errors": []}

    automl.search(data_checks=None)
    assert automl.data_check_results == {"warnings": [], "errors": []}


@patch('evalml.data_checks.DefaultDataChecks.validate')
@patch('evalml.pipelines.BinaryClassificationPipeline.score')
@patch('evalml.pipelines.BinaryClassificationPipeline.fit')
def test_automl_default_data_checks(mock_fit, mock_score, mock_validate, X_y_binary, caplog):
    X, y = X_y_binary
    mock_score.return_value = {'Log Loss Binary': 1.0}
    mock_validate.return_value = {
        "warnings": [DataCheckWarning("default data check warning", "DefaultDataChecks").to_dict()],
        "errors": []
    }

    automl = AutoMLSearch(X_train=X, y_train=y, problem_type='binary', max_iterations=1)
    automl.search()
    out = caplog.text
    assert "default data check warning" in out
    assert automl.data_check_results == mock_validate.return_value
    mock_fit.assert_called()
    mock_score.assert_called()
    mock_validate.assert_called()


class MockDataCheckErrorAndWarning(DataCheck):
    def validate(self, X, y):
        return {
            "warnings": [DataCheckWarning("warning one", self.name).to_dict()],
            "errors": [DataCheckError("error one", self.name).to_dict()],
        }


@pytest.mark.parametrize("data_checks",
                         [[MockDataCheckErrorAndWarning()],
                          DataChecks([MockDataCheckErrorAndWarning])])
@patch('evalml.pipelines.BinaryClassificationPipeline.score')
@patch('evalml.pipelines.BinaryClassificationPipeline.fit')
def test_automl_data_checks_raises_error(mock_fit, mock_score, data_checks, caplog):
    X = pd.DataFrame()
    y = pd.Series()

    automl = AutoMLSearch(X_train=X, y_train=y, problem_type="binary", max_iterations=1)

    with pytest.raises(ValueError, match="Data checks raised"):
        automl.search(data_checks=data_checks)

    out = caplog.text
    assert "error one" in out
    assert "warning one" in out
    assert automl.data_check_results == MockDataCheckErrorAndWarning().validate(X, y)


def test_automl_bad_data_check_parameter_type():
    X = pd.DataFrame()
    y = pd.Series()

    automl = AutoMLSearch(X_train=X, y_train=y, problem_type="binary", max_iterations=1, n_jobs=1)

    with pytest.raises(ValueError, match="Parameter data_checks must be a list. Received int."):
        automl.search(data_checks=1)
    with pytest.raises(ValueError, match="All elements of parameter data_checks must be an instance of DataCheck."):
        automl.search(data_checks=[1])
    with pytest.raises(ValueError, match="If data_checks is a string, it must be either 'auto' or 'disabled'. "
                                         "Received 'default'."):
        automl.search(data_checks="default")
    with pytest.raises(ValueError, match="All elements of parameter data_checks must be an instance of DataCheck."):
        automl.search(data_checks=[DataChecks([]), 1])
    with pytest.raises(ValueError, match="All elements of parameter data_checks must be an instance of DataCheck."):
        automl.search(data_checks=[MockDataCheckErrorAndWarning])


class MockDataCheckObjective(DataCheck):
    def __init__(self, objective):
        self.objective_name = get_objective(objective).name

    def validate(self, X, y):
        return {"warnings": [], "errors": []}


@pytest.mark.parametrize("data_checks", [DataChecks([MockDataCheckObjective],
                                                    data_check_params={"MockDataCheckObjective": {"objective": 'R2'}})])
def test_automl_passes_correct_objective_name_to_data_check(data_checks, X_y_regression):
    X, y = X_y_regression
    automl = AutoMLSearch(X, y, problem_type=ProblemTypes.REGRESSION)
    automl.search(data_checks=data_checks)
    assert automl._validate_data_checks(data_checks).data_checks[0].objective_name == MockDataCheckObjective("R2").objective_name


def test_validate_data_check_n_splits():
    X, y = datasets.make_classification(n_samples=21, n_features=6, n_classes=3,
                                        n_informative=3, n_redundant=2, random_state=0)

    data_split = make_data_splitter(X, y, problem_type='multiclass', n_splits=4, random_seed=42)
    automl = AutoMLSearch(X, y, problem_type="multiclass", max_iterations=1, n_jobs=1, data_splitter=data_split)
    with pytest.raises(ValueError, match="Data checks raised some warnings and/or errors."):
        automl.search()
    assert automl.data_check_results["errors"][0]["message"] == "The number of instances of these targets is less than 2 * the number of cross folds = 8 instances: [2, 1, 0]"


def test_automl_str_no_param_search(X_y_binary):
    X, y = X_y_binary
    automl = AutoMLSearch(X_train=X, y_train=y, problem_type='binary')

    param_str_reps = {
        'Objective': 'Log Loss Binary',
        'Max Time': 'None',
        'Max Iterations': 'None',
        'Allowed Pipelines': [],
        'Patience': 'None',
        'Tolerance': '0.0',
        'Data Splitting': 'BalancedClassificationDataCVSplit(n_splits=3, random_state=0, shuffle=True)',
        'Tuner': 'SKOptTuner',
        'Additional Objectives': [
            'AUC',
            'Accuracy Binary',
            'Balanced Accuracy Binary',
            'F1',
            'MCC Binary',
            'Precision'],
        'Start Iteration Callback': 'None',
        'Add Result Callback': 'None',
        'Random Seed': 0,
        'n_jobs': '-1',
        'Optimize Thresholds': 'False'
    }

    str_rep = str(automl)
    for param, value in param_str_reps.items():
        assert f"{param}" in str_rep
        if isinstance(value, list):
            value = "\n".join(["\t{}".format(item) for item in value])
            assert value in str_rep
    assert "Search Results" not in str_rep


@patch('evalml.pipelines.BinaryClassificationPipeline.score')
@patch('evalml.pipelines.BinaryClassificationPipeline.fit')
def test_automl_feature_selection(mock_fit, mock_score, X_y_binary):
    X, y = X_y_binary
    mock_score.return_value = {'Log Loss Binary': 1.0}

    class MockFeatureSelectionPipeline(BinaryClassificationPipeline):
        component_graph = ['RF Classifier Select From Model', 'Logistic Regression Classifier']

        def fit(self, X, y):
            """Mock fit, noop"""

    allowed_pipelines = [MockFeatureSelectionPipeline]
    start_iteration_callback = MagicMock()
    automl = AutoMLSearch(X_train=X, y_train=y, problem_type='binary', max_iterations=2, start_iteration_callback=start_iteration_callback, allowed_pipelines=allowed_pipelines)
    automl.search()

    assert start_iteration_callback.call_count == 2
    proposed_parameters = start_iteration_callback.call_args_list[1][0][1]
    assert proposed_parameters.keys() == {'RF Classifier Select From Model', 'Logistic Regression Classifier'}
    assert proposed_parameters['RF Classifier Select From Model']['number_features'] == X.shape[1]


@patch('evalml.tuners.random_search_tuner.RandomSearchTuner.is_search_space_exhausted')
@patch('evalml.pipelines.BinaryClassificationPipeline.score')
@patch('evalml.pipelines.BinaryClassificationPipeline.fit')
def test_automl_tuner_exception(mock_fit, mock_score, mock_is_search_space_exhausted, X_y_binary):
    mock_score.return_value = {'Log Loss Binary': 1.0}
    X, y = X_y_binary
    error_text = "Cannot create a unique set of unexplored parameters. Try expanding the search space."
    mock_is_search_space_exhausted.side_effect = NoParamsException(error_text)
    automl = AutoMLSearch(X_train=X, y_train=y, problem_type='regression', objective="R2", tuner_class=RandomSearchTuner, max_iterations=10)
    with pytest.raises(NoParamsException, match=error_text):
        automl.search()


@patch('evalml.automl.automl_algorithm.IterativeAlgorithm.next_batch')
@patch('evalml.pipelines.BinaryClassificationPipeline.score')
@patch('evalml.pipelines.BinaryClassificationPipeline.fit')
def test_automl_algorithm(mock_fit, mock_score, mock_algo_next_batch, X_y_binary):
    X, y = X_y_binary
    mock_score.return_value = {'Log Loss Binary': 1.0}
    mock_algo_next_batch.side_effect = StopIteration("that's all, folks")
    automl = AutoMLSearch(X_train=X, y_train=y, problem_type='binary', max_iterations=5)
    automl.search()
    assert automl.data_check_results == {"warnings": [], "errors": []}
    mock_fit.assert_called()
    mock_score.assert_called()
    assert mock_algo_next_batch.call_count == 1
    pipeline_results = automl.results.get('pipeline_results', {})
    assert len(pipeline_results) == 1
    assert pipeline_results[0].get('score') == 1.0


@patch('evalml.automl.automl_algorithm.IterativeAlgorithm.__init__')
def test_automl_allowed_pipelines_algorithm(mock_algo_init, dummy_binary_pipeline_class, X_y_binary):
    mock_algo_init.side_effect = Exception('mock algo init')
    X, y = X_y_binary

    allowed_pipelines = [dummy_binary_pipeline_class]
    with pytest.raises(Exception, match='mock algo init'):
        AutoMLSearch(X_train=X, y_train=y, problem_type='binary', allowed_pipelines=allowed_pipelines, max_iterations=10)
    assert mock_algo_init.call_count == 1
    _, kwargs = mock_algo_init.call_args
    assert kwargs['max_iterations'] == 10
    assert kwargs['allowed_pipelines'] == allowed_pipelines

    allowed_model_families = [ModelFamily.RANDOM_FOREST]
    with pytest.raises(Exception, match='mock algo init'):
        AutoMLSearch(X_train=X, y_train=y, problem_type='binary', allowed_model_families=allowed_model_families, max_iterations=1)
    assert mock_algo_init.call_count == 2
    _, kwargs = mock_algo_init.call_args
    assert kwargs['max_iterations'] == 1
    for actual, expected in zip(kwargs['allowed_pipelines'], [make_pipeline(X, y, estimator, ProblemTypes.BINARY) for estimator in get_estimators(ProblemTypes.BINARY, model_families=allowed_model_families)]):
        assert actual.parameters == expected.parameters


def test_automl_serialization(X_y_binary, tmpdir):
    X, y = X_y_binary
    path = os.path.join(str(tmpdir), 'automl.pkl')
    num_max_iterations = 5
    automl = AutoMLSearch(X_train=X, y_train=y, problem_type='binary', max_iterations=num_max_iterations, n_jobs=1)
    automl.search()
    automl.save(path)
    loaded_automl = automl.load(path)

    for i in range(num_max_iterations):
        assert automl.get_pipeline(i).__class__ == loaded_automl.get_pipeline(i).__class__
        assert automl.get_pipeline(i).parameters == loaded_automl.get_pipeline(i).parameters

        for id_, pipeline_results in automl.results['pipeline_results'].items():
            loaded_ = loaded_automl.results['pipeline_results'][id_]
            for name in pipeline_results:
                # Use np to check percent_better_than_baseline because of (possible) nans
                if name == 'percent_better_than_baseline_all_objectives':
                    for objective_name, value in pipeline_results[name].items():
                        np.testing.assert_almost_equal(value, loaded_[name][objective_name])
                elif name == 'percent_better_than_baseline':
                    np.testing.assert_almost_equal(pipeline_results[name], loaded_[name])
                else:
                    assert pipeline_results[name] == loaded_[name]

    pd.testing.assert_frame_equal(automl.rankings, loaded_automl.rankings)


@patch('cloudpickle.dump')
def test_automl_serialization_protocol(mock_cloudpickle_dump, tmpdir, X_y_binary):
    X, y = X_y_binary
    path = os.path.join(str(tmpdir), 'automl.pkl')
    automl = AutoMLSearch(X_train=X, y_train=y, problem_type='binary', max_iterations=5, n_jobs=1)

    automl.save(path)
    assert len(mock_cloudpickle_dump.call_args_list) == 1
    assert mock_cloudpickle_dump.call_args_list[0][1]['protocol'] == cloudpickle.DEFAULT_PROTOCOL

    mock_cloudpickle_dump.reset_mock()
    automl.save(path, pickle_protocol=42)
    assert len(mock_cloudpickle_dump.call_args_list) == 1
    assert mock_cloudpickle_dump.call_args_list[0][1]['protocol'] == 42


def test_invalid_data_splitter(X_y_binary):
    X, y = X_y_binary
    data_splitter = pd.DataFrame()
    with pytest.raises(ValueError, match='Not a valid data splitter'):
        AutoMLSearch(X_train=X, y_train=y, problem_type='binary', data_splitter=data_splitter)


@patch('evalml.pipelines.BinaryClassificationPipeline.score')
def test_large_dataset_binary(mock_score):
    X = pd.DataFrame({'col_0': [i for i in range(101000)]})
    y = pd.Series([i % 2 for i in range(101000)])

    fraud_objective = FraudCost(amount_col='col_0')

    automl = AutoMLSearch(X_train=X, y_train=y,
                          problem_type='binary',
                          objective=fraud_objective,
                          additional_objectives=['auc', 'f1', 'precision'],
                          max_time=1,
                          max_iterations=1,
                          optimize_thresholds=True,
                          n_jobs=1)
    mock_score.return_value = {automl.objective.name: 1.234}
    automl.search()
    assert isinstance(automl.data_splitter, TrainingValidationSplit)
    assert automl.data_splitter.get_n_splits() == 1

    for pipeline_id in automl.results['search_order']:
        assert len(automl.results['pipeline_results'][pipeline_id]['cv_data']) == 1
        assert automl.results['pipeline_results'][pipeline_id]['cv_data'][0]['score'] == 1.234
        assert automl.results['pipeline_results'][pipeline_id]['score'] == automl.results['pipeline_results'][pipeline_id]['validation_score']


@patch('evalml.pipelines.MulticlassClassificationPipeline.score')
def test_large_dataset_multiclass(mock_score):
    X = pd.DataFrame({'col_0': [i for i in range(101000)]})
    y = pd.Series([i % 4 for i in range(101000)])

    automl = AutoMLSearch(X_train=X, y_train=y, problem_type='multiclass', max_time=1, max_iterations=1, n_jobs=1)
    mock_score.return_value = {automl.objective.name: 1.234}
    automl.search()
    assert isinstance(automl.data_splitter, TrainingValidationSplit)
    assert automl.data_splitter.get_n_splits() == 1

    for pipeline_id in automl.results['search_order']:
        assert len(automl.results['pipeline_results'][pipeline_id]['cv_data']) == 1
        assert automl.results['pipeline_results'][pipeline_id]['cv_data'][0]['score'] == 1.234
        assert automl.results['pipeline_results'][pipeline_id]['score'] == automl.results['pipeline_results'][pipeline_id]['validation_score']


@patch('evalml.pipelines.RegressionPipeline.score')
def test_large_dataset_regression(mock_score):
    X = pd.DataFrame({'col_0': [i for i in range(101000)]})
    y = pd.Series([i for i in range(101000)])

    automl = AutoMLSearch(X_train=X, y_train=y, problem_type='regression', max_time=1, max_iterations=1, n_jobs=1)
    mock_score.return_value = {automl.objective.name: 1.234}
    automl.search()
    assert isinstance(automl.data_splitter, TrainingValidationSplit)
    assert automl.data_splitter.get_n_splits() == 1

    for pipeline_id in automl.results['search_order']:
        assert len(automl.results['pipeline_results'][pipeline_id]['cv_data']) == 1
        assert automl.results['pipeline_results'][pipeline_id]['cv_data'][0]['score'] == 1.234
        assert automl.results['pipeline_results'][pipeline_id]['score'] == automl.results['pipeline_results'][pipeline_id]['validation_score']


def test_large_dataset_split_size(X_y_binary):
    X, y = X_y_binary

    def generate_fake_dataset(rows):
        X = pd.DataFrame({'col_0': [i for i in range(rows)]})
        y = pd.Series([i % 2 for i in range(rows)])
        return X, y

    fraud_objective = FraudCost(amount_col='col_0')

    automl = AutoMLSearch(X_train=X, y_train=y,
                          problem_type='binary',
                          objective=fraud_objective,
                          additional_objectives=['auc', 'f1', 'precision'],
                          max_time=1,
                          max_iterations=1,
                          optimize_thresholds=True)
    assert isinstance(automl.data_splitter, BalancedClassificationDataCVSplit)

    under_max_rows = _LARGE_DATA_ROW_THRESHOLD - 1
    X, y = generate_fake_dataset(under_max_rows)
    automl = AutoMLSearch(X_train=X, y_train=y,
                          problem_type='binary',
                          objective=fraud_objective,
                          additional_objectives=['auc', 'f1', 'precision'],
                          max_time=1,
                          max_iterations=1,
                          optimize_thresholds=True)
    assert isinstance(automl.data_splitter, BalancedClassificationDataCVSplit)

    automl.data_splitter = None
    over_max_rows = _LARGE_DATA_ROW_THRESHOLD + 1
    X, y = generate_fake_dataset(over_max_rows)

    automl = AutoMLSearch(X_train=X, y_train=y,
                          problem_type='binary',
                          objective=fraud_objective,
                          additional_objectives=['auc', 'f1', 'precision'],
                          max_time=1,
                          max_iterations=1,
                          optimize_thresholds=True)
    assert isinstance(automl.data_splitter, TrainingValidationSplit)
    assert automl.data_splitter.test_size == (_LARGE_DATA_PERCENT_VALIDATION)


def test_data_splitter_shuffle():
    # this test checks that the default data split strategy should shuffle data. it creates a target which
    # increases monotonically from 0 to n-1.
    #
    # if shuffle is enabled, the baseline model, which predicts the mean of the training data, should accurately
    # predict the mean of the validation data, because the training split in each CV fold will contain a mix of
    # values from across the target range, thus yielding an R^2 of close to 0.
    #
    # if shuffle is disabled, the mean value learned on each CV fold's training data will be incredible inaccurate,
    # thus yielding an R^2 well below 0.

    n = 100000
    X = pd.DataFrame({'col_0': np.random.random(n)})
    y = pd.Series(np.arange(n), name='target')
    automl = AutoMLSearch(X_train=X, y_train=y,
                          problem_type='regression',
                          max_time=1,
                          max_iterations=1,
                          n_jobs=1)
    automl.search()
    assert automl.results['search_order'] == [0]
    assert len(automl.results['pipeline_results'][0]['cv_data']) == 3
    for fold in range(3):
        np.testing.assert_almost_equal(automl.results['pipeline_results'][0]['cv_data'][fold]['score'], 0.0, decimal=4)
    np.testing.assert_almost_equal(automl.results['pipeline_results'][0]['score'], 0.0, decimal=4)
    np.testing.assert_almost_equal(automl.results['pipeline_results'][0]['validation_score'], 0.0, decimal=4)


def test_allowed_pipelines_with_incorrect_problem_type(dummy_binary_pipeline_class, X_y_binary):
    X, y = X_y_binary
    # checks that not setting allowed_pipelines does not error out
    AutoMLSearch(X_train=X, y_train=y, problem_type='binary')

    with pytest.raises(ValueError, match="is not compatible with problem_type"):
        AutoMLSearch(X_train=X, y_train=y, problem_type='regression', allowed_pipelines=[dummy_binary_pipeline_class])


def test_main_objective_problem_type_mismatch(X_y_binary):
    X, y = X_y_binary
    with pytest.raises(ValueError, match="is not compatible with a"):
        AutoMLSearch(X_train=X, y_train=y, problem_type='binary', objective='R2')
    with pytest.raises(ValueError, match="is not compatible with a"):
        AutoMLSearch(X_train=X, y_train=y, problem_type='regression', objective='MCC Binary')
    with pytest.raises(ValueError, match="is not compatible with a"):
        AutoMLSearch(X_train=X, y_train=y, problem_type='binary', objective='MCC Multiclass')
    with pytest.raises(ValueError, match="is not compatible with a"):
        AutoMLSearch(X_train=X, y_train=y, problem_type='multiclass', objective='MSE')


def test_init_missing_data(X_y_binary):
    X, y = X_y_binary
    with pytest.raises(ValueError, match=r"Must specify training data as a 2d array using the X_train argument"):
        AutoMLSearch(y_train=y, problem_type='binary')

    with pytest.raises(ValueError, match=r"Must specify training data target values as a 1d vector using the y_train argument"):
        AutoMLSearch(X_train=X, problem_type='binary')


def test_init_problem_type_error(X_y_binary):
    X, y = X_y_binary
    with pytest.raises(ValueError, match=r"choose one of \(binary, multiclass, regression\) as problem_type"):
        AutoMLSearch(X_train=X, y_train=y)

    with pytest.raises(KeyError, match=r"does not exist"):
        AutoMLSearch(X_train=X, y_train=y, problem_type='multi')


def test_init_objective(X_y_binary):
    X, y = X_y_binary
    defaults = {'multiclass': 'Log Loss Multiclass', 'binary': 'Log Loss Binary', 'regression': 'R2'}
    for problem_type in defaults:
        error_automl = AutoMLSearch(X_train=X, y_train=y, problem_type=problem_type)
        assert error_automl.objective.name == defaults[problem_type]


@patch('evalml.automl.automl_search.AutoMLSearch.search')
def test_checks_at_search_time(mock_search, dummy_regression_pipeline_class, X_y_multi):
    X, y = X_y_multi

    error_text = "in search, problem_type mismatches label type."
    mock_search.side_effect = ValueError(error_text)

    error_automl = AutoMLSearch(X_train=X, y_train=y, problem_type='regression', objective="R2")
    with pytest.raises(ValueError, match=error_text):
        error_automl.search()


def test_incompatible_additional_objectives(X_y_binary):
    X, y = X_y_binary
    with pytest.raises(ValueError, match="is not compatible with a "):
        AutoMLSearch(X_train=X, y_train=y, problem_type='multiclass', additional_objectives=['Precision', 'AUC'])


def test_default_objective(X_y_binary):
    X, y = X_y_binary
    correct_matches = {ProblemTypes.MULTICLASS: 'Log Loss Multiclass',
                       ProblemTypes.BINARY: 'Log Loss Binary',
                       ProblemTypes.REGRESSION: 'R2'}
    for problem_type in correct_matches:
        automl = AutoMLSearch(X_train=X, y_train=y, problem_type=problem_type)
        assert automl.objective.name == correct_matches[problem_type]

        automl = AutoMLSearch(X_train=X, y_train=y, problem_type=problem_type.name)
        assert automl.objective.name == correct_matches[problem_type]


@patch('evalml.pipelines.BinaryClassificationPipeline.score')
@patch('evalml.pipelines.BinaryClassificationPipeline.fit')
def test_add_to_rankings(mock_fit, mock_score, dummy_binary_pipeline_class, X_y_binary):
    X, y = X_y_binary
    mock_score.return_value = {'Log Loss Binary': 1.0}

    automl = AutoMLSearch(X_train=X, y_train=y, problem_type='binary', max_iterations=1,
                          allowed_pipelines=[dummy_binary_pipeline_class])
    automl.search()
    assert len(automl.rankings) == 1
    assert len(automl.full_rankings) == 1
    original_best_pipeline = automl.best_pipeline
    assert original_best_pipeline is not None

    mock_score.return_value = {'Log Loss Binary': 0.1234}
    test_pipeline = dummy_binary_pipeline_class(parameters={})
    automl.add_to_rankings(test_pipeline)
    assert automl.best_pipeline.name == test_pipeline.name
    assert automl.best_pipeline.parameters == test_pipeline.parameters
    assert automl.best_pipeline.component_graph == test_pipeline.component_graph
    assert len(automl.rankings) == 2
    assert len(automl.full_rankings) == 2
    assert 0.1234 in automl.rankings['score'].values

    mock_score.return_value = {'Log Loss Binary': 0.5678}
    test_pipeline_2 = dummy_binary_pipeline_class(parameters={'Mock Classifier': {'a': 1.234}})
    automl.add_to_rankings(test_pipeline_2)
    assert automl.best_pipeline.name == test_pipeline.name
    assert automl.best_pipeline.parameters == test_pipeline.parameters
    assert automl.best_pipeline.component_graph == test_pipeline.component_graph
    assert len(automl.rankings) == 2
    assert len(automl.full_rankings) == 3
    assert 0.5678 not in automl.rankings['score'].values
    assert 0.5678 in automl.full_rankings['score'].values


@patch('evalml.pipelines.BinaryClassificationPipeline.score')
@patch('evalml.pipelines.BinaryClassificationPipeline.fit')
def test_add_to_rankings_no_search(mock_fit, mock_score, dummy_binary_pipeline_class, X_y_binary):
    X, y = X_y_binary
    automl = AutoMLSearch(X_train=X, y_train=y, problem_type='binary', max_iterations=1,
                          allowed_pipelines=[dummy_binary_pipeline_class])

    mock_score.return_value = {'Log Loss Binary': 0.5234}
    test_pipeline = dummy_binary_pipeline_class(parameters={})

    automl.add_to_rankings(test_pipeline)
    best_pipeline = automl.best_pipeline
    assert best_pipeline is not None
    assert isinstance(automl.data_splitter, BalancedClassificationDataCVSplit)
    assert len(automl.rankings) == 1
    assert 0.5234 in automl.rankings['score'].values
    assert np.isnan(automl.results['pipeline_results'][0]['percent_better_than_baseline'])
    assert all(np.isnan(res) for res in automl.results['pipeline_results'][0]['percent_better_than_baseline_all_objectives'].values())


@patch('evalml.pipelines.RegressionPipeline.score')
def test_add_to_rankings_regression_large(mock_score, dummy_regression_pipeline_class):
    X = pd.DataFrame({'col_0': [i for i in range(101000)]})
    y = pd.Series([i for i in range(101000)])

    test_pipeline = dummy_regression_pipeline_class(parameters={})
    automl = AutoMLSearch(X_train=X, y_train=y, allowed_pipelines=[test_pipeline],
                          problem_type='regression', max_time=1, max_iterations=1, n_jobs=1)
    assert isinstance(automl.data_splitter, TrainingValidationSplit)
    mock_score.return_value = {automl.objective.name: 0.1234}

    automl.add_to_rankings(test_pipeline)
    assert isinstance(automl.data_splitter, TrainingValidationSplit)
    assert len(automl.rankings) == 1
    assert 0.1234 in automl.rankings['score'].values


def test_add_to_rankings_new_pipeline(dummy_regression_pipeline_class):
    X = pd.DataFrame({'col_0': [i for i in range(100)]})
    y = pd.Series([i for i in range(100)])

    automl = AutoMLSearch(X_train=X, y_train=y, problem_type='regression', max_time=1, max_iterations=1, n_jobs=1)
    test_pipeline = dummy_regression_pipeline_class(parameters={})
    automl.add_to_rankings(test_pipeline)


@patch('evalml.pipelines.RegressionPipeline.score')
def test_add_to_rankings_regression(mock_score, dummy_regression_pipeline_class, X_y_regression):
    X, y = X_y_regression

    test_pipeline = dummy_regression_pipeline_class(parameters={})
    automl = AutoMLSearch(X_train=X, y_train=y, allowed_pipelines=[test_pipeline],
                          problem_type='regression', max_time=1, max_iterations=1, n_jobs=1)
    mock_score.return_value = {automl.objective.name: 0.1234}

    automl.add_to_rankings(test_pipeline)
    assert isinstance(automl.data_splitter, KFold)
    assert len(automl.rankings) == 1
    assert 0.1234 in automl.rankings['score'].values


@patch('evalml.pipelines.BinaryClassificationPipeline.score')
@patch('evalml.pipelines.BinaryClassificationPipeline.fit')
def test_add_to_rankings_duplicate(mock_fit, mock_score, dummy_binary_pipeline_class, X_y_binary):
    X, y = X_y_binary
    mock_score.return_value = {'Log Loss Binary': 0.1234}

    automl = AutoMLSearch(X_train=X, y_train=y, problem_type='binary', max_iterations=1, allowed_pipelines=[dummy_binary_pipeline_class])
    automl.search()
    best_pipeline = automl.best_pipeline
    test_pipeline = dummy_binary_pipeline_class(parameters={})
    assert automl.best_pipeline == best_pipeline
    automl.add_to_rankings(test_pipeline)

    test_pipeline_duplicate = dummy_binary_pipeline_class(parameters={})
    assert automl.add_to_rankings(test_pipeline_duplicate) is None


@patch('evalml.pipelines.BinaryClassificationPipeline.score')
@patch('evalml.pipelines.BinaryClassificationPipeline.fit')
def test_add_to_rankings_trained(mock_fit, mock_score, dummy_binary_pipeline_class, X_y_binary):
    X, y = X_y_binary
    mock_score.return_value = {'Log Loss Binary': 1.0}

    class CoolBinaryClassificationPipeline(dummy_binary_pipeline_class):
        name = "Cool Binary Classification Pipeline"

    automl = AutoMLSearch(X_train=X, y_train=y, problem_type='binary', max_iterations=1,
                          allowed_pipelines=[dummy_binary_pipeline_class, CoolBinaryClassificationPipeline])
    automl.search()
    assert len(automl.rankings) == 1
    assert len(automl.full_rankings) == 1

    mock_score.return_value = {'Log Loss Binary': 0.1234}
    test_pipeline = dummy_binary_pipeline_class(parameters={})
    automl.add_to_rankings(test_pipeline)
    assert len(automl.rankings) == 2
    assert len(automl.full_rankings) == 2
    assert list(automl.rankings['score'].values).count(0.1234) == 1
    assert list(automl.full_rankings['score'].values).count(0.1234) == 1

    mock_fit.return_value = CoolBinaryClassificationPipeline(parameters={})
    test_pipeline_trained = CoolBinaryClassificationPipeline(parameters={}).fit(X, y)
    automl.add_to_rankings(test_pipeline_trained)
    assert len(automl.rankings) == 3
    assert len(automl.full_rankings) == 3
    assert list(automl.rankings['score'].values).count(0.1234) == 2
    assert list(automl.full_rankings['score'].values).count(0.1234) == 2


def test_no_search(X_y_binary):
    X, y = X_y_binary
    automl = AutoMLSearch(X_train=X, y_train=y, problem_type='binary')
    assert isinstance(automl.rankings, pd.DataFrame)
    assert isinstance(automl.full_rankings, pd.DataFrame)

    df_columns = ["id", "pipeline_name", "score", "validation_score", "percent_better_than_baseline",
                  "high_variance_cv", "parameters"]
    assert (automl.rankings.columns == df_columns).all()
    assert (automl.full_rankings.columns == df_columns).all()

    assert automl._data_check_results is None

    with pytest.raises(PipelineNotFoundError):
        automl.best_pipeline

    with pytest.raises(PipelineNotFoundError):
        automl.get_pipeline(0)

    with pytest.raises(PipelineNotFoundError):
        automl.describe_pipeline(0)


@patch('evalml.pipelines.BinaryClassificationPipeline.score')
@patch('evalml.pipelines.BinaryClassificationPipeline.fit')
def test_get_pipeline_invalid(mock_fit, mock_score, X_y_binary):
    X, y = X_y_binary
    mock_score.return_value = {'Log Loss Binary': 1.0}

    automl = AutoMLSearch(X_train=X, y_train=y, problem_type='binary')
    with pytest.raises(PipelineNotFoundError, match="Pipeline not found in automl results"):
        automl.get_pipeline(1000)

    automl = AutoMLSearch(X_train=X, y_train=y, problem_type='binary', max_iterations=1)
    automl.search()
    assert automl.get_pipeline(0).name == 'Mode Baseline Binary Classification Pipeline'
    automl._results['pipeline_results'][0].pop('pipeline_class')
    with pytest.raises(PipelineNotFoundError, match="Pipeline class or parameters not found in automl results"):
        automl.get_pipeline(0)

    automl = AutoMLSearch(X_train=X, y_train=y, problem_type='binary', max_iterations=1)
    automl.search()
    assert automl.get_pipeline(0).name == 'Mode Baseline Binary Classification Pipeline'
    automl._results['pipeline_results'][0].pop('parameters')
    with pytest.raises(PipelineNotFoundError, match="Pipeline class or parameters not found in automl results"):
        automl.get_pipeline(0)


@patch('evalml.pipelines.BinaryClassificationPipeline.score')
@patch('evalml.pipelines.BinaryClassificationPipeline.fit')
def test_describe_pipeline(mock_fit, mock_score, caplog, X_y_binary):
    X, y = X_y_binary
    mock_score.return_value = {'Log Loss Binary': 1.0}

    automl = AutoMLSearch(X_train=X, y_train=y, problem_type='binary', max_iterations=1)
    automl.search()
    out = caplog.text

    assert "Searching up to 1 pipelines. " in out

    assert len(automl.results['pipeline_results']) == 1
    caplog.clear()
    automl.describe_pipeline(0)
    out = caplog.text
    assert "Mode Baseline Binary Classification Pipeline" in out
    assert "Problem Type: binary" in out
    assert "Model Family: Baseline" in out
    assert "* strategy : mode" in out
    assert "Total training time (including CV): " in out
    assert "Log Loss Binary # Training # Validation" in out
    assert "0                      1.000     66.000       34.000" in out
    assert "1                      1.000     67.000       33.000" in out
    assert "2                      1.000     67.000       33.000" in out
    assert "mean                   1.000          -            -" in out
    assert "std                    0.000          -            -" in out
    assert "coef of var            0.000          -            -" in out


@patch('evalml.pipelines.BinaryClassificationPipeline.score')
@patch('evalml.pipelines.BinaryClassificationPipeline.fit')
def test_results_getter(mock_fit, mock_score, X_y_binary):
    X, y = X_y_binary
    automl = AutoMLSearch(X_train=X, y_train=y, problem_type='binary', max_iterations=1)

    assert automl.results == {'pipeline_results': {},
                              'search_order': [],
                              'errors': []}

    mock_score.return_value = {'Log Loss Binary': 1.0}
    automl.search()

    assert automl.results['pipeline_results'][0]['score'] == 1.0

    with pytest.raises(AttributeError, match='set attribute'):
        automl.results = 2.0

    automl.results['pipeline_results'][0]['score'] = 2.0
    assert automl.results['pipeline_results'][0]['score'] == 1.0


@pytest.mark.parametrize("data_type", ['li', 'np', 'pd', 'ww'])
@pytest.mark.parametrize("automl_type", [ProblemTypes.BINARY, ProblemTypes.MULTICLASS])
@pytest.mark.parametrize("target_type", ['int16', 'int32', 'int64', 'float16', 'float32', 'float64', 'bool', 'category', 'object', 'Int64', 'boolean'])
def test_targets_pandas_data_types_classification(data_type, automl_type, target_type, make_data_type):
    if data_type == 'np' and target_type in ['Int64', 'boolean']:
        pytest.skip("Skipping test where data type is numpy and target type is nullable dtype")

    if automl_type == ProblemTypes.BINARY:
        X, y = load_breast_cancer(return_pandas=True)
        if "bool" in target_type:
            y = y.map({"malignant": False, "benign": True})
    elif automl_type == ProblemTypes.MULTICLASS:
        if "bool" in target_type:
            pytest.skip("Skipping test where problem type is multiclass but target type is boolean")
        X, y = load_wine(return_pandas=True)
    unique_vals = y.unique()
    # Update target types as necessary
    if target_type in ['category', 'object']:
        if target_type == "category":
            y = pd.Categorical(y)
    elif "int" in target_type.lower():
        y = y.map({unique_vals[i]: int(i) for i in range(len(unique_vals))})
    elif "float" in target_type.lower():
        y = y.map({unique_vals[i]: float(i) for i in range(len(unique_vals))})

    y = y.astype(target_type)
    if data_type != 'pd':
        X = make_data_type(data_type, X)
        y = make_data_type(data_type, y)

    automl = AutoMLSearch(X_train=X, y_train=y, problem_type=automl_type, max_iterations=3, n_jobs=1)
    automl.search()
    for pipeline_id, pipeline_result in automl.results['pipeline_results'].items():
        cv_data = pipeline_result['cv_data']
        for fold in cv_data:
            all_objective_scores = fold["all_objective_scores"]
            for score in all_objective_scores.values():
                assert score is not None

    assert len(automl.full_rankings) == 3
    assert not automl.full_rankings['score'].isnull().values.any()


class KeyboardInterruptOnKthPipeline:
    """Helps us time when the test will send a KeyboardInterrupt Exception to search."""

    def __init__(self, k):
        self.n_calls = 1
        self.k = k

    def __call__(self, pipeline_class, parameters, automl_obj):
        """Raises KeyboardInterrupt on the kth call.

        Arguments are ignored but included to meet the call back API.
        """
        if self.n_calls == self.k:
            self.n_calls += 1
            raise KeyboardInterrupt
        else:
            self.n_calls += 1


# These are used to mock return values to the builtin "input" function.
interrupt = ["y"]
interrupt_after_bad_message = ["No.", "Yes!", "y"]
dont_interrupt = ["n"]
dont_interrupt_after_bad_message = ["Yes", "yes.", "n"]


@pytest.mark.parametrize("when_to_interrupt,user_input,number_results",
                         [(1, interrupt, 0),
                          (1, interrupt_after_bad_message, 0),
                          (1, dont_interrupt, 5),
                          (1, dont_interrupt_after_bad_message, 5),
                          (2, interrupt, 1),
                          (2, interrupt_after_bad_message, 1),
                          (2, dont_interrupt, 5),
                          (2, dont_interrupt_after_bad_message, 5),
                          (3, interrupt, 2),
                          (3, interrupt_after_bad_message, 2),
                          (3, dont_interrupt, 5),
                          (3, dont_interrupt_after_bad_message, 5),
                          (5, interrupt, 4),
                          (5, interrupt_after_bad_message, 4),
                          (5, dont_interrupt, 5),
                          (5, dont_interrupt_after_bad_message, 5)])
@patch("builtins.input")
@patch('evalml.pipelines.BinaryClassificationPipeline.score', return_value={"F1": 1.0})
@patch('evalml.pipelines.BinaryClassificationPipeline.fit')
def test_catch_keyboard_interrupt(mock_fit, mock_score, mock_input,
                                  when_to_interrupt, user_input, number_results,
                                  X_y_binary):
    mock_input.side_effect = user_input
    X, y = X_y_binary
    callback = KeyboardInterruptOnKthPipeline(k=when_to_interrupt)
    automl = AutoMLSearch(X_train=X, y_train=y, problem_type="binary", max_iterations=5, start_iteration_callback=callback, objective="f1")
    automl.search()
    assert len(automl._results['pipeline_results']) == number_results
    if number_results == 0:
        with pytest.raises(PipelineNotFoundError):
            automl.best_pipeline


def make_mock_rankings(scores):
    df = pd.DataFrame({'id': range(len(scores)), 'score': scores,
                       'pipeline_name': [f'Mock name {i}' for i in range(len(scores))]})
    return df


@patch('evalml.automl.automl_algorithm.IterativeAlgorithm.next_batch')
@patch('evalml.automl.AutoMLSearch.full_rankings', new_callable=PropertyMock)
@patch('evalml.automl.AutoMLSearch.rankings', new_callable=PropertyMock)
def test_pipelines_in_batch_return_nan(mock_rankings, mock_full_rankings, mock_next_batch, X_y_binary, dummy_binary_pipeline_class):
    X, y = X_y_binary
    mock_rankings.side_effect = [make_mock_rankings([0, 0, 0]),  # first batch
                                 make_mock_rankings([0, 0, 0, 0, np.nan]),  # second batch
                                 make_mock_rankings([0, 0, 0, 0, np.nan, np.nan, np.nan])]  # third batch, should raise error
    mock_full_rankings.side_effect = [make_mock_rankings([0, 0, 0]),  # first batch
                                      make_mock_rankings([0, 0, 0, 0, np.nan]),  # second batch
                                      make_mock_rankings([0, 0, 0, 0, np.nan, np.nan, np.nan])]  # third batch, should raise error
    mock_next_batch.side_effect = [[dummy_binary_pipeline_class(parameters={}), dummy_binary_pipeline_class(parameters={})] for i in range(3)]
    automl = AutoMLSearch(X_train=X, y_train=y, problem_type='binary', max_batches=3, allowed_pipelines=[dummy_binary_pipeline_class], n_jobs=1)
    with pytest.raises(AutoMLSearchException, match="All pipelines in the current AutoML batch produced a score of np.nan on the primary objective"):
        automl.search()


@patch('evalml.automl.automl_algorithm.IterativeAlgorithm.next_batch')
@patch('evalml.automl.AutoMLSearch.full_rankings', new_callable=PropertyMock)
@patch('evalml.automl.AutoMLSearch.rankings', new_callable=PropertyMock)
def test_pipelines_in_batch_return_none(mock_rankings, mock_full_rankings, mock_next_batch, X_y_binary, dummy_binary_pipeline_class):
    X, y = X_y_binary
    mock_rankings.side_effect = [make_mock_rankings([0, 0, 0]),  # first batch
                                 make_mock_rankings([0, 0, 0, 0, None]),  # second batch
                                 make_mock_rankings([0, 0, 0, 0, None, None, None])]  # third batch, should raise error
    mock_full_rankings.side_effect = [make_mock_rankings([0, 0, 0]),  # first batch
                                      make_mock_rankings([0, 0, 0, 0, None]),  # second batch
                                      make_mock_rankings([0, 0, 0, 0, None, None, None])]  # third batch, should raise error
    mock_next_batch.side_effect = [[dummy_binary_pipeline_class(parameters={}), dummy_binary_pipeline_class(parameters={})] for i in range(3)]
    automl = AutoMLSearch(X_train=X, y_train=y, problem_type='binary', max_batches=3, allowed_pipelines=[dummy_binary_pipeline_class], n_jobs=1)
    with pytest.raises(AutoMLSearchException, match="All pipelines in the current AutoML batch produced a score of np.nan on the primary objective"):
        automl.search()


@patch('evalml.automl.engine.engine_base.split_data')
@patch('evalml.pipelines.BinaryClassificationPipeline.score')
@patch('evalml.pipelines.BinaryClassificationPipeline.fit')
def test_error_during_train_test_split(mock_fit, mock_score, mock_split_data, X_y_binary):
    X, y = X_y_binary
    mock_score.return_value = {'Log Loss Binary': 1.0}
    # this method is called during pipeline eval for binary classification and will cause scores to be set to nan
    mock_split_data.side_effect = RuntimeError()
    automl = AutoMLSearch(X_train=X, y_train=y, problem_type='binary', objective='Accuracy Binary', max_iterations=2, optimize_thresholds=True, train_best_pipeline=False)
    with pytest.raises(AutoMLSearchException, match="All pipelines in the current AutoML batch produced a score of np.nan on the primary objective"):
        automl.search()
    for pipeline in automl.results['pipeline_results'].values():
        assert np.isnan(pipeline['score'])


all_objectives = get_core_objectives("binary") + get_core_objectives("multiclass") + get_core_objectives("regression")


class CustomClassificationObjective(BinaryClassificationObjective):
    """Accuracy score for binary and multiclass classification."""
    name = "Classification Accuracy"
    greater_is_better = True
    score_needs_proba = False
    perfect_score = 1.0
    is_bounded_like_percentage = False
    problem_types = [ProblemTypes.BINARY, ProblemTypes.MULTICLASS]

    def objective_function(self, y_true, y_predicted, X=None):
        """Not implementing since mocked in our tests."""


class CustomRegressionObjective(RegressionObjective):
    """Accuracy score for binary and multiclass classification."""
    name = "Custom Regression Objective"
    greater_is_better = True
    score_needs_proba = False
    perfect_score = 1.0
    is_bounded_like_percentage = False
    problem_types = [ProblemTypes.REGRESSION, ProblemTypes.TIME_SERIES_REGRESSION]

    def objective_function(self, y_true, y_predicted, X=None):
        """Not implementing since mocked in our tests."""


@pytest.mark.parametrize("objective,pipeline_scores,baseline_score,problem_type_value",
                         product(all_objectives + [CostBenefitMatrix, CustomClassificationObjective()],
                                 [(0.3, 0.4), (np.nan, 0.4), (0.3, np.nan), (np.nan, np.nan)],
                                 [0.1, np.nan],
                                 [ProblemTypes.BINARY, ProblemTypes.MULTICLASS, ProblemTypes.REGRESSION, ProblemTypes.TIME_SERIES_REGRESSION]))
def test_percent_better_than_baseline_in_rankings(objective, pipeline_scores, baseline_score, problem_type_value,
                                                  dummy_binary_pipeline_class, dummy_multiclass_pipeline_class,
                                                  dummy_regression_pipeline_class,
                                                  dummy_time_series_regression_pipeline_class,
                                                  X_y_binary):
    if not objective.is_defined_for_problem_type(problem_type_value):
        pytest.skip("Skipping because objective is not defined for problem type")

    # Ok to only use binary labels since score and fit methods are mocked
    X, y = X_y_binary

    pipeline_class = {ProblemTypes.BINARY: dummy_binary_pipeline_class,
                      ProblemTypes.MULTICLASS: dummy_multiclass_pipeline_class,
                      ProblemTypes.REGRESSION: dummy_regression_pipeline_class,
                      ProblemTypes.TIME_SERIES_REGRESSION: dummy_time_series_regression_pipeline_class}[problem_type_value]
    baseline_pipeline_class = {ProblemTypes.BINARY: "evalml.pipelines.ModeBaselineBinaryPipeline",
                               ProblemTypes.MULTICLASS: "evalml.pipelines.ModeBaselineMulticlassPipeline",
                               ProblemTypes.REGRESSION: "evalml.pipelines.MeanBaselineRegressionPipeline",
                               ProblemTypes.TIME_SERIES_REGRESSION: "evalml.pipelines.TimeSeriesBaselineRegressionPipeline"
                               }[problem_type_value]

    class DummyPipeline(pipeline_class):
        problem_type = problem_type_value

        def fit(self, *args, **kwargs):
            """Mocking fit"""

    class Pipeline1(DummyPipeline):
        name = "Pipeline1"

    class Pipeline2(DummyPipeline):
        name = "Pipeline2"

    mock_score_1 = MagicMock(return_value={objective.name: pipeline_scores[0]})
    mock_score_2 = MagicMock(return_value={objective.name: pipeline_scores[1]})
    Pipeline1.score = mock_score_1
    Pipeline2.score = mock_score_2

    if objective.name.lower() == "cost benefit matrix":
        automl = AutoMLSearch(X_train=X, y_train=y, problem_type=problem_type_value, max_iterations=3,
                              allowed_pipelines=[Pipeline1, Pipeline2], objective=objective(0, 0, 0, 0),
                              additional_objectives=[], n_jobs=1)
    elif problem_type_value == ProblemTypes.TIME_SERIES_REGRESSION:
        automl = AutoMLSearch(X_train=X, y_train=y, problem_type=problem_type_value, max_iterations=3,
                              allowed_pipelines=[Pipeline1, Pipeline2], objective=objective,
                              additional_objectives=[], problem_configuration={'gap': 0, 'max_delay': 0}, train_best_pipeline=False, n_jobs=1)
    else:
        automl = AutoMLSearch(X_train=X, y_train=y, problem_type=problem_type_value, max_iterations=3,
                              allowed_pipelines=[Pipeline1, Pipeline2], objective=objective,
                              additional_objectives=[], n_jobs=1)

    with patch(baseline_pipeline_class + ".score", return_value={objective.name: baseline_score}):
        if np.isnan(pipeline_scores).all():
            with pytest.raises(AutoMLSearchException, match="All pipelines in the current AutoML batch produced a score of np.nan on the primary objective"):
                automl.search(data_checks=None)
        else:
            automl.search(data_checks=None)
        scores = dict(zip(automl.rankings.pipeline_name, automl.rankings.percent_better_than_baseline))
        baseline_name = next(name for name in automl.rankings.pipeline_name if name not in {"Pipeline1", "Pipeline2"})
        answers = {"Pipeline1": round(objective.calculate_percent_difference(pipeline_scores[0], baseline_score), 2),
                   "Pipeline2": round(objective.calculate_percent_difference(pipeline_scores[1], baseline_score), 2),
                   baseline_name: round(objective.calculate_percent_difference(baseline_score, baseline_score), 2)}
        for name in answers:
            np.testing.assert_almost_equal(scores[name], answers[name], decimal=3)


@pytest.mark.parametrize("custom_additional_objective", [True, False])
@pytest.mark.parametrize("problem_type", ["binary", "multiclass", "regression", "time series regression"])
@patch("evalml.pipelines.ModeBaselineBinaryPipeline.fit")
@patch("evalml.pipelines.ModeBaselineMulticlassPipeline.fit")
@patch("evalml.pipelines.MeanBaselineRegressionPipeline.fit")
@patch("evalml.pipelines.TimeSeriesBaselineRegressionPipeline.fit")
def test_percent_better_than_baseline_computed_for_all_objectives(mock_time_series_baseline_regression_fit,
                                                                  mock_baseline_regression_fit,
                                                                  mock_baseline_multiclass_fit,
                                                                  mock_baseline_binary_fit,
                                                                  problem_type,
                                                                  custom_additional_objective,
                                                                  dummy_binary_pipeline_class,
                                                                  dummy_multiclass_pipeline_class,
                                                                  dummy_regression_pipeline_class,
                                                                  dummy_time_series_regression_pipeline_class,
                                                                  X_y_binary):
    X, y = X_y_binary

    problem_type_enum = handle_problem_types(problem_type)

    pipeline_class = {"binary": dummy_binary_pipeline_class,
                      "multiclass": dummy_multiclass_pipeline_class,
                      "regression": dummy_regression_pipeline_class,
                      "time series regression": dummy_time_series_regression_pipeline_class}[problem_type]
    baseline_pipeline_class = {"binary": "evalml.pipelines.ModeBaselineBinaryPipeline",
                               "multiclass": "evalml.pipelines.ModeBaselineMulticlassPipeline",
                               "regression": "evalml.pipelines.MeanBaselineRegressionPipeline",
                               "time series regression": "evalml.pipelines.TimeSeriesBaselineRegressionPipeline"
                               }[problem_type]

    class DummyPipeline(pipeline_class):
        name = "Dummy 1"
        problem_type = problem_type_enum

        def fit(self, *args, **kwargs):
            """Mocking fit"""

    additional_objectives = None
    if custom_additional_objective:
        if CustomClassificationObjective.is_defined_for_problem_type(problem_type_enum):
            additional_objectives = [CustomClassificationObjective()]
        else:
            additional_objectives = [CustomRegressionObjective(), "Root Mean Squared Error"]

    core_objectives = get_core_objectives(problem_type)
    if additional_objectives:
        core_objectives = [get_default_primary_search_objective(problem_type_enum)] + additional_objectives
    mock_scores = {get_objective(obj).name: i for i, obj in enumerate(core_objectives)}
    mock_baseline_scores = {get_objective(obj).name: i + 1 for i, obj in enumerate(core_objectives)}
    answer = {}
    baseline_percent_difference = {}
    for obj in core_objectives:
        obj_class = get_objective(obj)
        answer[obj_class.name] = obj_class.calculate_percent_difference(mock_scores[obj_class.name],
                                                                        mock_baseline_scores[obj_class.name])
        baseline_percent_difference[obj_class.name] = 0

    mock_score_1 = MagicMock(return_value=mock_scores)
    DummyPipeline.score = mock_score_1

    # specifying problem_configuration for all problem types for conciseness
    automl = AutoMLSearch(X_train=X, y_train=y, problem_type=problem_type, max_iterations=2,
                          allowed_pipelines=[DummyPipeline],
                          objective="auto", problem_configuration={'gap': 1, 'max_delay': 1},
                          additional_objectives=additional_objectives)

    with patch(baseline_pipeline_class + ".score", return_value=mock_baseline_scores):
        automl.search(data_checks=None)
        assert len(automl.results['pipeline_results']) == 2, "This tests assumes only one non-baseline pipeline was run!"
        pipeline_results = automl.results['pipeline_results'][1]
        baseline_results = automl.results['pipeline_results'][0]
        assert pipeline_results["percent_better_than_baseline_all_objectives"] == answer
        assert pipeline_results['percent_better_than_baseline'] == pipeline_results["percent_better_than_baseline_all_objectives"][automl.objective.name]
        # Check that baseline is 0% better than baseline
        assert baseline_results["percent_better_than_baseline_all_objectives"] == baseline_percent_difference


@pytest.mark.parametrize("fold_scores", [[2, 4, 6], [np.nan, 4, 6]])
@patch("evalml.pipelines.ModeBaselineBinaryPipeline.score", return_value={'Log Loss Binary': 1, 'F1': 1})
@patch('evalml.pipelines.BinaryClassificationPipeline.score')
@patch('evalml.pipelines.BinaryClassificationPipeline.fit')
def test_percent_better_than_baseline_scores_different_folds(mock_fit,
                                                             mock_score,
                                                             mock_baseline_score,
                                                             fold_scores,
                                                             dummy_binary_pipeline_class,
                                                             X_y_binary):
    # Test that percent-better-than-baseline is correctly computed when scores differ across folds
    X, y = X_y_binary

    mock_score.side_effect = [{"Log Loss Binary": 1, "F1": val} for val in fold_scores]

    class DummyPipeline(dummy_binary_pipeline_class):
        name = "Dummy 1"
        problem_type = ProblemTypes.BINARY

    f1 = get_objective("f1")()

    if np.isnan(fold_scores[0]):
        answer = np.nan
    else:
        answer = f1.calculate_percent_difference(4, 1)

    automl = AutoMLSearch(X_train=X, y_train=y, problem_type="binary", max_iterations=2,
                          allowed_pipelines=[DummyPipeline], objective="log loss binary", additional_objectives=["f1"])

    automl.search(data_checks=None)
    assert len(automl.results['pipeline_results']) == 2, "This tests assumes only one non-baseline pipeline was run!"
    pipeline_results = automl.results['pipeline_results'][1]
    np.testing.assert_equal(pipeline_results["percent_better_than_baseline_all_objectives"]['F1'], answer)


def _get_first_stacked_classifier_no(model_families=None):
    """Gets the number of iterations necessary before the stacked ensemble will be used."""
    num_classifiers = len(get_estimators(ProblemTypes.BINARY, model_families=model_families))
    # Baseline + first batch + each pipeline iteration (5 is current default pipelines_per_batch) + 1
    return 1 + num_classifiers + num_classifiers * 5 + 1


@pytest.mark.parametrize("max_iterations", [None, 1, 8, 10, _get_first_stacked_classifier_no(), _get_first_stacked_classifier_no() + 2])
@pytest.mark.parametrize("use_ensembling", [True, False])
@patch('evalml.pipelines.BinaryClassificationPipeline.score', return_value={"Log Loss Binary": 0.8})
@patch('evalml.pipelines.BinaryClassificationPipeline.fit')
def test_max_iteration_works_with_stacked_ensemble(mock_pipeline_fit, mock_score, max_iterations, use_ensembling, X_y_binary, caplog):
    X, y = X_y_binary

    automl = AutoMLSearch(X_train=X, y_train=y, problem_type="binary", max_iterations=max_iterations, objective="Log Loss Binary", ensembling=use_ensembling)
    automl.search(data_checks=None)
    # every nth batch a stacked ensemble will be trained
    if max_iterations is None:
        max_iterations = 5  # Default value for max_iterations

    pipeline_names = automl.rankings['pipeline_name']
    if max_iterations < _get_first_stacked_classifier_no():
        assert not pipeline_names.str.contains('Ensemble').any()
        assert not automl.ensembling_indices
    elif use_ensembling:
        assert pipeline_names.str.contains('Ensemble').any()
        assert f"Ensembling will run at the {_get_first_stacked_classifier_no()} iteration" in caplog.text
        assert automl.ensembling_indices

    else:
        assert not pipeline_names.str.contains('Ensemble').any()
        assert not automl.ensembling_indices


@pytest.mark.parametrize("max_batches", [None, 1, 5, 8, 9, 10, 12, 20])
@pytest.mark.parametrize("use_ensembling", [True, False])
@pytest.mark.parametrize("problem_type", [ProblemTypes.BINARY, ProblemTypes.REGRESSION])
@patch('evalml.pipelines.RegressionPipeline.score', return_value={"R2": 0.8})
@patch('evalml.pipelines.RegressionPipeline.fit')
@patch('evalml.pipelines.BinaryClassificationPipeline.score', return_value={"Log Loss Binary": 0.8})
@patch('evalml.pipelines.BinaryClassificationPipeline.fit')
def test_max_batches_works(mock_pipeline_fit, mock_score, mock_regression_fit, mock_regression_score,
                           max_batches, use_ensembling, problem_type, X_y_binary, X_y_regression):
    if problem_type == ProblemTypes.BINARY:
        X, y = X_y_binary
        automl = AutoMLSearch(X_train=X, y_train=y, problem_type="binary", max_iterations=None,
                              max_batches=max_batches, ensembling=use_ensembling)
    elif problem_type == ProblemTypes.REGRESSION:
        X, y = X_y_regression
        automl = AutoMLSearch(X_train=X, y_train=y, problem_type="regression", max_iterations=None,
                              max_batches=max_batches, ensembling=use_ensembling)

    automl.search(data_checks=None)
    # every nth batch a stacked ensemble will be trained
    ensemble_nth_batch = len(automl.allowed_pipelines) + 1

    if max_batches is None:
        n_results = len(automl.allowed_pipelines) + 1
        max_batches = 1
        # _automl_algorithm will include all allowed_pipelines in the first batch even
        # if they are not searched over. That is why n_automl_pipelines does not equal
        # n_results when max_iterations and max_batches are None
        n_automl_pipelines = 1 + len(automl.allowed_pipelines)
        num_ensemble_batches = 0
    else:
        # automl algorithm does not know about the additional stacked ensemble pipelines
        num_ensemble_batches = (max_batches - 1) // ensemble_nth_batch if use_ensembling else 0
        # So that the test does not break when new estimator classes are added
        n_results = 1 + len(automl.allowed_pipelines) + (5 * (max_batches - 1 - num_ensemble_batches)) + num_ensemble_batches
        n_automl_pipelines = n_results
    assert automl._automl_algorithm.batch_number == max_batches
    assert automl._automl_algorithm.pipeline_number + 1 == n_automl_pipelines
    assert len(automl.results["pipeline_results"]) == n_results
    if num_ensemble_batches == 0:
        assert automl.rankings.shape[0] == min(1 + len(automl.allowed_pipelines), n_results)  # add one for baseline
    else:
        assert automl.rankings.shape[0] == min(2 + len(automl.allowed_pipelines), n_results)  # add two for baseline and stacked ensemble
    assert automl.full_rankings.shape[0] == n_results


def test_early_stopping_negative(X_y_binary):
    X, y = X_y_binary
    with pytest.raises(ValueError, match='patience value must be a positive integer.'):
        AutoMLSearch(X_train=X, y_train=y, problem_type='binary', objective='AUC', max_iterations=5, allowed_model_families=['linear_model'], patience=-1, random_seed=0)
    with pytest.raises(ValueError, match='tolerance value must be'):
        AutoMLSearch(X_train=X, y_train=y, problem_type='binary', objective='AUC', max_iterations=5, allowed_model_families=['linear_model'], patience=1, tolerance=1.5, random_seed=0)


def test_early_stopping(caplog, logistic_regression_binary_pipeline_class, X_y_binary):
    X, y = X_y_binary
    automl = AutoMLSearch(X_train=X, y_train=y, problem_type='binary', objective='AUC', max_iterations=5,
                          allowed_model_families=['linear_model'], patience=2, tolerance=0.05,
                          random_seed=0, n_jobs=1)
    mock_results = {
        'search_order': [0, 1, 2, 3],
        'pipeline_results': {}
    }

    scores = [0.84, 0.95, 0.84, 0.96]  # 0.96 is only 1% greater so it doesn't trigger patience due to tolerance
    for id in mock_results['search_order']:
        mock_results['pipeline_results'][id] = {}
        mock_results['pipeline_results'][id]['score'] = scores[id]
        mock_results['pipeline_results'][id]['pipeline_class'] = logistic_regression_binary_pipeline_class
    automl._results = mock_results

    assert not automl._should_continue()
    out = caplog.text
    assert "2 iterations without improvement. Stopping search early." in out


@patch('evalml.pipelines.BinaryClassificationPipeline.score', return_value={"Log Loss Binary": 0.8})
@patch('evalml.pipelines.BinaryClassificationPipeline.fit')
def test_automl_one_allowed_pipeline_ensembling_disabled(mock_pipeline_fit, mock_score, X_y_binary, logistic_regression_binary_pipeline_class, caplog):
    max_iterations = _get_first_stacked_classifier_no([ModelFamily.RANDOM_FOREST]) + 1
    # Checks that when len(allowed_pipeline) == 1, ensembling is not run, even if set to True
    X, y = X_y_binary
    automl = AutoMLSearch(X_train=X, y_train=y, problem_type="binary", max_iterations=max_iterations, allowed_model_families=[ModelFamily.RANDOM_FOREST], ensembling=True)
    automl.search(data_checks=None)
    assert "Ensembling is set to True, but the number of unique pipelines is one, so ensembling will not run." in caplog.text

    pipeline_names = automl.rankings['pipeline_name']
    assert not pipeline_names.str.contains('Ensemble').any()

    caplog.clear()
    max_iterations = _get_first_stacked_classifier_no([ModelFamily.LINEAR_MODEL]) + 1
    automl = AutoMLSearch(X_train=X, y_train=y, problem_type="binary", max_iterations=max_iterations, allowed_pipelines=[logistic_regression_binary_pipeline_class], ensembling=True)
    automl.search(data_checks=None)
    pipeline_names = automl.rankings['pipeline_name']
    assert not pipeline_names.str.contains('Ensemble').any()
    assert "Ensembling is set to True, but the number of unique pipelines is one, so ensembling will not run." in caplog.text
    assert not automl.ensembling_indices
    # Check that ensembling runs when len(allowed_model_families) == 1 but len(allowed_pipelines) > 1
    caplog.clear()
    automl = AutoMLSearch(X_train=X, y_train=y, problem_type="binary", max_iterations=max_iterations, allowed_model_families=[ModelFamily.LINEAR_MODEL], ensembling=True)
    automl.search(data_checks=None)
    pipeline_names = automl.rankings['pipeline_name']
    assert pipeline_names.str.contains('Ensemble').any()
    assert "Ensembling is set to True, but the number of unique pipelines is one, so ensembling will not run." not in caplog.text
    assert automl.ensembling_indices


@patch('evalml.pipelines.BinaryClassificationPipeline.score', return_value={"Log Loss Binary": 0.8})
@patch('evalml.pipelines.BinaryClassificationPipeline.fit')
def test_automl_max_iterations_less_than_ensembling_disabled(mock_pipeline_fit, mock_score, X_y_binary, caplog):
    max_iterations = _get_first_stacked_classifier_no([ModelFamily.LINEAR_MODEL])
    X, y = X_y_binary
    automl = AutoMLSearch(X_train=X, y_train=y, problem_type="binary", max_iterations=max_iterations - 1, allowed_model_families=[ModelFamily.LINEAR_MODEL], ensembling=True)
    automl.search(data_checks=None)
    assert f"Ensembling is set to True, but max_iterations is too small, so ensembling will not run. Set max_iterations >= {max_iterations} to run ensembling." in caplog.text

    pipeline_names = automl.rankings['pipeline_name']
    assert not pipeline_names.str.contains('Ensemble').any()
    assert not automl.ensembling_indices


@patch('evalml.pipelines.BinaryClassificationPipeline.score', return_value={"Log Loss Binary": 0.8})
@patch('evalml.pipelines.BinaryClassificationPipeline.fit')
def test_automl_max_batches_less_than_ensembling_disabled(mock_pipeline_fit, mock_score, X_y_binary, caplog):
    X, y = X_y_binary
    automl = AutoMLSearch(X_train=X, y_train=y, problem_type="binary", max_batches=2, allowed_model_families=[ModelFamily.LINEAR_MODEL], ensembling=True)
    automl.search(data_checks=None)
    first_ensemble_batch = 1 + len(automl.allowed_pipelines) + 1  # First batch + each pipeline batch
    assert f"Ensembling is set to True, but max_batches is too small, so ensembling will not run. Set max_batches >= {first_ensemble_batch} to run ensembling." in caplog.text

    pipeline_names = automl.rankings['pipeline_name']
    assert not pipeline_names.str.contains('Ensemble').any()
    assert not automl.ensembling_indices


@pytest.mark.parametrize("max_batches", [1, 2, 5, 10])
@patch('evalml.pipelines.BinaryClassificationPipeline.score', return_value={"Log Loss Binary": 0.8})
@patch('evalml.pipelines.BinaryClassificationPipeline.fit')
def test_max_batches_output(mock_pipeline_fit, mock_score, max_batches, X_y_binary, caplog):
    X, y = X_y_binary
    automl = AutoMLSearch(X_train=X, y_train=y, problem_type="binary", max_iterations=None, max_batches=max_batches)
    automl.search(data_checks=None)

    output = caplog.text
    for batch_number in range(1, max_batches + 1):
        if batch_number == 1:
            correct_output = len(automl.allowed_pipelines) + 1
        else:
            correct_output = automl._pipelines_per_batch
        assert output.count(f"Batch {batch_number}: ") == correct_output


@patch('evalml.pipelines.BinaryClassificationPipeline.score', return_value={"Log Loss Binary": 0.8})
@patch('evalml.pipelines.BinaryClassificationPipeline.fit')
def test_max_batches_plays_nice_with_other_stopping_criteria(mock_fit, mock_score, X_y_binary):
    X, y = X_y_binary

    # Use the old default when all are None
    automl = AutoMLSearch(X_train=X, y_train=y, problem_type="binary", objective="Log Loss Binary")
    automl.search(data_checks=None)
    assert len(automl.results["pipeline_results"]) == len(get_estimators(problem_type='binary')) + 1

    # Use max_iterations when both max_iterations and max_batches are set
    automl = AutoMLSearch(X_train=X, y_train=y, problem_type="binary", objective="Log Loss Binary", max_batches=10,
                          max_iterations=6)
    automl.search(data_checks=None)
    assert len(automl.results["pipeline_results"]) == 6

    # Don't change max_iterations when only max_iterations is set
    automl = AutoMLSearch(X_train=X, y_train=y, problem_type="binary", max_iterations=4)
    automl.search(data_checks=None)
    assert len(automl.results["pipeline_results"]) == 4


@pytest.mark.parametrize("max_batches", [-1, -10, -np.inf])
def test_max_batches_must_be_non_negative(max_batches, X_y_binary):
    X, y = X_y_binary
    with pytest.raises(ValueError, match=f"Parameter max_batches must be None or non-negative. Received {max_batches}."):
        AutoMLSearch(X_train=X, y_train=y, problem_type="binary", max_batches=max_batches)


def test_stopping_criterion_bad(X_y_binary):
    X, y = X_y_binary
    with pytest.raises(TypeError, match=r"Parameter max_time must be a float, int, string or None. Received <class 'tuple'> with value \('test',\)."):
        AutoMLSearch(X_train=X, y_train=y, problem_type="binary", max_time=('test',))
    with pytest.raises(ValueError, match=f"Parameter max_batches must be None or non-negative. Received -1."):
        AutoMLSearch(X_train=X, y_train=y, problem_type="binary", max_batches=-1)
    with pytest.raises(ValueError, match=f"Parameter max_time must be None or non-negative. Received -1."):
        AutoMLSearch(X_train=X, y_train=y, problem_type="binary", max_time=-1)
    with pytest.raises(ValueError, match=f"Parameter max_iterations must be None or non-negative. Received -1."):
        AutoMLSearch(X_train=X, y_train=y, problem_type="binary", max_iterations=-1)


@patch('evalml.pipelines.BinaryClassificationPipeline.score')
@patch('evalml.pipelines.BinaryClassificationPipeline.fit')
def test_data_splitter_binary(mock_fit, mock_score, X_y_binary):
    mock_score.return_value = {'Log Loss Binary': 1.0}
    X, y = X_y_binary
    y[:] = 0
    y[0] = 1
    automl = AutoMLSearch(X_train=X, y_train=y, problem_type="binary", n_jobs=1)
    with pytest.raises(Exception, match="Missing target values in the"):
        with pytest.warns(UserWarning):
            automl.search(data_checks="disabled")

    y[1] = 1
    automl = AutoMLSearch(X_train=X, y_train=y, problem_type="binary", n_jobs=1)
    with pytest.raises(Exception, match="Missing target values in the"):
        with pytest.warns(UserWarning):
            automl.search(data_checks="disabled")

    y[2] = 1
    automl = AutoMLSearch(X_train=X, y_train=y, problem_type="binary", n_jobs=1)
    automl.search(data_checks="disabled")


@patch('evalml.pipelines.MulticlassClassificationPipeline.score')
@patch('evalml.pipelines.MulticlassClassificationPipeline.fit')
def test_data_splitter_multi(mock_fit, mock_score, X_y_multi):
    mock_score.return_value = {'Log Loss Multiclass': 1.0}
    X, y = X_y_multi
    y[:] = 1
    y[0] = 0

    automl = AutoMLSearch(X_train=X, y_train=y, problem_type='multiclass', n_jobs=1)
    with pytest.raises(Exception, match="Missing target values"):
        with pytest.warns(UserWarning):
            automl.search(data_checks="disabled")

    y[1] = 2
    # match based on regex, since data split doesn't have a random seed for reproducibility
    # regex matches the set {} and expects either 2 sets (missing in both train and test)
    #   or 1 set of multiple elements (both missing in train or both in test)
    automl = AutoMLSearch(X_train=X, y_train=y, problem_type='multiclass', n_jobs=1)
    with pytest.raises(Exception, match=r"(\{\d?\}.+\{\d?\})|(\{.+\,.+\})"):
        with pytest.warns(UserWarning):
            automl.search(data_checks="disabled")

    y[1] = 0
    y[2:4] = 2
    automl = AutoMLSearch(X_train=X, y_train=y, problem_type='multiclass', n_jobs=1)
    with pytest.raises(Exception, match="Missing target values"):
        with pytest.warns(UserWarning):
            automl.search(data_checks="disabled")

    y[4] = 2
    automl = AutoMLSearch(X_train=X, y_train=y, problem_type='multiclass', n_jobs=1)
    with pytest.raises(Exception, match="Missing target values"):
        with pytest.warns(UserWarning):
            automl.search(data_checks="disabled")

    y[5] = 0
    automl = AutoMLSearch(X_train=X, y_train=y, problem_type='multiclass', n_jobs=1)
    automl.search(data_checks="disabled")


@patch('evalml.tuners.skopt_tuner.SKOptTuner.add')
def test_iterative_algorithm_pipeline_hyperparameters_make_pipeline_other_errors(mock_add, X_y_multi):
    X, y = X_y_multi
    custom_hyperparameters = {
        "Imputer": {
            "numeric_impute_strategy": ["most_frequent", "mean"]
        }
    }
    estimators = get_estimators('multiclass', [ModelFamily.EXTRA_TREES])

    pipelines = [make_pipeline(X, y, estimator, 'multiclass', custom_hyperparameters) for estimator in estimators]
    automl = AutoMLSearch(X_train=X, y_train=y, problem_type='multiclass', allowed_pipelines=pipelines, n_jobs=1)

    mock_add.side_effect = ValueError("Alternate error that can be thrown")
    with pytest.raises(ValueError) as error:
        automl.search()
    assert "Alternate error that can be thrown" in str(error.value)
    assert "Default parameters for components" not in str(error.value)


@patch('evalml.pipelines.BinaryClassificationPipeline.score')
@patch('evalml.pipelines.BinaryClassificationPipeline.fit')
def test_iterative_algorithm_pipeline_hyperparameters_make_pipeline_errors(mock_fit, mock_score, X_y_multi):
    X, y = X_y_multi
    invalid_custom_hyperparameters = {
        "Imputer": {
            "numeric_impute_strategy": ["most_frequent", "median"]
        }
    }
    larger_invalid = {
        "Imputer": {
            "numeric_impute_strategy": ["most_frequent", "mean"]
        },
        "Extra Trees Classifier": {
            "max_depth": [4, 5, 6, 7],
            "max_features": ["sqrt", "log2"]
        }
    }
    estimators = get_estimators('multiclass', [ModelFamily.EXTRA_TREES])

    invalid_pipelines = [make_pipeline(X, y, estimator, 'multiclass', invalid_custom_hyperparameters) for estimator in estimators]
    automl = AutoMLSearch(X_train=X, y_train=y, problem_type='multiclass', allowed_pipelines=invalid_pipelines)
    with pytest.raises(ValueError, match="Default parameters for components"):
        automl.search()

    invalid_pipelines = [make_pipeline(X, y, estimator, 'multiclass', larger_invalid) for estimator in estimators]
    automl = AutoMLSearch(X_train=X, y_train=y, problem_type='multiclass', allowed_pipelines=invalid_pipelines)
    with pytest.raises(ValueError, match="Default parameters for components"):
        automl.search()


@patch('evalml.pipelines.BinaryClassificationPipeline.score')
@patch('evalml.pipelines.BinaryClassificationPipeline.fit')
def test_iterative_algorithm_pipeline_hyperparameters_make_pipeline(mock_fit, mock_score, X_y_multi):
    X, y = X_y_multi
    custom_hyperparameters = {
        "Imputer": {
            "numeric_impute_strategy": ["mean"]
        }
    }
    larger_custom = {
        "Imputer": {
            "numeric_impute_strategy": ["most_frequent", "mean"]
        },
        "Extra Trees Classifier": {
            "max_depth": [4, 5, 6, 7],
            "max_features": ["auto", "log2"]
        }
    }
    estimators = get_estimators('multiclass', [ModelFamily.EXTRA_TREES])
    pipelines = [make_pipeline(X, y, estimator, 'multiclass', custom_hyperparameters) for estimator in estimators]

    automl = AutoMLSearch(X_train=X, y_train=y, problem_type='multiclass', allowed_pipelines=pipelines)
    automl.search()
    assert automl.best_pipeline.hyperparameters['Imputer']['numeric_impute_strategy'] == ["mean"]

    invalid_pipelines = [make_pipeline(X, y, estimator, 'multiclass', larger_custom) for estimator in estimators]
    automl = AutoMLSearch(X_train=X, y_train=y, problem_type='multiclass', allowed_pipelines=invalid_pipelines)
    automl.search()

    assert automl.best_pipeline.hyperparameters['Imputer']['numeric_impute_strategy'] == ["most_frequent", "mean"]


@patch('evalml.pipelines.BinaryClassificationPipeline.score', return_value={"Log Loss Binary": 0.6})
@patch('evalml.pipelines.BinaryClassificationPipeline.fit')
def test_iterative_algorithm_passes_njobs_to_pipelines(mock_fit, mock_score, dummy_binary_pipeline_class,
                                                       X_y_binary):
    X, y = X_y_binary

    class MockEstimatorWithNJobs(Estimator):
        name = "Mock Classifier with njobs"
        model_family = ModelFamily.NONE
        supported_problem_types = [ProblemTypes.BINARY, ProblemTypes.MULTICLASS]
        hyperparameter_ranges = {}

        def __init__(self, n_jobs=-1, random_seed=0):
            super().__init__(parameters={"n_jobs": n_jobs}, component_obj=None, random_seed=random_seed)

    class Pipeline1(BinaryClassificationPipeline):
        name = "Pipeline 1"
        component_graph = [MockEstimatorWithNJobs]

    class Pipeline2(BinaryClassificationPipeline):
        name = "Pipeline 2"
        component_graph = [MockEstimatorWithNJobs]

    automl = AutoMLSearch(X_train=X, y_train=y, problem_type='binary', n_jobs=3, max_batches=2,
                          allowed_pipelines=[Pipeline1, Pipeline2, dummy_binary_pipeline_class])
    automl.search()
    for parameters in automl.full_rankings.parameters:
        if "Mock Classifier with njobs" in parameters:
            assert parameters["Mock Classifier with njobs"]["n_jobs"] == 3
        else:
            assert all("n_jobs" not in component_params for component_params in parameters.values())


@patch('evalml.pipelines.BinaryClassificationPipeline.score')
@patch('evalml.pipelines.BinaryClassificationPipeline.fit')
def test_automl_ensembling_false(mock_fit, mock_score, X_y_binary):
    X, y = X_y_binary
    mock_score.return_value = {'Log Loss Binary': 1.0}

    automl = AutoMLSearch(X_train=X, y_train=y, problem_type='binary', max_time='60 seconds', max_batches=20, ensembling=False)
    automl.search()
    assert not automl.rankings['pipeline_name'].str.contains('Ensemble').any()


@patch('evalml.pipelines.BinaryClassificationPipeline.score', return_value={"Log Loss Binary": 0.8})
@patch('evalml.pipelines.BinaryClassificationPipeline.fit')
def test_search_with_text(mock_fit, mock_score):
    X = pd.DataFrame(
        {'col_1': ['I\'m singing in the rain! Just singing in the rain, what a glorious feeling, I\'m happy again!',
                   'In sleep he sang to me, in dreams he came... That voice which calls to me, and speaks my name.',
                   'I\'m gonna be the main event, like no king was before! I\'m brushing up on looking down, I\'m working on my ROAR!',
                   'In sleep he sang to me, in dreams he came... That voice which calls to me, and speaks my name.',
                   'In sleep he sang to me, in dreams he came... That voice which calls to me, and speaks my name.',
                   'I\'m singing in the rain! Just singing in the rain, what a glorious feeling, I\'m happy again!'],
         'col_2': ['do you hear the people sing? Singing the songs of angry men\n\tIt is the music of a people who will NOT be slaves again!',
                   'I dreamed a dream in days gone by, when hope was high and life worth living',
                   'Red, the blood of angry men - black, the dark of ages past',
                   'do you hear the people sing? Singing the songs of angry men\n\tIt is the music of a people who will NOT be slaves again!',
                   'Red, the blood of angry men - black, the dark of ages past',
                   'It was red and yellow and green and brown and scarlet and black and ochre and peach and ruby and olive and violet and fawn...']
         })
    y = [0, 1, 1, 0, 1, 0]
    automl = AutoMLSearch(X_train=X, y_train=y, problem_type='binary')
    automl.search(data_checks='disabled')  # DataChecks disabled since the data is small
    assert automl.rankings['pipeline_name'][1:].str.contains('Text').all()


@patch('evalml.pipelines.BinaryClassificationPipeline.score', return_value={"Log Loss Binary": 0.8})
@patch('evalml.pipelines.BinaryClassificationPipeline.fit')
def test_pipelines_per_batch(mock_fit, mock_score, X_y_binary):
    def total_pipelines(automl, num_batches, batch_size):
        total = 1 + len(automl.allowed_pipelines)
        total += ((num_batches - 1) * batch_size)
        return total

    X, y = X_y_binary

    # Checking for default of _pipelines_per_batch
    automl = AutoMLSearch(X_train=X, y_train=y, problem_type='binary', max_batches=2)
    automl.search()
    assert automl._pipelines_per_batch == 5
    assert automl._automl_algorithm.pipelines_per_batch == 5
    assert total_pipelines(automl, 2, 5) == len(automl.full_rankings)

    automl = AutoMLSearch(X_train=X, y_train=y, problem_type='binary', max_batches=1, _pipelines_per_batch=2)
    automl.search()
    assert automl._pipelines_per_batch == 2
    assert automl._automl_algorithm.pipelines_per_batch == 2
    assert total_pipelines(automl, 1, 2) == len(automl.full_rankings)

    automl = AutoMLSearch(X_train=X, y_train=y, problem_type='binary', max_batches=2, _pipelines_per_batch=10)
    automl.search()
    assert automl._pipelines_per_batch == 10
    assert automl._automl_algorithm.pipelines_per_batch == 10
    assert total_pipelines(automl, 2, 10) == len(automl.full_rankings)


@patch('evalml.pipelines.BinaryClassificationPipeline.score', return_value={"Log Loss Binary": 0.8})
@patch('evalml.pipelines.BinaryClassificationPipeline.fit')
def test_automl_respects_random_seed(mock_fit, mock_score, X_y_binary, dummy_classifier_estimator_class):

    X, y = X_y_binary

    class DummyPipeline(BinaryClassificationPipeline):
        component_graph = [dummy_classifier_estimator_class]
        num_pipelines_different_seed = 0
        num_pipelines_init = 0

        def __init__(self, parameters, random_seed):
            is_diff_random_seed = not (random_seed == 42)
            self.__class__.num_pipelines_init += 1
            self.__class__.num_pipelines_different_seed += is_diff_random_seed
            super().__init__(parameters, random_seed=random_seed)

    automl = AutoMLSearch(X_train=X, y_train=y, problem_type="binary", allowed_pipelines=[DummyPipeline],
                          random_seed=42, max_iterations=10)
    automl.search()
    assert DummyPipeline.num_pipelines_different_seed == 0 and DummyPipeline.num_pipelines_init


@pytest.mark.parametrize("callback", [log_error_callback, silent_error_callback, raise_error_callback,
                                      raise_and_save_error_callback, log_and_save_error_callback])
@pytest.mark.parametrize("error_type", ['fit', 'score', 'fit-single'])
@patch('evalml.pipelines.BinaryClassificationPipeline.score', return_value={"Log Loss Binary": 0.8})
@patch('evalml.pipelines.BinaryClassificationPipeline.fit')
def test_automl_error_callback(mock_fit, mock_score, error_type, callback, X_y_binary, caplog):
    X, y = X_y_binary
    if error_type == 'score':
        msg = "Score Error!"
        mock_score.side_effect = Exception(msg)
    elif error_type == 'fit':
        mock_score.return_value = {"Log Loss Binary": 0.8}
        msg = 'all your model are belong to us'
        mock_fit.side_effect = Exception(msg)
    else:
        # throw exceptions for only one pipeline
        mock_score.return_value = {"Log Loss Binary": 0.8}
        msg = 'all your model are belong to us'
        mock_fit.side_effect = [Exception(msg)] * 3 + [None] * 100
    automl = AutoMLSearch(X_train=X, y_train=y, problem_type="binary", error_callback=callback, train_best_pipeline=False, n_jobs=1)
    if callback in [log_error_callback, silent_error_callback, log_and_save_error_callback]:
        exception = AutoMLSearchException
        match = "All pipelines in the current AutoML batch produced a score of np.nan on the primary objective"
    else:
        exception = Exception
        match = msg

    if error_type == 'fit-single' and callback in [silent_error_callback, log_error_callback, log_and_save_error_callback]:
        automl.search()
    else:
        with pytest.raises(exception, match=match):
            automl.search()

    if callback == silent_error_callback:
        assert msg not in caplog.text
    if callback == log_and_save_error_callback:
        assert f"AutoML search encountered an exception: {msg}" in caplog.text
        assert msg in caplog.text
    if callback == log_error_callback:
        assert f"Exception during automl search: {msg}" in caplog.text
        assert msg in caplog.text
    if callback in [raise_error_callback, raise_and_save_error_callback]:
        assert f"AutoML search raised a fatal exception: {msg}" in caplog.text
        assert msg in caplog.text

    if callback == log_and_save_error_callback:
        if error_type == 'fit-single':
            assert len(automl._results['errors']) == 3
        else:
            # first automl batch, times 3 for 3-fold cross validation
            assert len(automl._results['errors']) == (1 + len(get_estimators(problem_type='binary'))) * 3
    elif callback in [log_error_callback, silent_error_callback, raise_and_save_error_callback, log_and_save_error_callback]:
        for e in automl._results['errors']:
            assert str(e) == msg


@pytest.mark.parametrize("problem_type", [ProblemTypes.BINARY, ProblemTypes.MULTICLASS, ProblemTypes.REGRESSION])
@patch('evalml.pipelines.RegressionPipeline.score')
@patch('evalml.pipelines.RegressionPipeline.fit')
@patch('evalml.pipelines.MulticlassClassificationPipeline.score')
@patch('evalml.pipelines.MulticlassClassificationPipeline.fit')
@patch('evalml.pipelines.BinaryClassificationPipeline.score')
@patch('evalml.pipelines.BinaryClassificationPipeline.fit')
def test_automl_woodwork_user_types_preserved(mock_binary_fit, mock_binary_score,
                                              mock_multi_fit, mock_multi_score,
                                              mock_regression_fit, mock_regression_score, problem_type,
                                              X_y_binary, X_y_multi, X_y_regression):
    if problem_type == ProblemTypes.BINARY:
        X, y = X_y_binary
        mock_fit = mock_binary_fit
        mock_score = mock_binary_score
        mock_score.return_value = {'Log Loss Binary': 1.0}

    elif problem_type == ProblemTypes.MULTICLASS:
        X, y = X_y_multi
        mock_fit = mock_multi_fit
        mock_score = mock_multi_score
        mock_score.return_value = {'Log Loss Multiclass': 1.0}

    elif problem_type == ProblemTypes.REGRESSION:
        X, y = X_y_regression
        mock_fit = mock_regression_fit
        mock_score = mock_regression_score
        mock_score.return_value = {'R2': 1.0}

    X = pd.DataFrame(X)
    new_col = np.zeros(len(X))
    new_col[:int(len(new_col) / 2)] = 1
    X['cat col'] = pd.Series(new_col)
    X['num col'] = pd.Series(new_col)
    X['text col'] = pd.Series([f"{num}" for num in range(len(new_col))])
    X = ww.DataTable(X, semantic_tags={'cat col': 'category', 'num col': 'numeric'},
                     logical_types={'cat col': 'Categorical', 'num col': 'Integer', 'text col': 'NaturalLanguage'})
    automl = AutoMLSearch(X_train=X, y_train=y, problem_type=problem_type, max_batches=5)
    automl.search()
    for arg in mock_fit.call_args[0]:
        assert isinstance(arg, (ww.DataTable, ww.DataColumn))
        if isinstance(arg, ww.DataTable):
            assert arg.semantic_tags['cat col'] == {'category'}
            assert arg.logical_types['cat col'] == ww.logical_types.Categorical
            assert arg.semantic_tags['num col'] == {'numeric'}
            assert arg.logical_types['num col'] == ww.logical_types.Integer
            assert arg.semantic_tags['text col'] == set()
            assert arg.logical_types['text col'] == ww.logical_types.NaturalLanguage
    for arg in mock_score.call_args[0]:
        assert isinstance(arg, (ww.DataTable, ww.DataColumn))
        if isinstance(arg, ww.DataTable):
            assert arg.semantic_tags['cat col'] == {'category'}
            assert arg.logical_types['cat col'] == ww.logical_types.Categorical
            assert arg.semantic_tags['num col'] == {'numeric'}
            assert arg.logical_types['num col'] == ww.logical_types.Integer
            assert arg.semantic_tags['text col'] == set()
            assert arg.logical_types['text col'] == ww.logical_types.NaturalLanguage


def test_automl_validates_problem_configuration(X_y_binary):
    X, y = X_y_binary
    assert AutoMLSearch(X_train=X, y_train=y, problem_type="binary").problem_configuration == {}
    assert AutoMLSearch(X_train=X, y_train=y, problem_type="multiclass").problem_configuration == {}
    assert AutoMLSearch(X_train=X, y_train=y, problem_type="regression").problem_configuration == {}
    msg = "user_parameters must be a dict containing values for at least the gap and max_delay parameters"
    with pytest.raises(ValueError, match=msg):
        AutoMLSearch(X_train=X, y_train=y, problem_type="time series regression")
    with pytest.raises(ValueError, match=msg):
        AutoMLSearch(X_train=X, y_train=y, problem_type="time series regression", problem_configuration={"gap": 3})

    problem_config = AutoMLSearch(X_train=X, y_train=y, problem_type="time series regression",
                                  problem_configuration={"max_delay": 2, "gap": 3}).problem_configuration
    assert problem_config == {"max_delay": 2, "gap": 3}


@patch('evalml.objectives.BinaryClassificationObjective.optimize_threshold')
def test_automl_best_pipeline(mock_optimize, X_y_binary):
    X, y = X_y_binary

    automl = AutoMLSearch(X_train=X, y_train=y, problem_type='binary', train_best_pipeline=False, n_jobs=1)
    automl.search()
    with pytest.raises(PipelineNotYetFittedError, match="not fitted"):
        automl.best_pipeline.predict(X)

    mock_optimize.return_value = 0.62

    automl = AutoMLSearch(X_train=X, y_train=y, problem_type='binary', optimize_thresholds=False, objective="Accuracy Binary", n_jobs=1)
    automl.search()
    automl.best_pipeline.predict(X)
    assert automl.best_pipeline.threshold == 0.5

    automl = AutoMLSearch(X_train=X, y_train=y, problem_type='binary', optimize_thresholds=True, objective="Log Loss Binary", n_jobs=1)
    automl.search()
    automl.best_pipeline.predict(X)
    assert automl.best_pipeline.threshold is None

    automl = AutoMLSearch(X_train=X, y_train=y, problem_type='binary', optimize_thresholds=True, objective="Accuracy Binary", n_jobs=1)
    automl.search()
    automl.best_pipeline.predict(X)
    assert automl.best_pipeline.threshold == 0.62


@pytest.mark.parametrize("problem_type", [ProblemTypes.BINARY, ProblemTypes.MULTICLASS, ProblemTypes.REGRESSION])
@patch('evalml.pipelines.RegressionPipeline.fit')
@patch('evalml.pipelines.RegressionPipeline.score')
@patch('evalml.pipelines.MulticlassClassificationPipeline.fit')
@patch('evalml.pipelines.MulticlassClassificationPipeline.score')
@patch('evalml.pipelines.BinaryClassificationPipeline.fit')
@patch('evalml.pipelines.BinaryClassificationPipeline.score')
def test_automl_data_splitter_consistent(mock_binary_score, mock_binary_fit, mock_multi_score, mock_multi_fit,
                                         mock_regression_score, mock_regression_fit, problem_type,
                                         X_y_binary, X_y_multi, X_y_regression):
    if problem_type == ProblemTypes.BINARY:
        X, y = X_y_binary

    elif problem_type == ProblemTypes.MULTICLASS:
        X, y = X_y_multi

    elif problem_type == ProblemTypes.REGRESSION:
        X, y = X_y_regression

    data_splitters = []
    random_seed = [0, 0, 1]
    for seed in random_seed:
        a = AutoMLSearch(X_train=X, y_train=y, problem_type=problem_type, random_seed=seed, max_iterations=1)
        a.search()
        data_splitters.append([[set(train), set(test)] for train, test in a.data_splitter.split(X, y)])
    # append split from last random state again, should be referencing same datasplit object
    data_splitters.append([[set(train), set(test)] for train, test in a.data_splitter.split(X, y)])

    assert data_splitters[0] == data_splitters[1]
    assert data_splitters[1] != data_splitters[2]
    assert data_splitters[2] == data_splitters[3]


@patch('evalml.pipelines.BinaryClassificationPipeline.score')
@patch('evalml.pipelines.BinaryClassificationPipeline.fit')
def test_automl_rerun(mock_fit, mock_score, X_y_binary, caplog):
    mock_score.return_value = {'Log Loss Binary': 1.0}
    msg = "AutoMLSearch.search() has already been run and will not run again on the same instance"
    X, y = X_y_binary
    automl = AutoMLSearch(X_train=X, y_train=y, problem_type="binary", train_best_pipeline=False, n_jobs=1)
    automl.search()
    assert msg not in caplog.text
    automl.search()
    assert msg in caplog.text


@patch('evalml.pipelines.TimeSeriesRegressionPipeline.fit')
@patch('evalml.pipelines.TimeSeriesRegressionPipeline.score')
def test_timeseries_baseline_init_with_correct_gap_max_delay(mock_fit, mock_score, X_y_regression):

    X, y = X_y_regression
    automl = AutoMLSearch(X_train=X, y_train=y, problem_type="time series regression",
                          problem_configuration={"gap": 6, "max_delay": 3}, max_iterations=1)
    automl.search()

    # Best pipeline is baseline pipeline because we only run one iteration
    assert automl.best_pipeline.parameters == {"pipeline": {"gap": 6, "max_delay": 3},
                                               "Time Series Baseline Estimator": {"gap": 6, "max_delay": 3}}


@pytest.mark.parametrize('problem_type', [ProblemTypes.BINARY, ProblemTypes.MULTICLASS,
                                          ProblemTypes.TIME_SERIES_REGRESSION, ProblemTypes.REGRESSION])
def test_automl_does_not_include_positive_only_objectives_by_default(problem_type, X_y_regression):

    X, y = X_y_regression

    only_positive = []
    for name in get_all_objective_names():
        objective_class = get_objective(name)
        if objective_class.positive_only:
            only_positive.append(objective_class)

    search = AutoMLSearch(X_train=X, y_train=y, problem_type=problem_type,
                          problem_configuration={'gap': 0, 'max_delay': 0})
    assert search.objective not in only_positive
    assert all([obj not in only_positive for obj in search.additional_objectives])


@pytest.mark.parametrize('non_core_objective', get_non_core_objectives())
def test_automl_validate_objective(non_core_objective, X_y_regression):

    X, y = X_y_regression

    with pytest.raises(ValueError, match='is not allowed in AutoML!'):
        AutoMLSearch(X_train=X, y_train=y, problem_type=non_core_objective.problem_types[0],
                     objective=non_core_objective.name)

    with pytest.raises(ValueError, match='is not allowed in AutoML!'):
        AutoMLSearch(X_train=X, y_train=y, problem_type=non_core_objective.problem_types[0],
                     additional_objectives=[non_core_objective.name])


@patch('evalml.pipelines.BinaryClassificationPipeline.score')
@patch('evalml.pipelines.BinaryClassificationPipeline.fit')
def test_automl_pipeline_params_simple(mock_fit, mock_score, X_y_binary):
    mock_score.return_value = {'Log Loss Binary': 1.0}
    X, y = X_y_binary
    params = {"Imputer": {"numeric_impute_strategy": "most_frequent"},
              "Logistic Regression Classifier": {"C": 20, "penalty": 'none'},
              "Elastic Net Classifier": {"alpha": 0.75, "l1_ratio": 0.2}}
    automl = AutoMLSearch(X_train=X, y_train=y, problem_type="binary", pipeline_parameters=params, n_jobs=1)
    automl.search()
    for i, row in automl.rankings.iterrows():
        if 'Imputer' in row['parameters']:
            assert row['parameters']['Imputer']['numeric_impute_strategy'] == 'most_frequent'
        if 'Logistic Regression Classifier' in row['parameters']:
            assert row['parameters']['Logistic Regression Classifier']['C'] == 20
            assert row['parameters']['Logistic Regression Classifier']['penalty'] == 'none'
        if 'Elastic Net Classifier' in row['parameters']:
            assert row['parameters']['Elastic Net Classifier']['alpha'] == 0.75
            assert row['parameters']['Elastic Net Classifier']['l1_ratio'] == 0.2


@patch('evalml.pipelines.RegressionPipeline.fit')
@patch('evalml.pipelines.RegressionPipeline.score')
def test_automl_pipeline_params_multiple(mock_score, mock_fit, X_y_regression):
    mock_score.return_value = {'R2': 1.0}
    X, y = X_y_regression
    params = {'Imputer': {'numeric_impute_strategy': ['median', 'most_frequent']},
              'Decision Tree Regressor': {'max_depth': [17, 18, 19], 'max_features': Categorical(['auto'])},
              'Elastic Net Regressor': {"alpha": Real(0, 0.5), "l1_ratio": (0.01, 0.02, 0.03)}}
    automl = AutoMLSearch(X_train=X, y_train=y, problem_type='regression', pipeline_parameters=params, n_jobs=1)
    automl.search()
    for i, row in automl.rankings.iterrows():
        if 'Imputer' in row['parameters']:
            assert row['parameters']['Imputer']['numeric_impute_strategy'] == 'median'
        if 'Decision Tree Regressor' in row['parameters']:
            assert row['parameters']['Decision Tree Regressor']['max_depth'] == 17
            assert row['parameters']['Decision Tree Regressor']['max_features'] == 'auto'
        if 'Elastic Net Regressor' in row['parameters']:
            assert 0 < row['parameters']['Elastic Net Regressor']['alpha'] < 0.5
            assert row['parameters']['Elastic Net Regressor']['l1_ratio'] == 0.01


@patch('evalml.pipelines.MulticlassClassificationPipeline.score')
@patch('evalml.pipelines.MulticlassClassificationPipeline.fit')
def test_automl_pipeline_params_kwargs(mock_fit, mock_score, X_y_multi):
    mock_score.return_value = {'Log Loss Multiclass': 1.0}
    X, y = X_y_multi
    params = {'Imputer': {'numeric_impute_strategy': Categorical(['most_frequent'])},
              'Decision Tree Classifier': {'max_depth': Integer(1, 2), 'ccp_alpha': Real(0.1, 0.5)}}
    automl = AutoMLSearch(X_train=X, y_train=y, problem_type='multiclass', pipeline_parameters=params,
                          allowed_model_families=[ModelFamily.DECISION_TREE], n_jobs=1)
    automl.search()
    for i, row in automl.rankings.iterrows():
        if 'Imputer' in row['parameters']:
            assert row['parameters']['Imputer']['numeric_impute_strategy'] == 'most_frequent'
        if 'Decision Tree Classifier' in row['parameters']:
            assert 0.1 < row['parameters']['Decision Tree Classifier']['ccp_alpha'] < 0.5
            assert row['parameters']['Decision Tree Classifier']['max_depth'] == 1


@pytest.mark.parametrize("random_seed", [0, 1, 9])
@patch('evalml.pipelines.MulticlassClassificationPipeline.score')
@patch('evalml.pipelines.MulticlassClassificationPipeline.fit')
def test_automl_pipeline_random_seed(mock_fit, mock_score, random_seed, X_y_multi):
    mock_score.return_value = {'Log Loss Multiclass': 1.0}
    X, y = X_y_multi
    automl = AutoMLSearch(X_train=X, y_train=y, problem_type='multiclass', random_seed=random_seed, n_jobs=1)
    automl.search()

    for i, row in automl.rankings.iterrows():
        if 'Base' not in list(row['parameters'].keys())[0]:
            assert automl.get_pipeline(row['id']).random_seed == random_seed


@pytest.mark.parametrize("ensembling", [True, False])
@pytest.mark.parametrize("ensemble_split_size", [0.1, 0.2])
@patch('evalml.pipelines.BinaryClassificationPipeline.score', return_value={"Log Loss Binary": 0.3})
@patch('evalml.pipelines.BinaryClassificationPipeline.fit')
def test_automl_ensembling_training(mock_fit, mock_score, ensemble_split_size, ensembling, X_y_binary):
    X, y = X_y_binary
    # don't train the best pipeline since we check usage of the ensembling CV through the .fit mock
    ensemble_pipelines = len(get_estimators("binary")) + 2
    automl = AutoMLSearch(X_train=X, y_train=y, problem_type='binary', random_state=0, n_jobs=1, max_batches=ensemble_pipelines, ensembling=ensembling,
                          train_best_pipeline=False, optimize_thresholds=False, _ensembling_split_size=ensemble_split_size)
    automl.search()
    training_indices, ensembling_indices, _, _ = split_data(ww.DataTable(np.arange(X.shape[0])), y, problem_type='binary', test_size=ensemble_split_size, random_seed=0)
    training_indices, ensembling_indices = training_indices.to_dataframe()[0].tolist(), ensembling_indices.to_dataframe()[0].tolist()
    if ensembling:
        assert automl.ensembling
        # check that the X_train data is all used for the length
        assert len(training_indices) == (len(mock_fit.call_args_list[-2][0][0]) + len(mock_score.call_args_list[-2][0][0]))
        # last call will be the stacking ensembler
        assert len(ensembling_indices) == (len(mock_fit.call_args_list[-1][0][0]) + len(mock_score.call_args_list[-1][0][0]))
    else:
        # verify that there is no creation of ensembling CV data
        assert not automl.ensembling_indices
        for i in [-1, -2]:
            assert len(X) == (len(mock_fit.call_args_list[i][0][0]) + len(mock_score.call_args_list[i][0][0]))


@pytest.mark.parametrize("best_pipeline", [-1, -2])
@pytest.mark.parametrize("ensemble_split_size", [0.1, 0.2, 0.5])
@pytest.mark.parametrize("indices", [[i for i in range(100)], [f"index_{i}" for i in range(100)]])
@patch('evalml.automl.automl_search.AutoMLSearch.rankings', new_callable=PropertyMock)
@patch('evalml.pipelines.BinaryClassificationPipeline.score', return_value={"Log Loss Binary": 0.3})
@patch('evalml.pipelines.BinaryClassificationPipeline.fit')
def test_automl_ensembling_best_pipeline(mock_fit, mock_score, mock_rankings, indices, ensemble_split_size, best_pipeline, X_y_binary, has_minimal_dependencies):
    X, y = X_y_binary
    X = pd.DataFrame(X, index=indices)
    y = pd.Series(y, index=indices)
    ensemble_pipelines = len(get_estimators("binary")) + 2
    automl = AutoMLSearch(X_train=X, y_train=y, problem_type='binary', random_state=0, n_jobs=1, max_batches=ensemble_pipelines,
                          ensembling=True, _ensembling_split_size=ensemble_split_size)
    ensembling_num = (1 + len(automl.allowed_pipelines) + len(automl.allowed_pipelines) * automl._pipelines_per_batch + 1) + best_pipeline
    mock_rankings.return_value = pd.DataFrame({"id": ensembling_num, "pipeline_name": "stacked_ensembler", "score": 0.1}, index=[0])
    automl.search()
    training_indices, ensembling_indices, _, _ = split_data(ww.DataTable(np.arange(X.shape[0])), y, problem_type='binary', test_size=ensemble_split_size, random_seed=0)
    training_indices, ensembling_indices = training_indices.to_dataframe()[0].tolist(), ensembling_indices.to_dataframe()[0].tolist()
    # when best_pipeline == -1, model is ensembling,
    # otherwise, the model is a different model
    # the ensembling_num formula is taken from AutoMLSearch
    if best_pipeline == -1:
        assert automl.best_pipeline.model_family == ModelFamily.ENSEMBLE
        assert len(mock_fit.call_args_list[-1][0][0]) == len(ensembling_indices)
        assert len(mock_fit.call_args_list[-1][0][1]) == len(ensembling_indices)
    else:
        assert automl.best_pipeline.model_family != ModelFamily.ENSEMBLE
        assert len(mock_fit.call_args_list[-1][0][0]) == len(X)
        assert len(mock_fit.call_args_list[-1][0][1]) == len(y)


@patch('evalml.pipelines.BinaryClassificationPipeline.score', return_value={"Log Loss Binary": 0.3})
@patch('evalml.pipelines.BinaryClassificationPipeline.fit')
def test_automl_no_ensembling_best_pipeline(mock_fit, mock_score, X_y_binary):
    X, y = X_y_binary
    # does not ensemble
    automl = AutoMLSearch(X_train=X, y_train=y, problem_type='binary', random_state=0, n_jobs=1, max_iterations=2)
    automl.search()
    assert len(mock_fit.call_args_list[-1][0][0]) == len(X)
    assert len(mock_fit.call_args_list[-1][0][1]) == len(y)


@pytest.mark.parametrize("ensemble_split_size", [-1, 0, 1.0, 1.1])
def test_automl_ensemble_split_size(ensemble_split_size, X_y_binary):
    X, y = X_y_binary
    ensemble_pipelines = len(get_estimators("binary")) + 2
    with pytest.raises(ValueError, match="Ensembling split size must be between"):
        AutoMLSearch(X_train=X, y_train=y, problem_type='binary', random_state=0, ensembling=True, max_batches=ensemble_pipelines, _ensembling_split_size=ensemble_split_size)


@patch('evalml.pipelines.BinaryClassificationPipeline.score', return_value={"Log Loss Binary": 0.3})
@patch('evalml.pipelines.BinaryClassificationPipeline.fit')
def test_automl_best_pipeline_feature_types_ensembling(mock_fit, mock_score, X_y_binary):
    X, y = X_y_binary
    X = pd.DataFrame(X)
    X['text column'] = ["Here is a text column that we want to treat as categorical if possible, but we want it to have some unique {} value".format(i % 10) for i in range(len(X))]
    X = ww.DataTable(X, logical_types={1: "categorical", "text column": "categorical"})
    y = ww.DataColumn(pd.Series(y))
    ensemble_pipelines = len(get_estimators("binary")) + 2
    automl = AutoMLSearch(X_train=X, y_train=y, problem_type='binary', random_state=0, n_jobs=1, max_batches=ensemble_pipelines, ensembling=True,
                          train_best_pipeline=True, optimize_thresholds=False)
    assert automl.ensembling
    automl.search()
    # ensure we use the full X data for training the best pipeline, which isn't ensembling pipeline
    assert len(X) == len(mock_fit.call_args_list[-1][0][0])
    # check that the logical types were preserved
    assert str(mock_fit.call_args_list[-1][0][0].logical_types[1]) == 'Categorical'
    assert str(mock_fit.call_args_list[-1][0][0].logical_types['text column']) == 'Categorical'


def test_automl_raises_deprecated_random_state_warning(X_y_multi):
    X, y = X_y_multi
    with warnings.catch_warnings(record=True) as warn:
        warnings.simplefilter("always")
        automl = AutoMLSearch(X_train=X, y_train=y, problem_type='multiclass', random_state=10)
        assert automl.random_seed == 10
        assert str(warn[0].message).startswith("Argument 'random_state' has been deprecated in favor of 'random_seed'")


@patch('evalml.preprocessing.data_splitters.balanced_classification_splitter.BalancedClassificationDataCVSplit.transform_sample', return_value=[0, 1, 2])
@patch('evalml.pipelines.MulticlassClassificationPipeline.score', return_value={'Log Loss Multiclass': 0.2})
@patch('evalml.pipelines.MulticlassClassificationPipeline.fit')
def test_best_pipeline_data_splitter_transform(mock_fit, mock_score, mock_transform, X_y_multi):
    X, y = X_y_multi
    automl = AutoMLSearch(X_train=X, y_train=y, problem_type='multiclass')
    automl.search()
    assert mock_transform.is_called()
    # since we have the transformer return 3 indices only, we want to make sure the last training sample, after transform, has 3 values only
    assert len(mock_fit.call_args_list[-1][0][0]) == 3
    assert len(mock_fit.call_args_list[-1][0][1]) == 3<|MERGE_RESOLUTION|>--- conflicted
+++ resolved
@@ -59,14 +59,11 @@
 )
 from evalml.pipelines.components.utils import get_estimators
 from evalml.pipelines.utils import make_pipeline
-<<<<<<< HEAD
-from evalml.preprocessing.data_splitters import (
+from evalml.preprocessing import (
     BalancedClassificationDataCVSplit,
-    TrainingValidationSplit
+    TrainingValidationSplit,
+    split_data
 )
-=======
-from evalml.preprocessing import TrainingValidationSplit, split_data
->>>>>>> c4990062
 from evalml.problem_types import ProblemTypes, handle_problem_types
 from evalml.tuners import NoParamsException, RandomSearchTuner
 
