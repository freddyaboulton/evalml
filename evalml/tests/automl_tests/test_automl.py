--- conflicted
+++ resolved
@@ -2824,7 +2824,6 @@
         assert str(warn[0].message).startswith(message)
 
 
-<<<<<<< HEAD
 @patch('evalml.pipelines.BinaryClassificationPipeline.score', return_value={"Log Loss Binary": 0.3})
 @patch('evalml.automl.engine.sequential_engine.train_pipeline')
 def test_automl_drop_index_columns(mock_train, mock_binary_score, X_y_binary):
@@ -2841,7 +2840,8 @@
         assert pipeline(parameters={}).get_component('Drop Columns Transformer')
         assert 'Drop Columns Transformer' in pipeline.hyperparameters
         assert pipeline.hyperparameters['Drop Columns Transformer'] == {}
-=======
+
+
 def test_automl_validates_data_passed_in_to_allowed_pipelines(X_y_binary, dummy_binary_pipeline_class):
 
     X, y = X_y_binary
@@ -2853,5 +2853,4 @@
         AutoMLSearch(X, y, problem_type="binary", allowed_pipelines=[dummy_binary_pipeline_class({})])
 
     with pytest.raises(ValueError, match="Every element of allowed_pipelines must be a subclass of PipelineBase!"):
-        AutoMLSearch(X, y, problem_type="binary", allowed_pipelines=[dummy_binary_pipeline_class.name, dummy_binary_pipeline_class])
->>>>>>> 070e01e3
+        AutoMLSearch(X, y, problem_type="binary", allowed_pipelines=[dummy_binary_pipeline_class.name, dummy_binary_pipeline_class])