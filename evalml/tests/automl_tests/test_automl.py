--- conflicted
+++ resolved
@@ -341,11 +341,7 @@
         'Allowed Pipelines': [],
         'Patience': 'None',
         'Tolerance': '0.0',
-<<<<<<< HEAD
-        'Data Splitting': 'StratifiedKFold(n_splits=3, random_state=None, shuffle=False)',
-=======
         'Data Splitting': 'StratifiedKFold(n_splits=5, random_state=None, shuffle=False)',
->>>>>>> fcacca24
         'Tuner': 'SKOptTuner',
         'Additional Objectives': [
             'AUC',
