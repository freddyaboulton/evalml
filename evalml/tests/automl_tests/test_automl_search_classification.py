--- conflicted
+++ resolved
@@ -633,24 +633,16 @@
                                                     problem_type, X_y_binary, X_y_multi):
     if problem_type == ProblemTypes.TIME_SERIES_BINARY:
         X, y = X_y_binary
-<<<<<<< HEAD
-        baseline = TimeSeriesBaselineBinaryPipeline(parameters={'Time Series Baseline Estimator': {"date_index": None, 'gap': 0, 'max_delay': 0},
-                                                                'pipeline': {"date_index": None, 'gap': 0, 'max_delay': 0}})
-=======
         baseline = TimeSeriesBinaryClassificationPipeline(component_graph=["Time Series Baseline Estimator"],
-                                                          parameters={'Time Series Baseline Estimator': {'gap': 0, 'max_delay': 0}, 'pipeline': {'gap': 0, 'max_delay': 0}})
->>>>>>> 2f7f6533
+                                                          parameters={'Time Series Baseline Estimator': {"date_index": None, 'gap': 0, 'max_delay': 0},
+                                                                      'pipeline': {"date_index": None, 'gap': 0, 'max_delay': 0}})
         mock_binary_score.return_value = {"Log Loss Binary": 0.2}
         problem_type = 'time series binary'
     else:
         X, y = X_y_multi
-<<<<<<< HEAD
-        baseline = TimeSeriesBaselineMulticlassPipeline(parameters={'Time Series Baseline Estimator': {"date_index": None, 'gap': 0, 'max_delay': 0},
-                                                                    'pipeline': {"date_index": None, 'gap': 0, 'max_delay': 0}})
-=======
         baseline = TimeSeriesMulticlassClassificationPipeline(component_graph=["Time Series Baseline Estimator"],
-                                                              parameters={'Time Series Baseline Estimator': {'gap': 0, 'max_delay': 0}, 'pipeline': {'gap': 0, 'max_delay': 0}})
->>>>>>> 2f7f6533
+                                                              parameters={'Time Series Baseline Estimator': {"date_index": None, 'gap': 0, 'max_delay': 0},
+                                                                          'pipeline': {"date_index": None, 'gap': 0, 'max_delay': 0}})
         mock_multiclass_score.return_value = {"Log Loss Multiclass": 0.25}
         problem_type = 'time series multiclass'
 
