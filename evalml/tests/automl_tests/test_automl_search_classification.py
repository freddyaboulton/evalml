from unittest.mock import MagicMock, patch

import numpy as np
import pandas as pd
import pytest

from evalml import AutoMLSearch
from evalml.automl.pipeline_search_plots import SearchIterationPlot
from evalml.exceptions import PipelineNotFoundError
from evalml.model_family import ModelFamily
from evalml.objectives import (
    FraudCost,
    Precision,
    PrecisionMicro,
    Recall,
    get_objective
)
from evalml.pipelines import (
    BinaryClassificationPipeline,
    MulticlassClassificationPipeline,
    PipelineBase,
    TimeSeriesBinaryClassificationPipeline,
    TimeSeriesMulticlassClassificationPipeline
)
from evalml.pipelines.components.utils import get_estimators
from evalml.pipelines.utils import make_pipeline
from evalml.preprocessing import (
    BalancedClassificationDataCVSplit,
    TimeSeriesSplit,
    split_data
)
from evalml.problem_types import ProblemTypes


def test_init(X_y_binary):
    X, y = X_y_binary

    automl = AutoMLSearch(X_train=X, y_train=y, problem_type='binary', max_iterations=1, n_jobs=1)
    automl.search()

    assert automl.n_jobs == 1
    assert isinstance(automl.rankings, pd.DataFrame)
    assert isinstance(automl.best_pipeline, PipelineBase)
    automl.best_pipeline.predict(X)

    # test with dataframes
    automl = AutoMLSearch(pd.DataFrame(X), pd.Series(y), problem_type='binary', max_iterations=1, n_jobs=1)
    automl.search()

    assert isinstance(automl.rankings, pd.DataFrame)
    assert isinstance(automl.full_rankings, pd.DataFrame)
    assert isinstance(automl.best_pipeline, PipelineBase)
    assert isinstance(automl.get_pipeline(0), PipelineBase)
    assert automl.objective.name == 'Log Loss Binary'
    automl.best_pipeline.predict(X)


def test_init_objective(X_y_binary):
    X, y = X_y_binary
    automl = AutoMLSearch(X_train=X, y_train=y, problem_type='binary', objective=Precision(), max_iterations=1)
    assert isinstance(automl.objective, Precision)
    automl = AutoMLSearch(X_train=X, y_train=y, problem_type='binary', objective='Precision', max_iterations=1)
    assert isinstance(automl.objective, Precision)


def test_get_pipeline_none(X_y_binary):
    X, y = X_y_binary
    automl = AutoMLSearch(X_train=X, y_train=y, problem_type='binary')
    with pytest.raises(PipelineNotFoundError, match="Pipeline not found"):
        automl.describe_pipeline(0)


def test_data_splitter(X_y_binary):
    X, y = X_y_binary
    cv_folds = 5
    automl = AutoMLSearch(X_train=X, y_train=y, problem_type='binary', data_splitter=BalancedClassificationDataCVSplit(n_splits=cv_folds), max_iterations=1,
                          n_jobs=1)
    automl.search()

    assert isinstance(automl.rankings, pd.DataFrame)
    assert len(automl.results['pipeline_results'][0]["cv_data"]) == cv_folds

    automl = AutoMLSearch(X_train=X, y_train=y, problem_type='binary', data_splitter=TimeSeriesSplit(n_splits=cv_folds),
                          max_iterations=1, n_jobs=1)
    automl.search()

    assert isinstance(automl.rankings, pd.DataFrame)
    assert len(automl.results['pipeline_results'][0]["cv_data"]) == cv_folds


def test_max_iterations(X_y_binary):
    X, y = X_y_binary
    max_iterations = 5
    automl = AutoMLSearch(X_train=X, y_train=y, problem_type='binary', max_iterations=max_iterations, n_jobs=1)
    automl.search()
    assert len(automl.full_rankings) == max_iterations


def test_recall_error(X_y_binary):
    X, y = X_y_binary
    # Recall is a valid objective but it's not allowed in AutoML so a ValueError is expected
    error_msg = 'recall is not allowed in AutoML!'
    with pytest.raises(ValueError, match=error_msg):
        AutoMLSearch(X_train=X, y_train=y, problem_type='binary', objective='recall', max_iterations=1)


def test_recall_object(X_y_binary):
    X, y = X_y_binary
    automl = AutoMLSearch(X_train=X, y_train=y, problem_type='binary', objective=Recall(), max_iterations=1, n_jobs=1)
    automl.search()
    assert len(automl.full_rankings) > 0
    assert automl.objective.name == 'Recall'


def test_binary_auto(X_y_binary):
    X, y = X_y_binary
    automl = AutoMLSearch(X_train=X, y_train=y, problem_type='binary', objective="Log Loss Binary", max_iterations=5, n_jobs=1)
    automl.search()

    best_pipeline = automl.best_pipeline
    assert best_pipeline._is_fitted
    y_pred = best_pipeline.predict(X)
    assert len(np.unique(y_pred.to_series())) == 2


def test_multi_auto(X_y_multi, multiclass_core_objectives):
    X, y = X_y_multi
    objective = PrecisionMicro()
    automl = AutoMLSearch(X_train=X, y_train=y, problem_type='multiclass', objective=objective, max_iterations=5, n_jobs=1)
    automl.search()
    best_pipeline = automl.best_pipeline
    assert best_pipeline._is_fitted
    y_pred = best_pipeline.predict(X)
    assert len(np.unique(y_pred.to_series())) == 3

    objective_in_additional_objectives = next((obj for obj in multiclass_core_objectives if obj.name == objective.name), None)
    multiclass_core_objectives.remove(objective_in_additional_objectives)

    for expected, additional in zip(multiclass_core_objectives, automl.additional_objectives):
        assert type(additional) is type(expected)


def test_multi_objective(X_y_multi):
    X, y = X_y_multi
    automl = AutoMLSearch(X_train=X, y_train=y, problem_type='binary', objective="Log Loss Binary")
    assert automl.problem_type == ProblemTypes.BINARY

    automl = AutoMLSearch(X_train=X, y_train=y, problem_type='multiclass', objective="Log Loss Multiclass")
    assert automl.problem_type == ProblemTypes.MULTICLASS

    automl = AutoMLSearch(X_train=X, y_train=y, problem_type='multiclass', objective='AUC Micro')
    assert automl.problem_type == ProblemTypes.MULTICLASS

    automl = AutoMLSearch(X_train=X, y_train=y, problem_type='binary', objective='AUC')
    assert automl.problem_type == ProblemTypes.BINARY

    automl = AutoMLSearch(X_train=X, y_train=y, problem_type='multiclass')
    assert automl.problem_type == ProblemTypes.MULTICLASS

    automl = AutoMLSearch(X_train=X, y_train=y, problem_type='binary')
    assert automl.problem_type == ProblemTypes.BINARY


def test_categorical_classification(X_y_categorical_classification):
    X, y = X_y_categorical_classification
    automl = AutoMLSearch(X_train=X, y_train=y, problem_type='binary', objective="precision", max_iterations=5, n_jobs=1)
    automl.search()
    assert not automl.rankings["mean_cv_score"].isnull().all()


def test_random_seed(X_y_binary):
    X, y = X_y_binary

    automl = AutoMLSearch(X_train=X, y_train=y, problem_type='binary', objective=Precision(), max_iterations=5, random_seed=0, n_jobs=1)
    automl.search()

    automl_1 = AutoMLSearch(X_train=X, y_train=y, problem_type='binary', objective=Precision(), max_iterations=5, random_seed=0, n_jobs=1)
    automl_1.search()
    assert automl.rankings.equals(automl_1.rankings)


def test_callback(X_y_binary):
    X, y = X_y_binary

    counts = {
        "start_iteration_callback": 0,
        "add_result_callback": 0,
    }

    def start_iteration_callback(pipeline_class, parameters, automl_obj, counts=counts):
        counts["start_iteration_callback"] += 1

    def add_result_callback(results, trained_pipeline, automl_obj, counts=counts):
        counts["add_result_callback"] += 1

    max_iterations = 3
    automl = AutoMLSearch(X_train=X, y_train=y, problem_type='binary', objective=Precision(), max_iterations=max_iterations,
                          start_iteration_callback=start_iteration_callback,
                          add_result_callback=add_result_callback,
                          n_jobs=1)
    automl.search()

    assert counts["start_iteration_callback"] == len(get_estimators('binary')) + 1
    assert counts["add_result_callback"] == max_iterations


def test_additional_objectives(X_y_binary):
    X, y = X_y_binary

    objective = FraudCost(retry_percentage=.5,
                          interchange_fee=.02,
                          fraud_payout_percentage=.75,
                          amount_col=10)
    automl = AutoMLSearch(X_train=X, y_train=y, problem_type='binary', objective='F1', max_iterations=2, additional_objectives=[objective],
                          n_jobs=1)
    automl.search()

    results = automl.describe_pipeline(0, return_dict=True)
    assert 'Fraud Cost' in list(results["cv_data"][0]["all_objective_scores"].keys())


@patch('evalml.objectives.BinaryClassificationObjective.optimize_threshold')
@patch('evalml.pipelines.BinaryClassificationPipeline._encode_targets', side_effect=lambda y: y)
@patch('evalml.pipelines.BinaryClassificationPipeline.predict_proba')
@patch('evalml.pipelines.BinaryClassificationPipeline.score')
@patch('evalml.pipelines.BinaryClassificationPipeline.fit')
def test_optimizable_threshold_enabled(mock_fit, mock_score, mock_predict_proba, mock_encode_targets, mock_optimize_threshold, X_y_binary, caplog):
    mock_optimize_threshold.return_value = 0.8
    X, y = X_y_binary
    automl = AutoMLSearch(X_train=X, y_train=y, problem_type='binary', objective='precision', max_iterations=1, optimize_thresholds=True)
    mock_score.return_value = {'precision': 1.0}
    automl.search()
    mock_fit.assert_called()
    mock_score.assert_called()
    mock_predict_proba.assert_called()
    mock_optimize_threshold.assert_called()
    assert automl.best_pipeline.threshold == 0.8
    assert automl.results['pipeline_results'][0]['cv_data'][0].get('binary_classification_threshold') == 0.8
    assert automl.results['pipeline_results'][0]['cv_data'][1].get('binary_classification_threshold') == 0.8
    assert automl.results['pipeline_results'][0]['cv_data'][2].get('binary_classification_threshold') == 0.8

    automl.describe_pipeline(0)
    out = caplog.text
    assert "Objective to optimize binary classification pipeline thresholds for" in out


@patch('evalml.objectives.BinaryClassificationObjective.optimize_threshold')
@patch('evalml.pipelines.BinaryClassificationPipeline._encode_targets', side_effect=lambda y: y)
@patch('evalml.pipelines.BinaryClassificationPipeline.predict_proba')
@patch('evalml.pipelines.BinaryClassificationPipeline.score')
@patch('evalml.pipelines.BinaryClassificationPipeline.fit')
def test_optimizable_threshold_disabled(mock_fit, mock_score, mock_predict_proba, mock_encode_targets, mock_optimize_threshold, X_y_binary):
    mock_optimize_threshold.return_value = 0.8
    X, y = X_y_binary
    automl = AutoMLSearch(X_train=X, y_train=y, problem_type='binary', objective='precision', max_iterations=1, optimize_thresholds=False)
    mock_score.return_value = {automl.objective.name: 1.0}
    automl.search()
    mock_fit.assert_called()
    mock_score.assert_called()
    assert not mock_predict_proba.called
    assert not mock_optimize_threshold.called
    assert automl.best_pipeline.threshold == 0.5
    assert automl.results['pipeline_results'][0]['cv_data'][0].get('binary_classification_threshold') == 0.5
    assert automl.results['pipeline_results'][0]['cv_data'][1].get('binary_classification_threshold') == 0.5
    assert automl.results['pipeline_results'][0]['cv_data'][2].get('binary_classification_threshold') == 0.5


@patch('evalml.pipelines.BinaryClassificationPipeline.score')
@patch('evalml.pipelines.BinaryClassificationPipeline.fit')
def test_non_optimizable_threshold(mock_fit, mock_score, X_y_binary):
    mock_score.return_value = {"AUC": 1.0}
    X, y = X_y_binary
    automl = AutoMLSearch(X_train=X, y_train=y, problem_type='binary', objective='AUC', optimize_thresholds=False, max_iterations=1)
    automl.search()
    mock_fit.assert_called()
    mock_score.assert_called()
    assert automl.best_pipeline.threshold is None
    assert automl.results['pipeline_results'][0]['cv_data'][0].get('binary_classification_threshold') is None
    assert automl.results['pipeline_results'][0]['cv_data'][1].get('binary_classification_threshold') is None
    assert automl.results['pipeline_results'][0]['cv_data'][2].get('binary_classification_threshold') is None


def test_describe_pipeline_objective_ordered(X_y_binary, caplog):
    X, y = X_y_binary
    automl = AutoMLSearch(X_train=X, y_train=y, problem_type='binary', objective='AUC', max_iterations=2, n_jobs=1)
    automl.search()

    automl.describe_pipeline(0)
    out = caplog.text
    out_stripped = " ".join(out.split())

    objectives = [get_objective(obj) for obj in automl.additional_objectives]
    objectives_names = [obj.name for obj in objectives]
    expected_objective_order = " ".join(objectives_names)

    assert expected_objective_order in out_stripped


def test_max_time_units(X_y_binary):
    X, y = X_y_binary
    str_max_time = AutoMLSearch(X_train=X, y_train=y, problem_type='binary', objective='F1', max_time='60 seconds')
    assert str_max_time.max_time == 60

    hour_max_time = AutoMLSearch(X_train=X, y_train=y, problem_type='binary', objective='F1', max_time='1 hour')
    assert hour_max_time.max_time == 3600

    min_max_time = AutoMLSearch(X_train=X, y_train=y, problem_type='binary', objective='F1', max_time='30 mins')
    assert min_max_time.max_time == 1800

    min_max_time = AutoMLSearch(X_train=X, y_train=y, problem_type='binary', objective='F1', max_time='30 s')
    assert min_max_time.max_time == 30

    with pytest.raises(AssertionError, match="Invalid unit. Units must be hours, mins, or seconds. Received 'year'"):
        AutoMLSearch(X_train=X, y_train=y, problem_type='binary', objective='F1', max_time='30 years')

    with pytest.raises(TypeError, match="Parameter max_time must be a float, int, string or None. Received <class 'tuple'> with value \\(30, 'minutes'\\)."):
        AutoMLSearch(X_train=X, y_train=y, problem_type='binary', objective='F1', max_time=(30, 'minutes'))


def test_plot_disabled_missing_dependency(X_y_binary, has_minimal_dependencies):
    X, y = X_y_binary

    automl = AutoMLSearch(X_train=X, y_train=y, problem_type='binary', max_iterations=3)
    if has_minimal_dependencies:
        with pytest.raises(AttributeError):
            automl.plot.search_iteration_plot
    else:
        automl.plot.search_iteration_plot


def test_plot_iterations_max_iterations(X_y_binary):
    go = pytest.importorskip('plotly.graph_objects', reason='Skipping plotting test because plotly not installed')
    X, y = X_y_binary

    automl = AutoMLSearch(X_train=X, y_train=y, problem_type='binary', objective="f1", max_iterations=3, n_jobs=1)
    automl.search()
    plot = automl.plot.search_iteration_plot()
    plot_data = plot.data[0]
    x = pd.Series(plot_data['x'])
    y = pd.Series(plot_data['y'])

    assert isinstance(plot, go.Figure)
    assert x.is_monotonic_increasing
    assert y.is_monotonic_increasing
    assert len(x) == 3
    assert len(y) == 3


def test_plot_iterations_max_time(X_y_binary):
    go = pytest.importorskip('plotly.graph_objects', reason='Skipping plotting test because plotly not installed')
    X, y = X_y_binary

    automl = AutoMLSearch(X_train=X, y_train=y, problem_type='binary', objective="f1", max_time=10, n_jobs=1)
    automl.search(show_iteration_plot=False)
    plot = automl.plot.search_iteration_plot()
    plot_data = plot.data[0]
    x = pd.Series(plot_data['x'])
    y = pd.Series(plot_data['y'])

    assert isinstance(plot, go.Figure)
    assert x.is_monotonic_increasing
    assert y.is_monotonic_increasing
    assert len(x) > 0
    assert len(y) > 0


@patch('IPython.display.display')
def test_plot_iterations_ipython_mock(mock_ipython_display, X_y_binary):
    pytest.importorskip('IPython.display', reason='Skipping plotting test because ipywidgets not installed')
    pytest.importorskip('plotly.graph_objects', reason='Skipping plotting test because plotly not installed')
    X, y = X_y_binary

    automl = AutoMLSearch(X_train=X, y_train=y, problem_type='binary', objective="f1", max_iterations=3, n_jobs=1)
    automl.search()
    plot = automl.plot.search_iteration_plot(interactive_plot=True)
    assert isinstance(plot, SearchIterationPlot)
    assert isinstance(plot.data, AutoMLSearch)
    mock_ipython_display.assert_called_with(plot.best_score_by_iter_fig)


@patch('IPython.display.display')
def test_plot_iterations_ipython_mock_import_failure(mock_ipython_display, X_y_binary):
    pytest.importorskip('IPython.display', reason='Skipping plotting test because ipywidgets not installed')
    go = pytest.importorskip('plotly.graph_objects', reason='Skipping plotting test because plotly not installed')
    X, y = X_y_binary

    automl = AutoMLSearch(X_train=X, y_train=y, problem_type='binary', objective="f1", max_iterations=3, n_jobs=1)
    automl.search()

    mock_ipython_display.side_effect = ImportError('KABOOOOOOMMMM')
    plot = automl.plot.search_iteration_plot(interactive_plot=True)
    mock_ipython_display.assert_called_once()

    assert isinstance(plot, go.Figure)
    assert isinstance(plot.data, tuple)
    plot_data = plot.data[0]
    x = pd.Series(plot_data['x'])
    y = pd.Series(plot_data['y'])
    assert x.is_monotonic_increasing
    assert y.is_monotonic_increasing
    assert len(x) == 3
    assert len(y) == 3


def test_max_time(X_y_binary):
    X, y = X_y_binary
    automl = AutoMLSearch(X_train=X, y_train=y, problem_type='binary', max_time=1e-16, n_jobs=1)
    automl.search()
    # search will always run at least one pipeline
    assert len(automl.results['pipeline_results']) == 1


@pytest.mark.parametrize("automl_type", [ProblemTypes.BINARY, ProblemTypes.MULTICLASS])
def test_automl_allowed_pipelines_no_allowed_pipelines(automl_type, X_y_binary, X_y_multi):
    is_multiclass = automl_type == ProblemTypes.MULTICLASS
    X, y = X_y_multi if is_multiclass else X_y_binary
    problem_type = 'multiclass' if is_multiclass else 'binary'
    with pytest.raises(ValueError, match="No allowed pipelines to search"):
        AutoMLSearch(X_train=X, y_train=y, problem_type=problem_type, allowed_pipelines=None, allowed_model_families=[])


@patch('evalml.pipelines.BinaryClassificationPipeline.score')
@patch('evalml.pipelines.BinaryClassificationPipeline.fit')
def test_automl_allowed_pipelines_specified_allowed_pipelines_binary(mock_fit, mock_score, dummy_binary_pipeline_class, X_y_binary):
    X, y = X_y_binary
    automl = AutoMLSearch(X_train=X, y_train=y, problem_type='binary',
                          allowed_pipelines=[dummy_binary_pipeline_class({})], allowed_model_families=None)
    expected_pipelines = [dummy_binary_pipeline_class({})]
    mock_score.return_value = {automl.objective.name: 1.0}
    assert automl.allowed_pipelines == expected_pipelines
    assert automl.allowed_model_families == [ModelFamily.NONE]

    automl.search()
    mock_fit.assert_called()
    mock_score.assert_called()
    assert automl.allowed_pipelines == expected_pipelines
    assert automl.allowed_model_families == [ModelFamily.NONE]


@patch('evalml.pipelines.MulticlassClassificationPipeline.score')
@patch('evalml.pipelines.MulticlassClassificationPipeline.fit')
def test_automl_allowed_pipelines_specified_allowed_pipelines_multi(mock_fit, mock_score, dummy_multiclass_pipeline_class, X_y_multi):
    X, y = X_y_multi
    automl = AutoMLSearch(X_train=X, y_train=y, problem_type='multiclass',
                          allowed_pipelines=[dummy_multiclass_pipeline_class({})], allowed_model_families=None)
    expected_pipelines = [dummy_multiclass_pipeline_class({})]
    mock_score.return_value = {automl.objective.name: 1.0}
    assert automl.allowed_pipelines == expected_pipelines
    assert automl.allowed_model_families == [ModelFamily.NONE]

    automl.search()
    mock_fit.assert_called()
    mock_score.assert_called()
    assert automl.allowed_pipelines == expected_pipelines
    assert automl.allowed_model_families == [ModelFamily.NONE]


@patch('evalml.pipelines.BinaryClassificationPipeline.score')
@patch('evalml.pipelines.BinaryClassificationPipeline.fit')
def test_automl_allowed_pipelines_specified_allowed_model_families_binary(mock_fit, mock_score, X_y_binary, assert_allowed_pipelines_equal_helper):
    X, y = X_y_binary
    automl = AutoMLSearch(X_train=X, y_train=y, problem_type='binary', allowed_pipelines=None, allowed_model_families=[ModelFamily.RANDOM_FOREST])
    mock_score.return_value = {automl.objective.name: 1.0}
    expected_pipelines = [make_pipeline(X, y, estimator, ProblemTypes.BINARY) for estimator in get_estimators(ProblemTypes.BINARY, model_families=[ModelFamily.RANDOM_FOREST])]
    assert_allowed_pipelines_equal_helper(automl.allowed_pipelines, expected_pipelines)

    automl.search()
    assert_allowed_pipelines_equal_helper(automl.allowed_pipelines, expected_pipelines)
    assert set(automl.allowed_model_families) == set([ModelFamily.RANDOM_FOREST])
    mock_fit.assert_called()
    mock_score.assert_called()

    mock_fit.reset_mock()
    mock_score.reset_mock()
    automl = AutoMLSearch(X_train=X, y_train=y, problem_type='binary', allowed_pipelines=None, allowed_model_families=['random_forest'])
    expected_pipelines = [make_pipeline(X, y, estimator, ProblemTypes.BINARY) for estimator in get_estimators(ProblemTypes.BINARY, model_families=[ModelFamily.RANDOM_FOREST])]
    assert_allowed_pipelines_equal_helper(automl.allowed_pipelines, expected_pipelines)
    automl.search()
    assert_allowed_pipelines_equal_helper(automl.allowed_pipelines, expected_pipelines)
    assert set(automl.allowed_model_families) == set([ModelFamily.RANDOM_FOREST])
    mock_fit.assert_called()
    mock_score.assert_called()


@patch('evalml.pipelines.MulticlassClassificationPipeline.score')
@patch('evalml.pipelines.MulticlassClassificationPipeline.fit')
def test_automl_allowed_pipelines_specified_allowed_model_families_multi(mock_fit, mock_score, X_y_multi, assert_allowed_pipelines_equal_helper):
    X, y = X_y_multi
    automl = AutoMLSearch(X_train=X, y_train=y, problem_type='multiclass', allowed_pipelines=None, allowed_model_families=[ModelFamily.RANDOM_FOREST])
    mock_score.return_value = {automl.objective.name: 1.0}
    expected_pipelines = [make_pipeline(X, y, estimator, ProblemTypes.MULTICLASS) for estimator in get_estimators(ProblemTypes.MULTICLASS, model_families=[ModelFamily.RANDOM_FOREST])]
    assert_allowed_pipelines_equal_helper(automl.allowed_pipelines, expected_pipelines)

    automl.search()
    assert_allowed_pipelines_equal_helper(automl.allowed_pipelines, expected_pipelines)
    assert set(automl.allowed_model_families) == set([ModelFamily.RANDOM_FOREST])
    mock_fit.assert_called()
    mock_score.assert_called()

    mock_fit.reset_mock()
    mock_score.reset_mock()
    automl = AutoMLSearch(X_train=X, y_train=y, problem_type='multiclass', allowed_pipelines=None, allowed_model_families=['random_forest'])
    expected_pipelines = [make_pipeline(X, y, estimator, ProblemTypes.MULTICLASS) for estimator in get_estimators(ProblemTypes.MULTICLASS, model_families=[ModelFamily.RANDOM_FOREST])]
    assert_allowed_pipelines_equal_helper(automl.allowed_pipelines, expected_pipelines)
    automl.search()
    assert_allowed_pipelines_equal_helper(automl.allowed_pipelines, expected_pipelines)
    assert set(automl.allowed_model_families) == set([ModelFamily.RANDOM_FOREST])
    mock_fit.assert_called()
    mock_score.assert_called()


@patch('evalml.pipelines.BinaryClassificationPipeline.score')
@patch('evalml.pipelines.BinaryClassificationPipeline.fit')
def test_automl_allowed_pipelines_init_allowed_both_not_specified_binary(mock_fit, mock_score, X_y_binary, assert_allowed_pipelines_equal_helper):
    X, y = X_y_binary
    automl = AutoMLSearch(X_train=X, y_train=y, problem_type='binary', allowed_pipelines=None, allowed_model_families=None)
    mock_score.return_value = {automl.objective.name: 1.0}
    expected_pipelines = [make_pipeline(X, y, estimator, ProblemTypes.BINARY) for estimator in get_estimators(ProblemTypes.BINARY, model_families=None)]
    assert_allowed_pipelines_equal_helper(automl.allowed_pipelines, expected_pipelines)

    automl.search()
    assert_allowed_pipelines_equal_helper(automl.allowed_pipelines, expected_pipelines)
    assert set(automl.allowed_model_families) == set([p.model_family for p in expected_pipelines])
    mock_fit.assert_called()
    mock_score.assert_called()


@patch('evalml.pipelines.MulticlassClassificationPipeline.score')
@patch('evalml.pipelines.MulticlassClassificationPipeline.fit')
def test_automl_allowed_pipelines_init_allowed_both_not_specified_multi(mock_fit, mock_score, X_y_multi, assert_allowed_pipelines_equal_helper):
    X, y = X_y_multi
    automl = AutoMLSearch(X_train=X, y_train=y, problem_type='multiclass', allowed_pipelines=None, allowed_model_families=None)
    mock_score.return_value = {automl.objective.name: 1.0}
    expected_pipelines = [make_pipeline(X, y, estimator, ProblemTypes.MULTICLASS) for estimator in get_estimators(ProblemTypes.MULTICLASS, model_families=None)]
    assert_allowed_pipelines_equal_helper(automl.allowed_pipelines, expected_pipelines)

    automl.search()
    assert_allowed_pipelines_equal_helper(automl.allowed_pipelines, expected_pipelines)
    assert set(automl.allowed_model_families) == set([p.model_family for p in expected_pipelines])
    mock_fit.assert_called()
    mock_score.assert_called()


@patch('evalml.pipelines.BinaryClassificationPipeline.score')
@patch('evalml.pipelines.BinaryClassificationPipeline.fit')
def test_automl_allowed_pipelines_init_allowed_both_specified_binary(mock_fit, mock_score, dummy_binary_pipeline_class, X_y_binary, assert_allowed_pipelines_equal_helper):
    X, y = X_y_binary
    automl = AutoMLSearch(X_train=X, y_train=y, problem_type='binary', allowed_pipelines=[dummy_binary_pipeline_class({})], allowed_model_families=[ModelFamily.RANDOM_FOREST])
    mock_score.return_value = {automl.objective.name: 1.0}
    expected_pipelines = [dummy_binary_pipeline_class({})]
    assert automl.allowed_pipelines == expected_pipelines
    # the dummy binary pipeline estimator has model family NONE
    assert set(automl.allowed_model_families) == set([ModelFamily.NONE])

    automl.search()
    assert_allowed_pipelines_equal_helper(automl.allowed_pipelines, expected_pipelines)
    assert set(automl.allowed_model_families) == set([p.model_family for p in expected_pipelines])
    mock_fit.assert_called()
    mock_score.assert_called()


@patch('evalml.pipelines.MulticlassClassificationPipeline.score')
@patch('evalml.pipelines.MulticlassClassificationPipeline.fit')
def test_automl_allowed_pipelines_init_allowed_both_specified_multi(mock_fit, mock_score, dummy_multiclass_pipeline_class, X_y_multi, assert_allowed_pipelines_equal_helper):
    X, y = X_y_multi
    automl = AutoMLSearch(X_train=X, y_train=y, problem_type='multiclass', allowed_pipelines=[dummy_multiclass_pipeline_class({})], allowed_model_families=[ModelFamily.RANDOM_FOREST])
    mock_score.return_value = {automl.objective.name: 1.0}
    expected_pipelines = [dummy_multiclass_pipeline_class({})]
    assert automl.allowed_pipelines == expected_pipelines
    # the dummy multiclass pipeline estimator has model family NONE
    assert set(automl.allowed_model_families) == set([ModelFamily.NONE])

    automl.search()
    assert_allowed_pipelines_equal_helper(automl.allowed_pipelines, expected_pipelines)
    assert set(automl.allowed_model_families) == set([p.model_family for p in expected_pipelines])
    mock_fit.assert_called()
    mock_score.assert_called()


@patch('evalml.pipelines.BinaryClassificationPipeline.score')
@patch('evalml.pipelines.BinaryClassificationPipeline.fit')
def test_automl_allowed_pipelines_search(mock_fit, mock_score, dummy_binary_pipeline_class, X_y_binary):
    X, y = X_y_binary
    mock_score.return_value = {'Log Loss Binary': 1.0}

    allowed_pipelines = [dummy_binary_pipeline_class({})]
    start_iteration_callback = MagicMock()
    automl = AutoMLSearch(X_train=X, y_train=y, problem_type='binary', max_iterations=2, start_iteration_callback=start_iteration_callback,
                          allowed_pipelines=allowed_pipelines)
    automl.search()

    assert start_iteration_callback.call_count == 2
    assert start_iteration_callback.call_args_list[0][0][0] == BinaryClassificationPipeline
    assert start_iteration_callback.call_args_list[1][0][0] == dummy_binary_pipeline_class


def test_automl_binary_nonlinear_pipeline_search(nonlinear_binary_pipeline_class, X_y_binary):
    X, y = X_y_binary

    allowed_pipelines = [nonlinear_binary_pipeline_class({})]
    start_iteration_callback = MagicMock()
    automl = AutoMLSearch(X_train=X, y_train=y, problem_type='binary', max_iterations=2,
                          start_iteration_callback=start_iteration_callback,
                          allowed_pipelines=allowed_pipelines, n_jobs=1)
    automl.search()

    assert start_iteration_callback.call_count == 2
    assert start_iteration_callback.call_args_list[0][0][0] == BinaryClassificationPipeline
    assert start_iteration_callback.call_args_list[1][0][0] == nonlinear_binary_pipeline_class


def test_automl_multiclass_nonlinear_pipeline_search_more_iterations(nonlinear_multiclass_pipeline_class, X_y_multi):
    X, y = X_y_multi

    allowed_pipelines = [nonlinear_multiclass_pipeline_class({})]
    start_iteration_callback = MagicMock()
    automl = AutoMLSearch(X_train=X, y_train=y, problem_type='multiclass', max_iterations=5,
                          start_iteration_callback=start_iteration_callback,
                          allowed_pipelines=allowed_pipelines, n_jobs=1)
    automl.search()

    assert start_iteration_callback.call_args_list[0][0][0] == MulticlassClassificationPipeline
    assert start_iteration_callback.call_args_list[1][0][0] == nonlinear_multiclass_pipeline_class
    assert start_iteration_callback.call_args_list[4][0][0] == nonlinear_multiclass_pipeline_class


@pytest.mark.parametrize('problem_type', [ProblemTypes.TIME_SERIES_MULTICLASS, ProblemTypes.TIME_SERIES_BINARY])
@patch('evalml.pipelines.TimeSeriesMulticlassClassificationPipeline.score')
@patch('evalml.pipelines.TimeSeriesBinaryClassificationPipeline.score')
@patch('evalml.pipelines.TimeSeriesMulticlassClassificationPipeline.fit')
@patch('evalml.pipelines.TimeSeriesBinaryClassificationPipeline.fit')
def test_automl_supports_time_series_classification(mock_binary_fit, mock_multi_fit, mock_binary_score, mock_multiclass_score,
                                                    problem_type, X_y_binary, X_y_multi):
    if problem_type == ProblemTypes.TIME_SERIES_BINARY:
        X, y = X_y_binary
        baseline = TimeSeriesBinaryClassificationPipeline(component_graph=["Time Series Baseline Estimator"],
                                                          parameters={'Time Series Baseline Estimator': {'gap': 0, 'max_delay': 0}, 'pipeline': {'gap': 0, 'max_delay': 0}})
        mock_binary_score.return_value = {"Log Loss Binary": 0.2}
        problem_type = 'time series binary'
    else:
        X, y = X_y_multi
        baseline = TimeSeriesMulticlassClassificationPipeline(component_graph=["Time Series Baseline Estimator"],
                                                              parameters={'Time Series Baseline Estimator': {'gap': 0, 'max_delay': 0}, 'pipeline': {'gap': 0, 'max_delay': 0}})
        mock_multiclass_score.return_value = {"Log Loss Multiclass": 0.25}
        problem_type = 'time series multiclass'

    configuration = {"gap": 0, "max_delay": 0, 'delay_target': False, 'delay_features': True}

    automl = AutoMLSearch(X_train=X, y_train=y, problem_type=problem_type,
                          problem_configuration=configuration,
                          max_batches=2)
    automl.search()
    assert isinstance(automl.data_splitter, TimeSeriesSplit)
    for result in automl.results['pipeline_results'].values():
        if result["id"] == 0:
            assert result['pipeline_class'] == baseline.__class__
            continue

        assert result['parameters']['Delayed Feature Transformer'] == configuration
        assert result['parameters']['pipeline'] == configuration


@pytest.mark.parametrize("objective", ['F1', 'Log Loss Binary'])
@pytest.mark.parametrize("optimize", [True, False])
@patch('evalml.automl.engine.engine_base.split_data')
@patch('evalml.objectives.BinaryClassificationObjective.optimize_threshold')
@patch('evalml.pipelines.TimeSeriesBinaryClassificationPipeline._encode_targets', side_effect=lambda y: y)
@patch('evalml.pipelines.TimeSeriesBinaryClassificationPipeline.predict_proba')
@patch('evalml.pipelines.TimeSeriesBinaryClassificationPipeline.score')
@patch('evalml.pipelines.TimeSeriesBinaryClassificationPipeline.fit')
def test_automl_time_series_classification_threshold(mock_binary_fit, mock_binary_score, mock_predict_proba, mock_encode_targets, mock_optimize_threshold, mock_split_data,
                                                     optimize, objective, X_y_binary):
    X, y = X_y_binary
    mock_binary_score.return_value = {objective: 0.4}
    problem_type = 'time series binary'

    configuration = {"gap": 0, "max_delay": 0, 'delay_target': False, 'delay_features': True}

    mock_optimize_threshold.return_value = 0.62
    mock_split_data.return_value = split_data(X, y, problem_type, test_size=0.2, random_seed=0)
    automl = AutoMLSearch(X_train=X, y_train=y, problem_type=problem_type,
                          problem_configuration=configuration, objective=objective, optimize_thresholds=optimize,
                          max_batches=2)
    automl.search()
    assert isinstance(automl.data_splitter, TimeSeriesSplit)
    if objective == 'Log Loss Binary':
        mock_optimize_threshold.assert_not_called()
        assert automl.best_pipeline.threshold is None
        mock_split_data.assert_not_called()
    elif optimize and objective == 'F1':
        mock_optimize_threshold.assert_called()
        assert automl.best_pipeline.threshold == 0.62
        mock_split_data.assert_called()
        assert str(mock_split_data.call_args[0][2]) == problem_type
    elif not optimize and objective == 'F1':
        mock_optimize_threshold.assert_not_called()
        assert automl.best_pipeline.threshold == 0.5
        mock_split_data.assert_not_called()


@pytest.mark.parametrize("objective", ['F1', 'Log Loss Binary', 'AUC'])
@patch('evalml.objectives.BinaryClassificationObjective.optimize_threshold')
@patch('evalml.pipelines.BinaryClassificationPipeline._encode_targets', side_effect=lambda y: y)
@patch('evalml.pipelines.BinaryClassificationPipeline.score')
@patch('evalml.pipelines.BinaryClassificationPipeline.fit')
@patch('evalml.pipelines.BinaryClassificationPipeline.predict_proba')
def test_tuning_threshold_objective(mock_predict, mock_fit, mock_score, mock_encode_targets, mock_optimize_threshold, objective, X_y_binary):
    mock_optimize_threshold.return_value = 0.6
    X, y = X_y_binary
    mock_score.return_value = {objective: 0.5}
    automl = AutoMLSearch(X_train=X, y_train=y, problem_type='binary', objective=objective)
    automl.search()

    if objective != "F1":
        assert automl.best_pipeline.threshold is None
    else:
        assert automl.best_pipeline.threshold == 0.6


@pytest.mark.parametrize("problem_type", ['binary', 'multiclass'])
@pytest.mark.parametrize("categorical_features", ['none', 'some', 'all'])
@pytest.mark.parametrize("size", ['small', 'large'])
@pytest.mark.parametrize("sampling_ratio", [0.8, 0.5, 0.25, 0.2, 0.1, 0.05])
def test_automl_search_sampler_ratio(sampling_ratio, size, categorical_features, problem_type, mock_imbalanced_data_X_y, has_minimal_dependencies):
    X, y = mock_imbalanced_data_X_y(problem_type, categorical_features, size)
    automl = AutoMLSearch(X_train=X, y_train=y, problem_type=problem_type, sampler_method='auto', sampler_balanced_ratio=sampling_ratio)
    pipelines = automl.allowed_pipelines
    if sampling_ratio <= 0.2:
        # we consider this balanced, so we expect no samplers
        assert not any(any("sampler" in comp.name for comp in pipeline.component_graph) for pipeline in pipelines)
    else:
        if size == 'large' or has_minimal_dependencies:
            assert all(any("Undersampler" in comp.name for comp in pipeline.component_graph) for pipeline in pipelines)
        elif categorical_features == 'none':
            assert all(any("SMOTE Oversampler" in comp.name for comp in pipeline.component_graph) for pipeline in pipelines)
        elif categorical_features == 'some':
            assert all(any("SMOTENC Oversampler" in comp.name for comp in pipeline.component_graph) for pipeline in pipelines)
        elif categorical_features == 'all':
            assert all(any("SMOTEN Oversampler" in comp.name for comp in pipeline.component_graph) for pipeline in pipelines)


@pytest.mark.parametrize("problem_type", ['binary', 'multiclass'])
@pytest.mark.parametrize("sampler_method,categorical_features", [(None, 'none'), (None, 'some'), (None, 'all'),
                                                                 ('Undersampler', 'none'), ('Undersampler', 'some'), ('Undersampler', 'all'),
                                                                 ('SMOTE Oversampler', 'none'), ('SMOTENC Oversampler', 'some'), ('SMOTEN Oversampler', 'all')])
def test_automl_search_sampler_method(sampler_method, categorical_features, problem_type, mock_imbalanced_data_X_y, has_minimal_dependencies, caplog):
    # 0.2 minority:majority class ratios
    X, y = mock_imbalanced_data_X_y(problem_type, categorical_features, 'small')
    automl = AutoMLSearch(X_train=X, y_train=y, problem_type=problem_type, sampler_method=sampler_method)
    # since our default sampler_balanced_ratio for AutoMLSearch is 0.25, we should be adding the samplers when we can
    pipelines = automl.allowed_pipelines
    if sampler_method is None:
        assert not any(any("sampler" in comp.name for comp in pipeline.component_graph) for pipeline in pipelines)
    else:
<<<<<<< HEAD
        if has_minimal_dependencies:
            sampler_method = 'Undersampler'
            assert 'Could not import imblearn.over_sampling' in caplog.text
        assert all(any(sampler_method in comp.name for comp in pipeline.component_graph) for pipeline in pipelines)


@pytest.mark.parametrize("sampler_methods", [None, 'Undersampler', 'SMOTE Oversampler', 'SMOTENC Oversampler', 'SMOTEN Oversampler'])
@pytest.mark.parametrize("problem_type", ['binary', 'multiclass'])
@patch("evalml.pipelines.components.estimators.Estimator.fit")
@patch('evalml.pipelines.BinaryClassificationPipeline.score', return_value={"Log Loss Binary": 0.5})
@patch('evalml.pipelines.MulticlassClassificationPipeline.score', return_value={"Log Loss Multiclass": 0.5})
def test_oversampling_in_pipelines(multiclass_score, binary_score, mock_fit, problem_type, sampler_methods, has_minimal_dependencies):
    X = pd.DataFrame({"a": [i for i in range(1000)],
                      "b": [i % 4 for i in range(1000)],
                      "c": [i % 7 for i in range(1, 1001)]})
    if problem_type == 'binary':
        y = pd.Series([0] * 900 + [1] * 100)
    else:
        y = pd.Series([0] * 800 + [2] * 100 + [1] * 100)
    if sampler_methods == 'SMOTENC Oversampler':
        X['b'] = X['b'].astype('category')

    automl = AutoMLSearch(X_train=X, y_train=y, problem_type=problem_type, sampler_method=sampler_methods, max_iterations=2)
    automl.search()
    pipelines = automl.allowed_pipelines

    if sampler_methods is None:
        assert not any(any("sampler" in comp.name for comp in pipeline.component_graph) for pipeline in pipelines)
        assert len(mock_fit.call_args[0][1]) == 667
    else:
        if has_minimal_dependencies:
            sampler_methods = 'Undersampler'
        if sampler_methods == 'Undersampler':
            expected_result = {"binary": [335], "multiclass": [667]}
        elif "Oversampler" in sampler_methods:
            expected_result = {"binary": [750], "multiclass": [779, 800]}
        assert all(any(sampler_methods in comp.name for comp in pipeline.component_graph) for pipeline in pipelines)
        assert len(mock_fit.call_args[0][1]) in expected_result[problem_type]
=======
        assert all(any(sampler_method in comp.name for comp in pipeline.component_graph) for pipeline in pipelines)
>>>>>>> 81a3ced2
<|MERGE_RESOLUTION|>--- conflicted
+++ resolved
@@ -752,45 +752,7 @@
     if sampler_method is None:
         assert not any(any("sampler" in comp.name for comp in pipeline.component_graph) for pipeline in pipelines)
     else:
-<<<<<<< HEAD
         if has_minimal_dependencies:
             sampler_method = 'Undersampler'
             assert 'Could not import imblearn.over_sampling' in caplog.text
-        assert all(any(sampler_method in comp.name for comp in pipeline.component_graph) for pipeline in pipelines)
-
-
-@pytest.mark.parametrize("sampler_methods", [None, 'Undersampler', 'SMOTE Oversampler', 'SMOTENC Oversampler', 'SMOTEN Oversampler'])
-@pytest.mark.parametrize("problem_type", ['binary', 'multiclass'])
-@patch("evalml.pipelines.components.estimators.Estimator.fit")
-@patch('evalml.pipelines.BinaryClassificationPipeline.score', return_value={"Log Loss Binary": 0.5})
-@patch('evalml.pipelines.MulticlassClassificationPipeline.score', return_value={"Log Loss Multiclass": 0.5})
-def test_oversampling_in_pipelines(multiclass_score, binary_score, mock_fit, problem_type, sampler_methods, has_minimal_dependencies):
-    X = pd.DataFrame({"a": [i for i in range(1000)],
-                      "b": [i % 4 for i in range(1000)],
-                      "c": [i % 7 for i in range(1, 1001)]})
-    if problem_type == 'binary':
-        y = pd.Series([0] * 900 + [1] * 100)
-    else:
-        y = pd.Series([0] * 800 + [2] * 100 + [1] * 100)
-    if sampler_methods == 'SMOTENC Oversampler':
-        X['b'] = X['b'].astype('category')
-
-    automl = AutoMLSearch(X_train=X, y_train=y, problem_type=problem_type, sampler_method=sampler_methods, max_iterations=2)
-    automl.search()
-    pipelines = automl.allowed_pipelines
-
-    if sampler_methods is None:
-        assert not any(any("sampler" in comp.name for comp in pipeline.component_graph) for pipeline in pipelines)
-        assert len(mock_fit.call_args[0][1]) == 667
-    else:
-        if has_minimal_dependencies:
-            sampler_methods = 'Undersampler'
-        if sampler_methods == 'Undersampler':
-            expected_result = {"binary": [335], "multiclass": [667]}
-        elif "Oversampler" in sampler_methods:
-            expected_result = {"binary": [750], "multiclass": [779, 800]}
-        assert all(any(sampler_methods in comp.name for comp in pipeline.component_graph) for pipeline in pipelines)
-        assert len(mock_fit.call_args[0][1]) in expected_result[problem_type]
-=======
-        assert all(any(sampler_method in comp.name for comp in pipeline.component_graph) for pipeline in pipelines)
->>>>>>> 81a3ced2
+        assert all(any(sampler_method in comp.name for comp in pipeline.component_graph) for pipeline in pipelines)