--- conflicted
+++ resolved
@@ -728,7 +728,6 @@
         # we consider this balanced, so we expect no samplers
         assert not any(any("sampler" in comp.name for comp in pipeline.component_graph) for pipeline in pipelines)
     else:
-<<<<<<< HEAD
         if size == 'large' or has_minimal_dependencies:
             assert all(any("Undersampler" in comp.name for comp in pipeline.component_graph) for pipeline in pipelines)
         elif categorical_features == 'none':
@@ -737,9 +736,6 @@
             assert all(any("SMOTENC Oversampler" in comp.name for comp in pipeline.component_graph) for pipeline in pipelines)
         elif categorical_features == 'all':
             assert all(any("SMOTEN Oversampler" in comp.name for comp in pipeline.component_graph) for pipeline in pipelines)
-=======
-        assert all(any("Undersampler" in comp.name for comp in pipeline.component_graph) for pipeline in pipelines)
->>>>>>> d171296c
         for comp in pipelines[0]._component_graph:
             if 'sampler' in comp.name:
                 assert comp.parameters['sampling_ratio'] == sampling_ratio
@@ -747,12 +743,8 @@
 
 @pytest.mark.parametrize("problem_type", ['binary', 'multiclass'])
 @pytest.mark.parametrize("sampler_method,categorical_features", [(None, 'none'), (None, 'some'), (None, 'all'),
-<<<<<<< HEAD
                                                                  ('Undersampler', 'none'), ('Undersampler', 'some'), ('Undersampler', 'all'),
                                                                  ('SMOTE Oversampler', 'none'), ('SMOTENC Oversampler', 'some'), ('SMOTEN Oversampler', 'all')])
-=======
-                                                                 ('Undersampler', 'none'), ('Undersampler', 'some'), ('Undersampler', 'all')])
->>>>>>> d171296c
 def test_automl_search_sampler_method(sampler_method, categorical_features, problem_type, mock_imbalanced_data_X_y, has_minimal_dependencies, caplog):
     # 0.2 minority:majority class ratios
     X, y = mock_imbalanced_data_X_y(problem_type, categorical_features, 'small')
@@ -762,10 +754,7 @@
     if sampler_method is None:
         assert not any(any("sampler" in comp.name for comp in pipeline.component_graph) for pipeline in pipelines)
     else:
-<<<<<<< HEAD
         if has_minimal_dependencies:
             sampler_method = 'Undersampler'
             assert 'Could not import imblearn.over_sampling' in caplog.text
-=======
->>>>>>> d171296c
         assert all(any(sampler_method in comp.name for comp in pipeline.component_graph) for pipeline in pipelines)