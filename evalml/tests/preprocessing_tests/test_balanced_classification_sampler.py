--- conflicted
+++ resolved
@@ -18,16 +18,11 @@
 
 
 def test_balanced_classification_errors():
-<<<<<<< HEAD
+    with pytest.raises(ValueError, match="sampling_ratio must be"):
+        BalancedClassificationSampler(sampling_ratio=1.01)
+
     with pytest.raises(ValueError, match="sampling_ratio must be"):
         BalancedClassificationSampler(sampling_ratio=-1)
-=======
-    with pytest.raises(ValueError, match="balanced_ratio must be"):
-        BalancedClassificationSampler(balanced_ratio=1.01)
-
-    with pytest.raises(ValueError, match="balanced_ratio must be"):
-        BalancedClassificationSampler(balanced_ratio=-1)
->>>>>>> 23fb5347
 
     with pytest.raises(ValueError, match="min_sample must be"):
         BalancedClassificationSampler(min_samples=0)
@@ -78,11 +73,7 @@
     pd.testing.assert_series_equal(y, y2)
 
 
-<<<<<<< HEAD
-@pytest.mark.parametrize("sampling_ratio", [1, 2, 3, 4, 5, 10])
-=======
-@pytest.mark.parametrize("balanced_ratio", [1, 0.5, 0.3, 0.25, 0.2, 0.1])
->>>>>>> 23fb5347
+@pytest.mark.parametrize("sampling_ratio", [1, 0.5, 0.3, 0.25, 0.2, 0.1])
 @pytest.mark.parametrize("num_classes", [2, 3])
 def test_classification_imbalanced_sampling_ratio(num_classes, sampling_ratio):
     X = pd.DataFrame({"a": [i for i in range(1000)]})
@@ -94,25 +85,15 @@
     indices = bcs.fit_resample(X, y)
     X2 = X.loc[indices]
     y2 = y.loc[indices]
-<<<<<<< HEAD
-    if sampling_ratio >= 3:
-=======
-    if balanced_ratio <= 1 / 3:
->>>>>>> 23fb5347
+    if sampling_ratio <= 1 / 3:
         # the classes are considered balanced, do nothing
         pd.testing.assert_frame_equal(X, X2)
         pd.testing.assert_series_equal(y, y2)
     else:
         # remove some samples
-<<<<<<< HEAD
-        assert len(X2) == {2: (250 * (sampling_ratio + 1)), 3: (200 * (sampling_ratio + 2))}[num_classes]
+        assert len(X2) == {2: (250 + int(250 / sampling_ratio)), 3: (400 + int(200 / sampling_ratio))}[num_classes]
         assert len(y2) == len(X2)
-        assert y2.value_counts().values[0] == sampling_ratio * {2: 250, 3: 200}[num_classes]
-=======
-        assert len(X2) == {2: (250 + int(250 / balanced_ratio)), 3: (400 + int(200 / balanced_ratio))}[num_classes]
-        assert len(y2) == len(X2)
-        assert y2.value_counts().values[0] == int(1 / balanced_ratio) * {2: 250, 3: 200}[num_classes]
->>>>>>> 23fb5347
+        assert y2.value_counts().values[0] == int(1 / sampling_ratio) * {2: 250, 3: 200}[num_classes]
 
 
 @pytest.mark.parametrize("min_samples", [10, 50, 100, 200, 500])
@@ -167,11 +148,7 @@
 def test_classification_imbalanced_severe_imbalance_binary(min_samples, min_percentage):
     X = pd.DataFrame({"a": [i for i in range(1000)]})
     y = pd.Series([0] * 850 + [1] * 150)  # minority class is 15% of total distribution
-<<<<<<< HEAD
-    bcs = BalancedClassificationSampler(sampling_ratio=2, min_samples=min_samples, min_percentage=min_percentage)
-=======
-    bcs = BalancedClassificationSampler(balanced_ratio=0.5, min_samples=min_samples, min_percentage=min_percentage)
->>>>>>> 23fb5347
+    bcs = BalancedClassificationSampler(sampling_ratio=0.5, min_samples=min_samples, min_percentage=min_percentage)
     indices = bcs.fit_resample(X, y)
     X2 = X.loc[indices]
     y2 = y.loc[indices]
@@ -184,11 +161,7 @@
         assert y2.value_counts().values[0] == max(min_samples, 2 * 150)
 
 
-<<<<<<< HEAD
-@pytest.mark.parametrize("sampling_ratio", [1, 2, 3, 4.5, 5, 6, 10])
-=======
-@pytest.mark.parametrize("balanced_ratio", [1, 0.5, 0.33, 0.25, 0.2, 0.1])
->>>>>>> 23fb5347
+@pytest.mark.parametrize("sampling_ratio", [1, 0.5, 0.33, 0.25, 0.2, 0.1])
 @pytest.mark.parametrize("min_samples", [10, 50, 100, 200, 500])
 def test_classification_imbalanced_normal_imbalance_binary(min_samples, sampling_ratio):
     X = pd.DataFrame({"a": [i for i in range(1000)]})
@@ -197,22 +170,13 @@
     indices = bcs.fit_resample(X, y)
     X2 = X.loc[indices]
     y2 = y.loc[indices]
-<<<<<<< HEAD
-    if sampling_ratio >= 6:
-=======
-    if balanced_ratio < 0.2:
->>>>>>> 23fb5347
+    if sampling_ratio < 0.2:
         # data is balanced, do nothing
         pd.testing.assert_frame_equal(X2, X)
     else:
         # rebalance according to the ratio and min_samples
-<<<<<<< HEAD
-        assert len(X2) == 150 + max(min_samples, int(sampling_ratio * 150))
-        assert y2.value_counts().values[0] == max(min_samples, int(sampling_ratio * 150))
-=======
-        assert len(X2) == 150 + max(min_samples, int(150 / balanced_ratio))
-        assert y2.value_counts().values[0] == max(min_samples, int(150 / balanced_ratio))
->>>>>>> 23fb5347
+        assert len(X2) == 150 + max(min_samples, int(150 / sampling_ratio))
+        assert y2.value_counts().values[0] == max(min_samples, int(150 / sampling_ratio))
 
 
 @pytest.mark.parametrize("data_type", ['n', 's'])
@@ -224,11 +188,7 @@
         y = pd.Series([0] * 800 + [1] * 100 + [2] * 100)  # minority class is 10% of total distribution
     else:
         y = pd.Series(["class_1"] * 800 + ["class_2"] * 100 + ["class_3"] * 100)
-<<<<<<< HEAD
-    bcs = BalancedClassificationSampler(sampling_ratio=2, min_samples=min_samples, min_percentage=min_percentage)
-=======
-    bcs = BalancedClassificationSampler(balanced_ratio=0.5, min_samples=min_samples, min_percentage=min_percentage)
->>>>>>> 23fb5347
+    bcs = BalancedClassificationSampler(sampling_ratio=0.5, min_samples=min_samples, min_percentage=min_percentage)
     indices = bcs.fit_resample(X, y)
     X2 = X.loc[indices]
     y2 = y.loc[indices]
@@ -242,11 +202,7 @@
 
 
 @pytest.mark.parametrize("data_type", ['n', 's'])
-<<<<<<< HEAD
-@pytest.mark.parametrize("sampling_ratio", [1, 2, 3, 4.5, 5, 6, 10])
-=======
-@pytest.mark.parametrize("balanced_ratio", [1, 0.5, 0.33, 0.25, 0.2, 0.1])
->>>>>>> 23fb5347
+@pytest.mark.parametrize("sampling_ratio", [1, 0.5, 0.33, 0.25, 0.2, 0.1])
 @pytest.mark.parametrize("min_samples", [10, 50, 100, 200, 500])
 def test_classification_imbalanced_normal_imbalance_multiclass(data_type, min_samples, sampling_ratio):
     X = pd.DataFrame({"a": [i for i in range(1000)]})
@@ -258,28 +214,16 @@
     indices = bcs.fit_resample(X, y)
     X2 = X.loc[indices]
     y2 = y.loc[indices]
-<<<<<<< HEAD
-    if sampling_ratio > 6:
-=======
-    if balanced_ratio < 0.2:
->>>>>>> 23fb5347
+    if sampling_ratio < 0.2:
         # data is balanced, do nothing
         pd.testing.assert_frame_equal(X2, X)
     else:
         # rebalance according to the ratio and min_samples
-<<<<<<< HEAD
-        assert len(X2) == 200 + max(min_samples, int(sampling_ratio * 100))
-        assert y2.value_counts().values[0] == max(min_samples, int(sampling_ratio * 100))
-
-
-@pytest.mark.parametrize("sampling_ratio", [1, 2, 3, 4.5, 5, 6, 10])
-=======
-        assert len(X2) == 200 + max(min_samples, int(100 / balanced_ratio))
-        assert y2.value_counts().values[0] == max(min_samples, int(100 / balanced_ratio))
-
-
-@pytest.mark.parametrize("balanced_ratio", [1, 0.5, 0.33, 0.25, 0.2, 0.1])
->>>>>>> 23fb5347
+        assert len(X2) == 200 + max(min_samples, int(100 / sampling_ratio))
+        assert y2.value_counts().values[0] == max(min_samples, int(100 / sampling_ratio))
+
+
+@pytest.mark.parametrize("sampling_ratio", [1, 0.5, 0.33, 0.25, 0.2, 0.1])
 @pytest.mark.parametrize("random_seed", [0, 1, 2, 300])
 def test_classification_imbalanced_random_seed(random_seed, sampling_ratio):
     X = pd.DataFrame({"a": [i for i in range(1000)]})
@@ -293,21 +237,12 @@
     X2 = X.loc[indices2]
     y2 = y.loc[indices2]
 
-<<<<<<< HEAD
-    if sampling_ratio >= 4.5:
+    if sampling_ratio <= 0.25:
         # data is balanced
         pd.testing.assert_frame_equal(X1, X)
     else:
-        assert len(X2) == 200 + int(sampling_ratio * 200)
-        assert y2.value_counts().values[0] == int(sampling_ratio * 200)
-=======
-    if balanced_ratio <= 0.25:
-        # data is balanced
-        pd.testing.assert_frame_equal(X1, X)
-    else:
-        assert len(X2) == 200 + int(200 / balanced_ratio)
-        assert y2.value_counts().values[0] == int(200 / balanced_ratio)
->>>>>>> 23fb5347
+        assert len(X2) == 200 + int(200 / sampling_ratio)
+        assert y2.value_counts().values[0] == int(200 / sampling_ratio)
     pd.testing.assert_frame_equal(X1, X2)
     pd.testing.assert_series_equal(y1, y2)
 
@@ -376,11 +311,7 @@
     assert all(y2.value_counts().values == [800, 800, 200])
     assert y2.value_counts()[2] == 200
 
-<<<<<<< HEAD
-    bcs = BalancedClassificationSampler(sampling_ratio=3)
-=======
-    bcs = BalancedClassificationSampler(balanced_ratio=.3333)
->>>>>>> 23fb5347
+    bcs = BalancedClassificationSampler(sampling_ratio=.3333)
     indices = bcs.fit_resample(X, y)
     X2 = X.loc[indices]
     y2 = y.loc[indices]
@@ -450,7 +381,7 @@
 def test_balance_ratio_value():
     X = pd.DataFrame({"a": [i for i in range(1000)]})
     y = pd.Series([0] * 200 + [1] * 800)
-    bcs = BalancedClassificationSampler(balanced_ratio=0.1)
+    bcs = BalancedClassificationSampler(sampling_ratio=0.1)
     indices = bcs.fit_resample(X, y)
     # make sure there was no resampling done
     assert len(indices) == 1000