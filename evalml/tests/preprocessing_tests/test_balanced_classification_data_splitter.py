--- conflicted
+++ resolved
@@ -16,19 +16,11 @@
                           BalancedClassificationDataTVSplit])
 def test_data_splitter_params(splitter):
     bcs = splitter()
-<<<<<<< HEAD
-    assert bcs.sampling_ratio == 4
+    assert bcs.sampling_ratio == 0.25
     assert bcs.min_samples == 100
 
-    bcs = splitter(sampling_ratio=3, min_samples=1, min_percentage=0.5)
-    assert bcs.sampling_ratio == 3
-=======
-    assert bcs.balanced_ratio == 0.25
-    assert bcs.min_samples == 100
-
-    bcs = splitter(balanced_ratio=0.3, min_samples=1, min_percentage=0.5)
-    assert bcs.balanced_ratio == 0.3
->>>>>>> 23fb5347
+    bcs = splitter(sampling_ratio=0.3, min_samples=1, min_percentage=0.5)
+    assert bcs.sampling_ratio == 0.3
     assert bcs.min_samples == 1
     assert bcs.min_percentage == 0.5
 
