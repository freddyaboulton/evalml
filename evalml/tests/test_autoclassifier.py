--- conflicted
+++ resolved
@@ -88,7 +88,6 @@
     clf.fit(X, y)
 
 
-<<<<<<< HEAD
 def test_random_state(X_y):
     X, y = X_y
     clf = AutoClassifier(objective=Precision(), max_pipelines=5, random_state=0)
@@ -99,8 +98,7 @@
 
     assert clf.rankings.equals(clf_1.rankings)
 
-# def test_serialization(trained_model)
-=======
+    
 def test_callback(X_y):
     X, y = X_y
 
@@ -123,4 +121,5 @@
 
     assert counts["start_iteration_callback"] == max_pipelines
     assert counts["add_result_callback"] == max_pipelines
->>>>>>> b89f280e
+
+# def test_serialization(trained_model)