--- conflicted
+++ resolved
@@ -187,12 +187,8 @@
                                            data_check_name="TargetLeakageDataCheck",
                                            message_code=DataCheckMessageCode.TARGET_LEAKAGE,
                                            details={"column": "id"}).to_dict()]
-<<<<<<< HEAD
-    assert data_checks.validate(X, y) == {"warnings": messages[:3] + id_leakage_warning, "errors": messages[3:],
-                                          "actions": expected_actions}
-=======
+
     assert data_checks.validate(X, y) == {"warnings": messages[:3] + id_leakage_warning, "errors": messages[3:], "actions": expected_actions}
->>>>>>> 2cbfa344
 
     # Skip Invalid Target
     assert data_checks.validate(X, y_no_variance) == {
