--- conflicted
+++ resolved
@@ -105,7 +105,6 @@
 
 def test_fit_predict_ts_with_only_datetime_column_in_X(ts_data_seasonal):
     X, y = ts_data_seasonal
-<<<<<<< HEAD
     assert isinstance(X.index, pd.DatetimeIndex)
     assert isinstance(y.index, pd.DatetimeIndex)
 
@@ -126,16 +125,12 @@
 
 def test_fit_predict_ts_with_X_and_y_index_out_of_sample(ts_data_seasonal):
     X, y = ts_data_seasonal
-=======
->>>>>>> 1ed595e4
-    assert isinstance(X.index, pd.DatetimeIndex)
-    assert isinstance(y.index, pd.DatetimeIndex)
-
-    fh_ = forecasting.ForecastingHorizon(y[250:].index, is_relative=False)
-
-    a_clf = sktime_arima.AutoARIMA()
-<<<<<<< HEAD
-=======
+    assert isinstance(X.index, pd.DatetimeIndex)
+    assert isinstance(y.index, pd.DatetimeIndex)
+
+    fh_ = forecasting.ForecastingHorizon(y[250:].index, is_relative=False)
+
+    a_clf = sktime_arima.AutoARIMA()
     clf = a_clf.fit(y=y[:250])
     y_pred_sk = clf.predict(fh=fh_)
 
@@ -156,7 +151,6 @@
     fh_ = forecasting.ForecastingHorizon(y[250:].index, is_relative=False)
 
     a_clf = sktime_arima.AutoARIMA()
->>>>>>> 1ed595e4
     clf = a_clf.fit(X=X[:250], y=y[:250])
     y_pred_sk = clf.predict(fh=fh_, X=X[250:])
 
@@ -167,23 +161,16 @@
     assert (y_pred_sk.to_period('D') == y_pred.to_series()).all()
 
 
-<<<<<<< HEAD
-def test_fit_predict_ts_with_X_and_y_index(ts_data_seasonal):
-=======
 @patch('evalml.pipelines.components.estimators.regressors.arima_regressor.ARIMARegressor._format_dates')
 @patch('evalml.pipelines.components.estimators.regressors.arima_regressor.ARIMARegressor._get_dates')
 def test_fit_predict_ts_with_X_and_y_index(mock_get_dates, mock_format_dates, ts_data_seasonal):
->>>>>>> 1ed595e4
-    X, y = ts_data_seasonal
-    assert isinstance(X.index, pd.DatetimeIndex)
-    assert isinstance(y.index, pd.DatetimeIndex)
-
-<<<<<<< HEAD
-=======
+    X, y = ts_data_seasonal
+    assert isinstance(X.index, pd.DatetimeIndex)
+    assert isinstance(y.index, pd.DatetimeIndex)
+
     mock_get_dates.return_value = (X.index, X)
     mock_format_dates.return_value = (X, y)
 
->>>>>>> 1ed595e4
     fh_ = forecasting.ForecastingHorizon(y.index, is_relative=False)
 
     a_clf = sktime_arima.AutoARIMA()
@@ -192,14 +179,6 @@
 
     m_clf = ARIMARegressor(d=None)
     m_clf.fit(X=X, y=y)
-<<<<<<< HEAD
-    y_pred = m_clf.predict(X=X)
-
-    assert (y_pred_sk.to_period('D') == y_pred.to_series()).all()
-
-
-def test_fit_predict_ts_with_X_not_y_index(ts_data_seasonal):
-=======
     mock_format_dates.return_value = (X, y, fh_)
     y_pred = m_clf.predict(X=X)
 
@@ -209,17 +188,13 @@
 @patch('evalml.pipelines.components.estimators.regressors.arima_regressor.ARIMARegressor._format_dates')
 @patch('evalml.pipelines.components.estimators.regressors.arima_regressor.ARIMARegressor._get_dates')
 def test_fit_predict_ts_with_X_not_y_index(mock_get_dates, mock_format_dates, ts_data_seasonal):
->>>>>>> 1ed595e4
-    X, y = ts_data_seasonal
-    assert isinstance(X.index, pd.DatetimeIndex)
-    assert isinstance(y.index, pd.DatetimeIndex)
-
-<<<<<<< HEAD
-=======
+    X, y = ts_data_seasonal
+    assert isinstance(X.index, pd.DatetimeIndex)
+    assert isinstance(y.index, pd.DatetimeIndex)
+
     mock_get_dates.return_value = (X.index, X)
     mock_format_dates.return_value = (X, y)
 
->>>>>>> 1ed595e4
     fh_ = forecasting.ForecastingHorizon(y.index, is_relative=False)
 
     a_clf = sktime_arima.AutoARIMA()
@@ -234,16 +209,6 @@
     mock_format_dates.return_value = (X, y, fh_)
     y_pred = clf_.predict(X=X)
 
-<<<<<<< HEAD
-    assert (y_pred_sk.to_period('D') == y_pred.to_series()).all()
-
-
-def test_fit_predict_ts_with_y_not_X_index(ts_data_seasonal):
-    X, y = ts_data_seasonal
-
-    fh_ = forecasting.ForecastingHorizon(y.index, is_relative=False)
-
-=======
     assert (y_pred_sk == y_pred.to_series()).all()
 
 
@@ -257,7 +222,6 @@
 
     fh_ = forecasting.ForecastingHorizon(y.index, is_relative=False)
 
->>>>>>> 1ed595e4
     a_clf = sktime_arima.AutoARIMA()
     clf = a_clf.fit(X=X, y=y)
     y_pred_sk = clf.predict(fh=fh_, X=X)
@@ -271,11 +235,8 @@
     mock_format_dates.return_value = (X, y, fh_)
     y_pred = clf_.predict(X=X, y=y)
 
-<<<<<<< HEAD
-    assert (y_pred_sk.to_period('D') == y_pred.to_series()).all()
-=======
     assert (y_pred_sk == y_pred.to_series()).all()
->>>>>>> 1ed595e4
+
 
 
 def test_predict_ts_without_X_error(ts_data):
