import numpy as np
import pandas as pd
import pytest
from pandas.testing import assert_frame_equal
from woodwork.exceptions import TypeConversionError
from woodwork.logical_types import Categorical, Datetime, Double

from evalml import Boolean, Integer, String
from evalml.exceptions import ComponentNotYetFittedError
from evalml.pipelines.components import OneHotEncoder
from evalml.utils import get_random_seed, infer_feature_types


def test_init():
    parameters = {'top_n': 10,
                  'features_to_encode': None,
                  'categories': None,
                  'drop': 'if_binary',
                  'handle_unknown': 'ignore',
                  'handle_missing': 'error'}
    encoder = OneHotEncoder()
    assert encoder.parameters == parameters


def test_parameters():
    encoder = OneHotEncoder(top_n=123)
    expected_parameters = {
        'top_n': 123,
        'features_to_encode': None,
        'categories': None,
        'drop': 'if_binary',
        'handle_unknown': 'ignore',
        'handle_missing': 'error'
    }
    assert encoder.parameters == expected_parameters


def test_invalid_inputs():
    error_msg = "Invalid input {} for handle_missing".format("peanut butter")
    with pytest.raises(ValueError, match=error_msg):
        encoder = OneHotEncoder(handle_missing="peanut butter")

    error_msg = "Invalid input {} for handle_unknown".format("bananas")
    with pytest.raises(ValueError, match=error_msg):
        encoder = OneHotEncoder(handle_unknown="bananas")

    X = pd.DataFrame({'col_1': ["a", "b", "c", "d", "a"],
                      'col_2': ["a", "b", "a", "c", "b"],
                      'col_3': ["a", "a", "a", "a", "a"]})
    encoder = OneHotEncoder(top_n=None, categories=[["a", "b"], ["a", "c"]])
    error_msg = "Categories argument must contain a list of categories for each categorical feature"
    with pytest.raises(ValueError, match=error_msg):
        encoder.fit(X)

    encoder = OneHotEncoder(top_n=None, categories=["a", "b", "c"])
    error_msg = "Categories argument must contain a list of categories for each categorical feature"
    with pytest.raises(ValueError, match=error_msg):
        encoder.fit(X)


def test_null_values_in_dataframe():
    X = pd.DataFrame({'col_1': ["a", "b", "c", "d", np.nan],
                      'col_2': ["a", "b", "a", "c", "b"],
                      'col_3': ["a", "a", "a", "a", "a"]})

    # Test NaN will be counted as a category if within the top_n
    encoder = OneHotEncoder(handle_missing='as_category')
    encoder.fit(X)
    X_t = encoder.transform(X)

    expected_col_names = set(["col_1_a", "col_1_b", "col_1_c", "col_1_d", "col_1_nan",
                              "col_2_a", "col_2_b", "col_2_c", "col_3_a"])
    col_names = set(X_t.columns)
    assert (col_names == expected_col_names)
    assert X_t.shape == (5, 9)

    # Test NaN will not be counted as a category if not in the top_n
    X = pd.DataFrame({'col_1': ["a", "a", "c", "c", np.nan],
                      'col_2': ["a", "b", "a", "c", "b"],
                      'col_3': ["a", "a", "a", "a", "a"],
                      'col_4': [2, 0, 1, np.nan, 0]})

    encoder = OneHotEncoder(top_n=2, handle_missing='as_category')
    encoder.fit(X)
    X_t = encoder.transform(X)

    expected_col_names = set(["col_1_a", "col_1_c", "col_2_a", "col_2_b", "col_3_a", "col_4"])
    col_names = set(X_t.columns)
    assert (col_names == expected_col_names)
    assert X_t.shape == (5, 6)

    # Test handle_missing='error' throws an error
    encoder = OneHotEncoder(handle_missing='error')

    X = pd.DataFrame({"col_1": [np.nan, "b", "c", "d", "e", "f", "g"],
                      "col_2": ["a", "c", "d", "b", "e", "e", "f"],
                      "col_3": ["a", "a", "a", "a", "a", "a", "b"],
                      "col_4": [2, 0, 1, 3, 0, 1, 2]})

    with pytest.raises(ValueError, match="Input contains NaN"):
        encoder.fit(X)

    # Test NaN values in transformed data
    X = pd.DataFrame({'col_1': ["a", "b", "c", "d", "d"],
                      'col_2': ["a", "b", "a", "c", "b"],
                      'col_3': ["a", "a", "a", "a", "a"]})
    encoder = OneHotEncoder(handle_missing='error')
    encoder.fit(X)
    X_missing = pd.DataFrame({'col_1': ["a", "b", "c", "d", "d"],
                              'col_2': ["a", "b", np.nan, "c", "b"],
                              'col_3': ["a", "a", "a", "a", "a"]})
    with pytest.raises(ValueError, match="Input contains NaN"):
        encoder.transform(X_missing)


def test_drop_first():
    X = pd.DataFrame({'col_1': ["a", "b", "c", "d", "d"],
                      'col_2': ["a", "b", "a", "c", "b"],
                      'col_3': ["a", "a", "a", "a", "a"]})
    encoder = OneHotEncoder(top_n=None, drop='first', handle_unknown='error')
    encoder.fit(X)
    X_t = encoder.transform(X)
    col_names = set(X_t.columns)
    expected_col_names = set(["col_1_b", "col_1_c", "col_1_d",
                              "col_2_b", "col_2_c"])
    assert col_names == expected_col_names


def test_drop_binary():
    X = pd.DataFrame({'col_1': ["a", "b", "b", "a", "b"],
                      'col_2': ["a", "b", "a", "c", "b"],
                      'col_3': ["a", "a", "a", "a", "a"]})
    encoder = OneHotEncoder(top_n=None, drop='if_binary', handle_unknown='error')
    encoder.fit(X)
    X_t = encoder.transform(X)
    col_names = set(X_t.columns)
    expected_col_names = set(["col_1_a", "col_2_a",
                              "col_2_b", "col_2_c", "col_3_a"])
    assert col_names == expected_col_names


def test_drop_parameter_is_array():
    X = pd.DataFrame({'col_1': ["a", "b", "b", "a", "b"],
                      'col_2': ["a", "b", "a", "c", "b"],
                      'col_3': ["a", "a", "a", "a", "a"]})
    encoder = OneHotEncoder(top_n=None, drop=["b", "c", "a"], handle_unknown='error')
    encoder.fit(X)
    X_t = encoder.transform(X)
    col_names = set(X_t.columns)
    expected_col_names = {"col_1_a", "col_2_a", "col_2_b"}
    assert col_names == expected_col_names


def test_drop_binary_and_top_n_2():
    # Test that columns that originally had two values have one column dropped,
    # but columns that end up with two values keep both values
    X = pd.DataFrame({'col_1': ["a", "b", "b", "a", "b"],
                      'col_2': ["a", "b", "a", "c", "b"],
                      'col_3': ["a", "a", "a", "a", "a"]})
    encoder = OneHotEncoder(top_n=2, drop='if_binary')
    encoder.fit(X)
    X_t = encoder.transform(X)
    col_names = set(X_t.columns)
    expected_col_names = set(["col_1_a", "col_2_a", "col_2_b", "col_3_a"])
    assert col_names == expected_col_names


def test_handle_unknown():
    X = pd.DataFrame({"col_1": ["a", "b", "c", "d", "e", "f", "g"],
                      "col_2": ["a", "c", "d", "b", "e", "e", "f"],
                      "col_3": ["a", "a", "a", "a", "a", "a", "b"],
                      "col_4": [2, 0, 1, 3, 0, 1, 2]})

    encoder = OneHotEncoder(handle_unknown='error')
    encoder.fit(X)
    assert isinstance(encoder.transform(X), pd.DataFrame)

    X = pd.DataFrame({"col_1": ["x", "b", "c", "d", "e", "f", "g"],
                      "col_2": ["a", "c", "d", "b", "e", "e", "f"],
                      "col_3": ["a", "a", "a", "a", "a", "a", "b"],
                      "col_4": [2, 0, 1, 3, 0, 1, 2]})
    with pytest.raises(ValueError) as exec_info:
        encoder.transform(X)
    assert "Found unknown categories" in exec_info.value.args[0]


def test_no_top_n():
    # test all categories in all columns are encoded when top_n is None
    X = pd.DataFrame({"col_1": ["a", "b", "c", "d", "e", "f", "g", "h", "i", "j", "k"],
                      "col_2": ["a", "c", "d", "b", "e", "e", "f", "a", "b", "c", "d"],
                      "col_3": ["a", "a", "a", "a", "a", "a", "b", "a", "a", "b", "b"],
                      "col_4": [2, 0, 1, 3, 0, 1, 2, 0, 2, 1, 2]})
    expected_col_names = set(["col_3_b", "col_4"])
    for val in X["col_1"]:
        expected_col_names.add("col_1_" + val)
    for val in X["col_2"]:
        expected_col_names.add("col_2_" + val)

    encoder = OneHotEncoder(top_n=None, handle_unknown="error", random_seed=2)
    encoder.fit(X)
    X_t = encoder.transform(X)

    col_names = set(X_t.columns)
    assert (X_t.shape == (11, 19))
    assert (col_names == expected_col_names)

    # Make sure unknown values cause an error
    X_new = pd.DataFrame({"col_1": ["a", "b", "c", "x"],
                          "col_2": ["a", "c", "d", "b"],
                          "col_3": ["a", "a", "a", "a"],
                          "col_4": [2, 0, 1, 3]})

    with pytest.raises(ValueError) as exec_info:
        encoder.transform(X_new)
    assert "Found unknown categories" in exec_info.value.args[0]


def test_categories():
    X = pd.DataFrame({"col_1": ["a", "b", "c", "d", "e", "f", "g"],
                      "col_2": ["a", "c", "d", "b", "e", "e", "f"],
                      "col_3": ["a", "a", "a", "a", "a", "a", "b"],
                      "col_4": [2, 0, 1, 3, 0, 1, 2]})

    categories = [["a", "b", "c", "d"],
                  ["a", "b", "c"],
                  ["a", "b"]]

    # test categories value works
    encoder = OneHotEncoder(top_n=None, categories=categories, random_seed=2)
    encoder.fit(X)
    X_t = encoder.transform(X)

    col_names = set(X_t.columns)
    expected_col_names = set(["col_1_a", "col_1_b", "col_1_c", "col_1_d",
                              "col_2_a", "col_2_b", "col_2_c", "col_3_a",
                              "col_3_b", "col_4"])
    assert (X_t.shape == (7, 10))
    assert (col_names == expected_col_names)

    # test categories with top_n errors
    with pytest.raises(ValueError, match="Cannot use categories and top_n arguments simultaneously"):
        encoder = OneHotEncoder(top_n=10, categories=categories, random_seed=2)


def test_less_than_top_n_unique_values():
    # test that columns with less than n unique values encodes properly
    X = pd.DataFrame({"col_1": ["a", "b", "c", "d", "a"],
                      "col_2": ["a", "b", "a", "c", "b"],
                      "col_3": ["a", "a", "a", "a", "a"],
                      "col_4": [2, 0, 1, 0, 0]})

    encoder = OneHotEncoder(top_n=5)
    encoder.fit(X)
    X_t = encoder.transform(X)
    expected_col_names = set(["col_1_a", "col_1_b", "col_1_c", "col_1_d",
                              "col_2_a", "col_2_b", "col_2_c", "col_3_a", "col_4"])
    col_names = set(X_t.columns)
    assert (col_names == expected_col_names)


def test_more_top_n_unique_values():
    # test that columns with >= n unique values encodes properly
    X = pd.DataFrame({"col_1": ["a", "b", "c", "d", "e", "f", "g"],
                      "col_2": ["a", "c", "d", "b", "e", "e", "f"],
                      "col_3": ["a", "a", "a", "a", "a", "a", "b"],
                      "col_4": [2, 0, 1, 3, 0, 1, 2]})

    random_seed = 2

    encoder = OneHotEncoder(top_n=5, random_seed=random_seed)
    encoder.fit(X)
    X_t = encoder.transform(X)

    # Conversion changes the resulting dataframe dtype, resulting in a different random state, so we need make the conversion here too
    X = infer_feature_types(X)
    col_1_counts = X["col_1"].value_counts(dropna=False).to_frame()
    col_1_counts = col_1_counts.sample(frac=1, random_state=random_seed)
    col_1_counts = col_1_counts.sort_values(["col_1"], ascending=False, kind='mergesort')
    col_1_samples = col_1_counts.head(encoder.parameters['top_n']).index.tolist()

    col_2_counts = X["col_2"].value_counts(dropna=False).to_frame()
    col_2_counts = col_2_counts.sample(frac=1, random_state=random_seed)
    col_2_counts = col_2_counts.sort_values(["col_2"], ascending=False, kind='mergesort')
    col_2_samples = col_2_counts.head(encoder.parameters['top_n']).index.tolist()

    expected_col_names = set(["col_2_e", "col_3_b", "col_4"])
    for val in col_1_samples:
        expected_col_names.add("col_1_" + val)
    for val in col_2_samples:
        expected_col_names.add("col_2_" + val)

    col_names = set(X_t.columns)
    assert (col_names == expected_col_names)


def test_more_top_n_unique_values_large():
    X = pd.DataFrame({"col_1": ["a", "b", "c", "d", "e", "f", "g", "h", "i"],
                      "col_2": ["a", "a", "a", "b", "b", "c", "c", "d", "e"],
                      "col_3": ["a", "a", "a", "b", "b", "b", "c", "c", "d"],
                      "col_4": [2, 0, 1, 3, 0, 1, 2, 4, 1]})

    random_seed = 2

    encoder = OneHotEncoder(top_n=3, random_seed=random_seed)
    encoder.fit(X)
    X_t = encoder.transform(X)

    # Conversion changes the resulting dataframe dtype, resulting in a different random state, so we need make the conversion here too
    X = infer_feature_types(X)
    col_1_counts = X["col_1"].value_counts(dropna=False).to_frame()
    col_1_counts = col_1_counts.sample(frac=1, random_state=random_seed)
    col_1_counts = col_1_counts.sort_values(["col_1"], ascending=False, kind='mergesort')
    col_1_samples = col_1_counts.head(encoder.parameters['top_n']).index.tolist()
    expected_col_names = set(["col_2_a", "col_2_b", "col_2_c", "col_3_a", "col_3_b", "col_3_c", "col_4"])
    for val in col_1_samples:
        expected_col_names.add("col_1_" + val)

    col_names = set(X_t.columns)
    assert (col_names == expected_col_names)


def test_categorical_dtype():
    # test that columns with the categorical type are encoded properly
    X = pd.DataFrame({"col_1": ["f", "b", "c", "d", "e"],
                      "col_2": ["a", "e", "d", "d", "e"],
                      "col_3": ["a", "a", "a", "a", "a"],
                      "col_4": [3, 3, 2, 2, 1]})
    X["col_4"] = X["col_4"].astype('category')

    encoder = OneHotEncoder(top_n=5)
    encoder.fit(X)
    X_t = encoder.transform(X)

    expected_col_names = set(["col_1_f", "col_1_b", "col_1_c", "col_1_d", "col_1_e",
                              "col_2_d", "col_2_e", "col_2_a", "col_3_a",
                              "col_4_1", "col_4_2", "col_4_3"])
    col_names = set(X_t.columns)
    assert (col_names == expected_col_names)
    assert ([X_t[col].dtype == "uint8" for col in X_t])


def test_all_numerical_dtype():
    # test that columns with the numerical type are preserved
    X = pd.DataFrame({"col_1": [2, 0, 1, 0, 0],
                      "col_2": [3, 2, 5, 1, 3],
                      "col_3": [0, 0, 1, 3, 2],
                      "col_4": [2, 4, 1, 4, 0]})
    X_expected = X.copy()
    encoder = OneHotEncoder(top_n=5)
    encoder.fit(X)
    X_t = encoder.transform(X)
    assert_frame_equal(X_expected, X_t)


def test_numpy_input():
    X = np.array([[2, 0, 1, 0, 0], [3, 2, 5, 1, 3]])
    encoder = OneHotEncoder()
    encoder.fit(X)
    X_t = encoder.transform(X)
    assert_frame_equal(pd.DataFrame(X), X_t, check_dtype=False)


def test_large_number_of_categories():
    n_categories = 200000
    frequency_per_category = 5
    X = np.repeat(np.arange(n_categories), frequency_per_category).reshape((-1, 1))
    X_extra = np.repeat(np.arange(10) + n_categories, 10).reshape((-1, 1))
    X = np.array(np.concatenate([X, X_extra]))
    X = pd.DataFrame(X, columns=['cat'])
    X['cat'] = X['cat'].astype('category')
    encoder = OneHotEncoder(top_n=10)
    encoder.fit(X)
    X_t = encoder.transform(X)
    expected_col_names = ['cat_' + str(200000 + i) for i in range(10)]
    assert X_t.shape == (1000100, 10)
    assert set(expected_col_names) == set(list(X_t.columns))


@pytest.mark.parametrize('data_type', ['list', 'np', 'pd_no_index', 'pd_index', 'ww'])
def test_data_types(data_type):
    if data_type == 'list':
        X = [["a"], ["b"], ["c"]]
    elif data_type == 'np':
        X = np.array([["a"], ["b"], ["c"]])
    elif data_type == 'pd_no_index':
        X = pd.DataFrame(["a", "b", "c"])
    elif data_type == 'pd_index':
        X = pd.DataFrame(["a", "b", "c"], columns=['0'])
    elif data_type == 'ww':
        X = pd.DataFrame(["a", "b", "c"])
        X.ww.init()
    encoder = OneHotEncoder()
    encoder.fit(X)
    X_t = encoder.transform(X)
    assert list(X_t.columns) == ['0_a', '0_b', '0_c']
    np.testing.assert_array_equal(X_t.to_numpy(), np.identity(3))


@pytest.mark.parametrize("index", [list(range(-5, 0)),
                                   list(range(100, 105)),
                                   [f"row_{i}" for i in range(5)],
                                   pd.date_range("2020-09-08", periods=5)])
def test_ohe_preserves_custom_index(index):

    df = pd.DataFrame({"categories": [f"cat_{i}" for i in range(5)], "numbers": np.arange(5)},
                      index=index)
    ohe = OneHotEncoder()
    new_df = ohe.fit_transform(df)
    pd.testing.assert_index_equal(new_df.index, df.index)
    assert not new_df.isna().any(axis=None)


def test_ohe_categories():
    X = pd.DataFrame({'col_1': ['a'] * 10,
                      'col_2': ['a'] * 3 + ['b'] * 3 + ['c'] * 2 + ['d'] * 2})
    ohe = OneHotEncoder(top_n=2)
    with pytest.raises(ComponentNotYetFittedError, match='This OneHotEncoder is not fitted yet. You must fit OneHotEncoder before calling categories.'):
        ohe.categories('col_1')

    ohe.fit(X)
    np.testing.assert_array_equal(ohe.categories('col_1'), np.array(['a']))
    np.testing.assert_array_equal(ohe.categories('col_2'), np.array(['a', 'b']))
    with pytest.raises(ValueError, match='Feature "col_12345" was not provided to one-hot encoder as a training feature'):
        ohe.categories('col_12345')


def test_ohe_get_feature_names():
    X = pd.DataFrame({'col_1': ['a'] * 10,
                      'col_2': ['a'] * 3 + ['b'] * 3 + ['c'] * 2 + ['d'] * 2})
    ohe = OneHotEncoder(top_n=2)
    with pytest.raises(ComponentNotYetFittedError, match='This OneHotEncoder is not fitted yet. You must fit OneHotEncoder before calling get_feature_names.'):
        ohe.get_feature_names()
    ohe.fit(X)
    np.testing.assert_array_equal(ohe.get_feature_names(), np.array(['col_1_a', 'col_2_a', 'col_2_b']))

    X = pd.DataFrame({'col_1': ['a'] * 4 + ['b'] * 6,
                      'col_2': ['b'] * 3 + ['c'] * 7})
    ohe = OneHotEncoder(drop='if_binary')
    ohe.fit(X)
    np.testing.assert_array_equal(ohe.get_feature_names(), np.array(['col_1_a', 'col_2_b']))


def test_ohe_features_to_encode():
    # Test feature that doesn't need encoding and
    # feature that needs encoding but is not specified remain untouched
    X = pd.DataFrame({"col_1": [2, 0, 1, 0, 0],
                      "col_2": ['a', 'b', 'a', 'c', 'd']})

    encoder = OneHotEncoder(top_n=5, features_to_encode=['col_1'])
    encoder.fit(X)
    X_t = encoder.transform(X)
    expected_col_names = set(['col_1_0', 'col_1_1', 'col_1_2', 'col_2'])
    col_names = set(X_t.columns)
    assert (col_names == expected_col_names)
    assert ([X_t[col].dtype == "uint8" for col in X_t])

    encoder = OneHotEncoder(top_n=5, features_to_encode=['col_1', 'col_2'])
    encoder.fit(X)
    X_t = encoder.transform(X)
    expected_col_names = set(['col_1_0', 'col_1_1', 'col_1_2',
                              'col_2_a', 'col_2_b', 'col_2_c', 'col_2_d'])
    col_names = set(X_t.columns)
    assert (col_names == expected_col_names)
    assert ([X_t[col].dtype == "uint8" for col in X_t])


def test_ohe_features_to_encode_col_missing():
    X = pd.DataFrame({"col_1": [2, 0, 1, 0, 0],
                      "col_2": ['a', 'b', 'a', 'c', 'd']})

    encoder = OneHotEncoder(top_n=5, features_to_encode=['col_3', 'col_4'])

    with pytest.raises(ValueError, match="Could not find and encode"):
        encoder.fit(X)


def test_ohe_features_to_encode_no_col_names():
    X = pd.DataFrame([["b", 0], ["a", 1], ["b", 1]])
    encoder = OneHotEncoder(top_n=5, features_to_encode=[0])
    encoder.fit(X)
    X_t = encoder.transform(X)
    expected_col_names = set([1, "0_a"])
    col_names = set(X_t.columns)
    assert (col_names == expected_col_names)
    assert ([X_t[col].dtype == "uint8" for col in X_t])


def test_ohe_top_n_categories_always_the_same():
    df = pd.DataFrame({"categories": ["cat_1"] * 5 + ["cat_2"] * 4 + ["cat_3"] * 3 + ["cat_4"] * 3 + ["cat_5"] * 3,
                       "numbers": range(18)})

    def check_df_equality(random_seed):
        ohe = OneHotEncoder(top_n=4, random_seed=random_seed)
        df1 = ohe.fit_transform(df)
        df2 = ohe.fit_transform(df)
        assert_frame_equal(df1, df2)

    check_df_equality(5)
    check_df_equality(get_random_seed(5))


def test_ohe_column_names_unique():
    df = pd.DataFrame({"A": ["x_y"], "A_x": ["y"]})
    df_transformed = OneHotEncoder().fit_transform(df)
    assert set(df_transformed.columns) == {"A_x_y", "A_x_y_1"}

    df = pd.DataFrame({"A": ["x_y", "z", "z"], "A_x": ["y", "a", "a", ], "A_x_y": ["1", "y", "y"]})
    df_transformed = OneHotEncoder().fit_transform(df)
    # category y in A_x gets mapped to A_x_y_1 because A_x_y already exists
    # category 1 in A_x_y gets mapped to A_x_y_1_1 because A_x_y_1 already exists
    assert set(df_transformed.columns) == {"A_x_y", "A_x_y_1", "A_x_y_1_1"}

    df = pd.DataFrame({"A": ["x_y", "z", "a"], "A_x": ["y_1", "y", "b"], "A_x_y": ["1", "y", "c"]})
    df_transformed = OneHotEncoder().fit_transform(df)
    # category y in A_x gets mapped to A_x_y_1 because A_x_y already exists
    # category y_1 in A_x gets mapped to A_x_y_1_1 because A_x_y_1 already exists
    # category 1 in A_x_y gets mapped to A_x_y_1_2 because A_x_y_1_1 already exists
    assert set(df_transformed.columns) == {"A_x_y", "A_z", "A_a", "A_x_y_1", "A_x_y_1_1", "A_x_b", "A_x_y_1_2", "A_x_y_y", "A_x_y_c"}


@pytest.mark.parametrize("X_df", [pd.DataFrame(pd.to_datetime(['20190902', '20200519', '20190607'], format='%Y%m%d')),
                                  pd.DataFrame(pd.Series([1, 2, 3], dtype="Int64")),
                                  pd.DataFrame(pd.Series([1., 2., 3.], dtype="float")),
                                  pd.DataFrame(pd.Series(['a', 'b', 'a'], dtype="category")),
                                  pd.DataFrame(pd.Series([True, False, True], dtype="boolean")),
                                  pd.DataFrame(pd.Series(['this will be a natural language column because length', 'yay', 'hay'], dtype="string"))])
def test_ohe_woodwork_custom_overrides_returned_by_components(X_df):
    y = pd.Series([1, 2, 1])
    override_types = [Integer, Double, Categorical, String, Datetime, Boolean]
    for logical_type in override_types:
        try:
            X = X_df
            X.ww.init(logical_types={0: logical_type})
        except TypeConversionError:
            continue

        ohe = OneHotEncoder()
        ohe.fit(X, y)
        transformed = ohe.transform(X, y)
        assert isinstance(transformed, pd.DataFrame)
        if logical_type != Categorical:
<<<<<<< HEAD
            assert transformed.ww.logical_types == {0: logical_type}
=======
            assert transformed.logical_types == {0: logical_type}


def test_ohe_output_bools():
    X = ww.DataTable(pd.DataFrame({"bool": [bool(i % 2) for i in range(100)],
                                   "categorical": ["dog"] * 20 + ["cat"] * 40 + ["fish"] * 40,
                                   "integers": [i for i in range(100)]}))
    y = ww.DataColumn(pd.Series([i % 2 for i in range(100)]))
    ohe = OneHotEncoder()
    output = ohe.fit_transform(X, y)
    for name, types in output.types["Logical Type"].items():
        if name == 'integers':
            assert str(types) == "Integer"
        else:
            assert str(types) == "Boolean"
    assert len(output.columns) == 5
>>>>>>> 1762f83b
<|MERGE_RESOLUTION|>--- conflicted
+++ resolved
@@ -539,23 +539,22 @@
         transformed = ohe.transform(X, y)
         assert isinstance(transformed, pd.DataFrame)
         if logical_type != Categorical:
-<<<<<<< HEAD
             assert transformed.ww.logical_types == {0: logical_type}
-=======
-            assert transformed.logical_types == {0: logical_type}
+
 
 
 def test_ohe_output_bools():
-    X = ww.DataTable(pd.DataFrame({"bool": [bool(i % 2) for i in range(100)],
+    X = pd.DataFrame({"bool": [bool(i % 2) for i in range(100)],
                                    "categorical": ["dog"] * 20 + ["cat"] * 40 + ["fish"] * 40,
-                                   "integers": [i for i in range(100)]}))
-    y = ww.DataColumn(pd.Series([i % 2 for i in range(100)]))
+                                   "integers": [i for i in range(100)]})
+    X.ww.init()
+    y = pd.Series([i % 2 for i in range(100)])
+    y.ww.init()
     ohe = OneHotEncoder()
     output = ohe.fit_transform(X, y)
-    for name, types in output.types["Logical Type"].items():
+    for name, types in output.ww.types["Logical Type"].items():
         if name == 'integers':
             assert str(types) == "Integer"
         else:
             assert str(types) == "Boolean"
-    assert len(output.columns) == 5
->>>>>>> 1762f83b
+    assert len(output.columns) == 5