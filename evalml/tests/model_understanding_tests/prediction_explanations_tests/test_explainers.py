import json
from unittest.mock import MagicMock, patch

import numpy as np
import pandas as pd
import pytest
import woodwork as ww

from evalml.exceptions import PipelineScoreError
from evalml.model_understanding.prediction_explanations.explainers import (
    abs_error,
    cross_entropy,
    explain_predictions,
    explain_predictions_best_worst
)
from evalml.pipelines import (
    BinaryClassificationPipeline,
    MulticlassClassificationPipeline,
    RegressionPipeline,
    TimeSeriesBinaryClassificationPipeline,
    TimeSeriesRegressionPipeline
)
from evalml.problem_types import (
    ProblemTypes,
    is_binary,
    is_multiclass,
    is_regression
)


def compare_two_tables(table_1, table_2):
    assert len(table_1) == len(table_2)
    for row, row_answer in zip(table_1, table_2):
        assert row.strip().split() == row_answer.strip().split()


def test_error_metrics():

    np.testing.assert_array_equal(abs_error(pd.Series([1, 2, 3]), pd.Series([4, 1, 0])), np.array([3, 1, 3]))
    np.testing.assert_allclose(cross_entropy(pd.Series([1, 0]),
                                             pd.DataFrame({"a": [0.1, 0.2], "b": [0.9, 0.8]})),
                               np.array([-np.log(0.9), -np.log(0.2)]))


input_features_and_y_true = [([[1]], pd.Series([1]), "^Input features must be a dataframe with more than 10 rows!"),
                             (pd.DataFrame({"a": [1]}), pd.Series([1]), "^Input features must be a dataframe with more than 10 rows!"),
                             (pd.DataFrame({"a": range(15)}), pd.Series(range(12)), "^Parameters y_true and input_features must have the same number of data points.")
                             ]


@pytest.mark.parametrize("input_features,y_true,error_message", input_features_and_y_true)
def test_explain_predictions_best_worst_value_errors(input_features, y_true, error_message):
    with pytest.raises(ValueError, match=error_message):
        explain_predictions_best_worst(None, input_features, y_true)


def test_explain_predictions_raises_pipeline_score_error():
    with pytest.raises(PipelineScoreError, match="Division by zero!"):

        def raise_zero_division(input_features):
            raise ZeroDivisionError("Division by zero!")

        pipeline = MagicMock()
        pipeline.problem_type = ProblemTypes.BINARY
        pipeline.predict_proba.side_effect = raise_zero_division
        explain_predictions_best_worst(pipeline, pd.DataFrame({"a": range(15)}), pd.Series(range(15)))


def test_explain_predictions_value_errors():
    with pytest.raises(ValueError, match="Parameter input_features must be a non-empty dataframe."):
        explain_predictions(MagicMock(), pd.DataFrame(), y=None, indices_to_explain=[0])

    with pytest.raises(ValueError, match="Explained indices should be between"):
        explain_predictions(MagicMock(), pd.DataFrame({"a": [0, 1, 2, 3, 4]}), y=None, indices_to_explain=[5])

    with pytest.raises(ValueError, match="Explained indices should be between"):
        explain_predictions(MagicMock(), pd.DataFrame({"a": [0, 1, 2, 3, 4]}), y=None, indices_to_explain=[1, 5])

    with pytest.raises(ValueError, match="Explained indices should be between"):
        explain_predictions(MagicMock(), pd.DataFrame({"a": [0, 1, 2, 3, 4]}), y=None, indices_to_explain=[-1])


def test_output_format_checked():
    input_features, y_true = pd.DataFrame(data=[range(15)]), pd.Series(range(15))
    with pytest.raises(ValueError, match="Parameter output_format must be either text, dict, or dataframe. Received bar"):
        explain_predictions(pipeline=MagicMock(), input_features=input_features, y=None, indices_to_explain=0, output_format="bar")

    input_features, y_true = pd.DataFrame(data=range(15)), pd.Series(range(15))
    with pytest.raises(ValueError, match="Parameter output_format must be either text, dict, or dataframe. Received foo"):
        explain_predictions_best_worst(pipeline=MagicMock(), input_features=input_features, y_true=y_true, output_format="foo")


regression_best_worst_answer = """Test Pipeline Name

        Parameters go here

            Best 1 of 1

                Predicted Value: 1
                Target Value: 2
                Absolute Difference: 1.0
                Index ID: {index_0}

                table goes here


            Worst 1 of 1

                Predicted Value: 2
                Target Value: 3
                Absolute Difference: 4.0
                Index ID: {index_1}

                table goes here


"""

regression_best_worst_answer_dict = {
    "explanations": [
        {"rank": {"prefix": "best", "index": 1},
         "predicted_values": {"probabilities": None, "predicted_value": 1, "target_value": 2,
                              "error_name": "Absolute Difference", "error_value": 1.},
         "explanations": ["explanation_dictionary_goes_here"]},
        {"rank": {"prefix": "worst", "index": 1},
         "predicted_values": {"probabilities": None, "predicted_value": 2, "target_value": 3,
                              "error_name": "Absolute Difference", "error_value": 4.},
         "explanations": ["explanation_dictionary_goes_here"]}
    ]
}

regression_best_worst_answer_df = pd.DataFrame({
    "feature_names": [0, 0],
    "feature_values": [0, 0],
    "qualitative_explanation": [0, 0],
    "quantitative_explanation": [0, 0],
    "rank": [1, 1],
    "predicted_value": [1, 2],
    "target_value": [2, 3],
    "error_name": ["Absolute Difference"] * 2,
    "error_value": [1., 4.],
    "prefix": ["best", "worst"],
})

no_best_worst_answer = """Test Pipeline Name

        Parameters go here

            1 of 2

                table goes here


            2 of 2

                table goes here


"""

no_best_worst_answer_dict = {
    "explanations": [
        {"explanations": ["explanation_dictionary_goes_here"]},
        {"explanations": ["explanation_dictionary_goes_here"]}
    ]
}

no_best_worst_answer_df = pd.DataFrame({
    "feature_names": [0, 0],
    "feature_values": [0, 0],
    "qualitative_explanation": [0, 0],
    "quantitative_explanation": [0, 0],
    "prediction_number": [0, 1]
})

binary_best_worst_answer = """Test Pipeline Name

        Parameters go here

            Best 1 of 1

                Predicted Probabilities: [benign: 0.05, malignant: 0.95]
                Predicted Value: malignant
                Target Value: malignant
                Cross Entropy: 0.2
                Index ID: {index_0}

                table goes here


            Worst 1 of 1

                Predicted Probabilities: [benign: 0.1, malignant: 0.9]
                Predicted Value: malignant
                Target Value: benign
                Cross Entropy: 0.78
                Index ID: {index_1}

                table goes here


"""

binary_best_worst_answer_dict = {
    "explanations": [
        {"rank": {"prefix": "best", "index": 1},
         "predicted_values": {"probabilities": {"benign": 0.05, "malignant": 0.95},
                              "predicted_value": "malignant", "target_value": "malignant",
                              "error_name": "Cross Entropy", "error_value": 0.2},
         "explanations": ["explanation_dictionary_goes_here"]},
        {"rank": {"prefix": "worst", "index": 1},
         "predicted_values": {"probabilities": {"benign": 0.1, "malignant": 0.9},
                              "predicted_value": "malignant", "target_value": "benign",
                              "error_name": "Cross Entropy", "error_value": 0.78},
         "explanations": ["explanation_dictionary_goes_here"]}
    ]
}

binary_best_worst_answer_df = pd.DataFrame({
    "feature_names": [0, 0],
    "feature_values": [0, 0],
    "qualitative_explanation": [0, 0],
    "quantitative_explanation": [0, 0],
    "rank": [1, 1],
    "prefix": ["best", "worst"],
    "label_benign_probability": [0.05, 0.1],
    "label_malignant_probability": [0.95, 0.9],
    "predicted_value": ["malignant", "malignant"],
    "target_value": ["malignant", "benign"],
    "error_name": ["Cross Entropy"] * 2,
    "error_value": [0.2, 0.78]
})

multiclass_table = """Class: setosa

        table goes here


        Class: versicolor

        table goes here


        Class: virginica

        table goes here"""

multiclass_best_worst_answer = """Test Pipeline Name

        Parameters go here

            Best 1 of 1

                Predicted Probabilities: [setosa: 0.8, versicolor: 0.1, virginica: 0.1]
                Predicted Value: setosa
                Target Value: setosa
                Cross Entropy: 0.15
                Index ID: {{index_0}}

                {multiclass_table}


            Worst 1 of 1

                Predicted Probabilities: [setosa: 0.2, versicolor: 0.75, virginica: 0.05]
                Predicted Value: versicolor
                Target Value: versicolor
                Cross Entropy: 0.34
                Index ID: {{index_1}}

                {multiclass_table}


""".format(multiclass_table=multiclass_table)

multiclass_best_worst_answer_dict = {
    "explanations": [
        {"rank": {"prefix": "best", "index": 1},
         "predicted_values": {"probabilities": {"setosa": 0.8, "versicolor": 0.1, "virginica": 0.1},
                              "predicted_value": "setosa", "target_value": "setosa",
                              "error_name": "Cross Entropy", "error_value": 0.15},
         "explanations": ["explanation_dictionary_goes_here"]},
        {"rank": {"prefix": "worst", "index": 1},
         "predicted_values": {"probabilities": {"setosa": 0.2, "versicolor": 0.75, "virginica": 0.05},
                              "predicted_value": "versicolor", "target_value": "versicolor",
                              "error_name": "Cross Entropy", "error_value": 0.34},
         "explanations": ["explanation_dictionary_goes_here"]}
    ]
}

multiclass_best_worst_answer_df = pd.DataFrame({
    "feature_names": [0, 0],
    "feature_values": [0, 0],
    "qualitative_explanation": [0, 0],
    "quantitative_explanation": [0, 0],
    "rank": [1, 1],
    "prefix": ["best", "worst"],
    "label_setosa_probability": [0.8, 0.2],
    "label_versicolor_probability": [0.1, 0.75],
    "label_virginica_probability": [0.1, 0.05],
    "predicted_value": ["setosa", "versicolor"],
    "target_value": ["setosa", "versicolor"],
    "error_name": ["Cross Entropy"] * 2,
    "error_value": [0.15, 0.34]
})

multiclass_no_best_worst_answer = """Test Pipeline Name

    Parameters go here

        1 of 2

            {multiclass_table}


        2 of 2

            {multiclass_table}


""".format(multiclass_table=multiclass_table)


@pytest.mark.parametrize("problem_type,output_format,answer,explain_predictions_answer,custom_index",
                         [(ProblemTypes.REGRESSION, "text", regression_best_worst_answer, no_best_worst_answer, [0, 1]),
                          (ProblemTypes.REGRESSION, "dict", regression_best_worst_answer_dict, no_best_worst_answer_dict, [0, 1]),
                          (ProblemTypes.REGRESSION, "dataframe", regression_best_worst_answer_df, no_best_worst_answer_df, [0, 1]),
                          (ProblemTypes.REGRESSION, "text", regression_best_worst_answer, no_best_worst_answer, [4, 23]),
                          (ProblemTypes.REGRESSION, "dict", regression_best_worst_answer_dict, no_best_worst_answer_dict, [4, 10]),
                          (ProblemTypes.REGRESSION, "dataframe", regression_best_worst_answer_df, no_best_worst_answer_df, [4, 10]),
                          (ProblemTypes.REGRESSION, "text", regression_best_worst_answer, no_best_worst_answer, ["foo", "bar"]),
                          (ProblemTypes.REGRESSION, "dict", regression_best_worst_answer_dict, no_best_worst_answer_dict, ["foo", "bar"]),
                          (ProblemTypes.REGRESSION, "dataframe", regression_best_worst_answer_df, no_best_worst_answer_df, ["foo", "bar"]),
                          (ProblemTypes.BINARY, "text", binary_best_worst_answer, no_best_worst_answer, [0, 1]),
                          (ProblemTypes.BINARY, "dict", binary_best_worst_answer_dict, no_best_worst_answer_dict, [0, 1]),
                          (ProblemTypes.BINARY, "dataframe", binary_best_worst_answer_df, no_best_worst_answer_df, [0, 1]),
                          (ProblemTypes.BINARY, "text", binary_best_worst_answer, no_best_worst_answer, [7, 11]),
                          (ProblemTypes.BINARY, "dict", binary_best_worst_answer_dict, no_best_worst_answer_dict, [7, 11]),
                          (ProblemTypes.BINARY, "dataframe", binary_best_worst_answer_df, no_best_worst_answer_df, [7, 11]),
                          (ProblemTypes.BINARY, "text", binary_best_worst_answer, no_best_worst_answer, ["first", "second"]),
                          (ProblemTypes.BINARY, "dict", binary_best_worst_answer_dict, no_best_worst_answer_dict, ["first", "second"]),
                          (ProblemTypes.BINARY, "dataframe", binary_best_worst_answer_df, no_best_worst_answer_df, ["first", "second"]),
                          (ProblemTypes.MULTICLASS, "text", multiclass_best_worst_answer, multiclass_no_best_worst_answer, [0, 1]),
                          (ProblemTypes.MULTICLASS, "dict", multiclass_best_worst_answer_dict, no_best_worst_answer_dict, [0, 1]),
                          (ProblemTypes.MULTICLASS, "dataframe", multiclass_best_worst_answer_df, no_best_worst_answer_df, [0, 1]),
                          (ProblemTypes.MULTICLASS, "text", multiclass_best_worst_answer, multiclass_no_best_worst_answer, [19, 103]),
                          (ProblemTypes.MULTICLASS, "dict", multiclass_best_worst_answer_dict, no_best_worst_answer_dict, [17, 235]),
                          (ProblemTypes.MULTICLASS, "dataframe", multiclass_best_worst_answer_df, no_best_worst_answer_df, [17, 235]),
                          (ProblemTypes.MULTICLASS, "text", multiclass_best_worst_answer, multiclass_no_best_worst_answer, ["2020-10", "2020-11"]),
                          (ProblemTypes.MULTICLASS, "dict", multiclass_best_worst_answer_dict, no_best_worst_answer_dict, ["2020-15", "2020-15"]),
                          (ProblemTypes.MULTICLASS, "dataframe", multiclass_best_worst_answer_df, no_best_worst_answer_df, ["2020-15", "2020-15"]),
                          (ProblemTypes.TIME_SERIES_REGRESSION, "text", regression_best_worst_answer, no_best_worst_answer, [0, 1]),
                          (ProblemTypes.TIME_SERIES_REGRESSION, "dict", regression_best_worst_answer_dict, no_best_worst_answer_dict, [0, 1]),
                          (ProblemTypes.TIME_SERIES_REGRESSION, "dataframe", regression_best_worst_answer_df, no_best_worst_answer_df, [0, 1]),
                          (ProblemTypes.TIME_SERIES_REGRESSION, "text", regression_best_worst_answer, no_best_worst_answer, [4, 23]),
                          (ProblemTypes.TIME_SERIES_REGRESSION, "dict", regression_best_worst_answer_dict, no_best_worst_answer_dict, [4, 10]),
                          (ProblemTypes.TIME_SERIES_REGRESSION, "dataframe", regression_best_worst_answer_df, no_best_worst_answer_df, [4, 10]),
                          (ProblemTypes.TIME_SERIES_REGRESSION, "text", regression_best_worst_answer, no_best_worst_answer, ["foo", "bar"]),
                          (ProblemTypes.TIME_SERIES_REGRESSION, "dict", regression_best_worst_answer_dict, no_best_worst_answer_dict, ["foo", "bar"]),
                          (ProblemTypes.TIME_SERIES_REGRESSION, "dataframe", regression_best_worst_answer_df, no_best_worst_answer_df, ["foo", "bar"]),
                          (ProblemTypes.TIME_SERIES_BINARY, "text", binary_best_worst_answer, no_best_worst_answer, [0, 1]),
                          (ProblemTypes.TIME_SERIES_BINARY, "dict", binary_best_worst_answer_dict, no_best_worst_answer_dict, [0, 1]),
                          (ProblemTypes.TIME_SERIES_BINARY, "dataframe", binary_best_worst_answer_df, no_best_worst_answer_df, [0, 1]),
                          (ProblemTypes.TIME_SERIES_BINARY, "text", binary_best_worst_answer, no_best_worst_answer, [7, 11]),
                          (ProblemTypes.TIME_SERIES_BINARY, "dict", binary_best_worst_answer_dict, no_best_worst_answer_dict, [7, 11]),
                          (ProblemTypes.TIME_SERIES_BINARY, "dataframe", binary_best_worst_answer_df, no_best_worst_answer_df, [7, 11]),
                          (ProblemTypes.TIME_SERIES_BINARY, "text", binary_best_worst_answer, no_best_worst_answer, ["first", "second"]),
                          (ProblemTypes.TIME_SERIES_BINARY, "dict", binary_best_worst_answer_dict, no_best_worst_answer_dict, ["first", "second"]),
                          (ProblemTypes.TIME_SERIES_BINARY, "dataframe", binary_best_worst_answer_df, no_best_worst_answer_df, ["first", "second"]),
                          (ProblemTypes.TIME_SERIES_MULTICLASS, "text", multiclass_best_worst_answer, multiclass_no_best_worst_answer, [0, 1]),
                          (ProblemTypes.TIME_SERIES_MULTICLASS, "dict", multiclass_best_worst_answer_dict, no_best_worst_answer_dict, [0, 1]),
                          (ProblemTypes.TIME_SERIES_MULTICLASS, "dataframe", multiclass_best_worst_answer_df, no_best_worst_answer_df, [0, 1]),
                          (ProblemTypes.TIME_SERIES_MULTICLASS, "text", multiclass_best_worst_answer, multiclass_no_best_worst_answer, [19, 103]),
                          (ProblemTypes.TIME_SERIES_MULTICLASS, "dict", multiclass_best_worst_answer_dict, no_best_worst_answer_dict, [17, 235]),
                          (ProblemTypes.TIME_SERIES_MULTICLASS, "dataframe", multiclass_best_worst_answer_df, no_best_worst_answer_df, [17, 235]),
                          (ProblemTypes.TIME_SERIES_MULTICLASS, "text", multiclass_best_worst_answer, multiclass_no_best_worst_answer, ["2020-10", "2020-11"]),
                          (ProblemTypes.TIME_SERIES_MULTICLASS, "dict", multiclass_best_worst_answer_dict, no_best_worst_answer_dict, ["2020-15", "2020-15"]),
                          (ProblemTypes.TIME_SERIES_MULTICLASS, "dataframe", multiclass_best_worst_answer_df, no_best_worst_answer_df, ["2020-15", "2020-15"]),
                          ])
@patch("evalml.model_understanding.prediction_explanations.explainers.DEFAULT_METRICS")
@patch("evalml.model_understanding.prediction_explanations._user_interface._make_single_prediction_shap_table")
def test_explain_predictions_best_worst_and_explain_predictions(mock_make_table, mock_default_metrics,
                                                                problem_type, output_format, answer,
                                                                explain_predictions_answer, custom_index):
    if output_format == "text":
        mock_make_table.return_value = "table goes here"
    elif output_format == "dataframe":
        shap_table = pd.DataFrame({
            "feature_names": [0],
            "feature_values": [0],
            "qualitative_explanation": [0],
            "quantitative_explanation": [0],
        })
        # Use side effect so that we always get a new copy of the dataframe
        mock_make_table.side_effect = lambda *args, **kwargs: shap_table.copy()
    else:
        mock_make_table.return_value = {"explanations": ["explanation_dictionary_goes_here"]}

    pipeline = MagicMock()
    pipeline.parameters = "Parameters go here"
    input_features = pd.DataFrame({"a": [3, 4]}, index=custom_index)
    pipeline.problem_type = problem_type
    pipeline.name = "Test Pipeline Name"
    input_features.ww.init()
    pipeline.compute_estimator_features.return_value = input_features

    def _add_custom_index(answer, index_best, index_worst, output_format):

        if output_format == "text":
            answer = answer.format(index_0=index_best, index_1=index_worst)
        elif output_format == "dataframe":
            col_name = "prefix" if "prefix" in answer.columns else "rank"
            n_repeats = answer[col_name].value_counts().tolist()[0]
            answer['index_id'] = [index_best] * n_repeats + [index_worst] * n_repeats
        else:
            answer["explanations"][0]["predicted_values"]["index_id"] = index_best
            answer["explanations"][1]["predicted_values"]["index_id"] = index_worst
        return answer

    if is_regression(problem_type):
        abs_error_mock = MagicMock(__name__="abs_error")
        abs_error_mock.return_value = pd.Series([4., 1.], dtype="float64")
        mock_default_metrics.__getitem__.return_value = abs_error_mock
        pipeline.predict.return_value = ww.init_series(pd.Series([2, 1]))
        y_true = pd.Series([3, 2], index=custom_index)
        answer = _add_custom_index(answer, index_best=custom_index[1],
                                   index_worst=custom_index[0], output_format=output_format)
    elif is_binary(problem_type):
        pipeline.classes_.return_value = ["benign", "malignant"]
        cross_entropy_mock = MagicMock(__name__="cross_entropy")
        mock_default_metrics.__getitem__.return_value = cross_entropy_mock
        cross_entropy_mock.return_value = pd.Series([0.2, 0.78])
        proba = pd.DataFrame({"benign": [0.05, 0.1], "malignant": [0.95, 0.9]})
        proba.ww.init()
        pipeline.predict_proba.return_value = proba
        pipeline.predict.return_value = ww.init_series(pd.Series(["malignant"] * 2))
        y_true = pd.Series(["malignant", "benign"], index=custom_index)
        answer = _add_custom_index(answer, index_best=custom_index[0],
                                   index_worst=custom_index[1], output_format=output_format)
    else:
        # Multiclass text output is formatted slightly different so need to account for that
        if output_format == "text":
            mock_make_table.return_value = multiclass_table
        pipeline.classes_.return_value = ["setosa", "versicolor", "virginica"]
        cross_entropy_mock = MagicMock(__name__="cross_entropy")
        mock_default_metrics.__getitem__.return_value = cross_entropy_mock
        cross_entropy_mock.return_value = pd.Series([0.15, 0.34])
        proba = pd.DataFrame({"setosa": [0.8, 0.2], "versicolor": [0.1, 0.75], "virginica": [0.1, 0.05]})
        proba.ww.init()
        pipeline.predict_proba.return_value = proba
        pipeline.predict.return_value = ww.init_series(pd.Series(["setosa", "versicolor"]))
        y_true = pd.Series(["setosa", "versicolor"], index=custom_index)
        answer = _add_custom_index(answer, index_best=custom_index[0],
                                   index_worst=custom_index[1], output_format=output_format)

    report = explain_predictions(pipeline, input_features, y=y_true, indices_to_explain=[0, 1], output_format=output_format)
    if output_format == "text":
        compare_two_tables(report.splitlines(), explain_predictions_answer.splitlines())
    elif output_format == "dataframe":
        assert report.columns.tolist() == explain_predictions_answer.columns.tolist()
        pd.testing.assert_frame_equal(report, explain_predictions_answer[report.columns])
    else:
        assert report == explain_predictions_answer

    best_worst_report = explain_predictions_best_worst(pipeline, input_features, y_true=y_true,
                                                       num_to_explain=1, output_format=output_format)
    if output_format == "text":
        compare_two_tables(best_worst_report.splitlines(), answer.splitlines())
    elif output_format == "dataframe":
        # Check dataframes equal without caring about column order
        assert sorted(best_worst_report.columns.tolist()) == sorted(answer.columns.tolist())
        pd.testing.assert_frame_equal(best_worst_report, answer[best_worst_report.columns])
    else:
        assert best_worst_report == answer


regression_custom_metric_answer = """Test Pipeline Name

        Parameters go here

            Best 1 of 1

                Predicted Value: 1
                Target Value: 2
                sum: 3
                Index ID: 1

                table goes here


            Worst 1 of 1

                Predicted Value: 2
                Target Value: 3
                sum: 5
                Index ID: 0

                table goes here


"""

regression_custom_metric_answer_dict = {
    "explanations": [
        {"rank": {"prefix": "best", "index": 1},
         "predicted_values": {"probabilities": None, "predicted_value": 1, "target_value": 2,
                              "error_name": "sum", "error_value": 3,
                              "index_id": 1},
         "explanations": ["explanation_dictionary_goes_here"]},
        {"rank": {"prefix": "worst", "index": 1},
         "predicted_values": {"probabilities": None, "predicted_value": 2, "target_value": 3,
                              "error_name": "sum", "error_value": 5,
                              "index_id": 0},
         "explanations": ["explanation_dictionary_goes_here"]}
    ]
}


@pytest.mark.parametrize("output_format,answer",
                         [("text", regression_custom_metric_answer),
                          ("dict", regression_custom_metric_answer_dict)])
@patch("evalml.model_understanding.prediction_explanations._user_interface._make_single_prediction_shap_table")
def test_explain_predictions_best_worst_custom_metric(mock_make_table, output_format, answer):

    mock_make_table.return_value = "table goes here" if output_format == "text" else {"explanations": ["explanation_dictionary_goes_here"]}
    pipeline = MagicMock()
    pipeline.parameters = "Parameters go here"
    input_features = pd.DataFrame({"a": [5, 6]})
    pipeline.problem_type = ProblemTypes.REGRESSION
    pipeline.name = "Test Pipeline Name"
    input_features.ww.init()
    pipeline.compute_estimator_features.return_value = input_features

    pipeline.predict.return_value = ww.init_series(pd.Series([2, 1]))
    y_true = pd.Series([3, 2])

    def sum(y_true, y_pred):
        return y_pred + y_true

    best_worst_report = explain_predictions_best_worst(pipeline, input_features, y_true=y_true,
                                                       num_to_explain=1, metric=sum, output_format=output_format)

    if output_format == "text":
        compare_two_tables(best_worst_report.splitlines(), regression_custom_metric_answer.splitlines())
    else:
        assert best_worst_report == answer


def test_explain_predictions_time_series(ts_data):
    X, y = ts_data

    ts_pipeline = TimeSeriesRegressionPipeline(component_graph=["Delayed Feature Transformer", "Random Forest Regressor"],
                                               parameters={"pipeline": {"gap": 1, "max_delay": 2},
                                                           "Random Forest Regressor": {"n_jobs": 1}})

    ts_pipeline.fit(X, y)

    exp = explain_predictions(pipeline=ts_pipeline, input_features=X, y=y,
                              indices_to_explain=[5, 11], output_format="dict")

    # Check that the computed features to be explained aren't NaN.
    for exp_idx in range(len(exp["explanations"])):
        assert not np.isnan(np.array(exp["explanations"][exp_idx]["explanations"][0]["feature_values"])).any()

    with pytest.raises(ValueError, match="Requested index"):
        explain_predictions(pipeline=ts_pipeline, input_features=X, y=y,
                            indices_to_explain=[1, 11], output_format="text")


@pytest.mark.parametrize("output_format", ["text", "dict", "dataframe"])
@pytest.mark.parametrize("pipeline_class, estimator", [(TimeSeriesRegressionPipeline, "Random Forest Regressor"),
                                                       (TimeSeriesBinaryClassificationPipeline, "Logistic Regression Classifier")])
def test_explain_predictions_best_worst_time_series(output_format, pipeline_class, estimator, ts_data):
    X, y = ts_data

    if is_binary(pipeline_class.problem_type):
        y = y % 2

    ts_pipeline = pipeline_class(component_graph=["Delayed Feature Transformer", estimator],
                                 parameters={"pipeline": {"gap": 1, "max_delay": 2}})

    ts_pipeline.fit(X, y)

    exp = explain_predictions_best_worst(pipeline=ts_pipeline, input_features=X, y_true=y,
                                         output_format=output_format)

    if output_format == "dict":
        # Check that the computed features to be explained aren't NaN.
        for exp_idx in range(len(exp["explanations"])):
            assert not np.isnan(np.array(exp["explanations"][exp_idx]["explanations"][0]["feature_values"])).any()


@pytest.mark.parametrize("problem_type", [ProblemTypes.REGRESSION, ProblemTypes.BINARY, ProblemTypes.MULTICLASS])
def test_json_serialization(problem_type, X_y_regression, linear_regression_pipeline_class,
                            X_y_binary, logistic_regression_binary_pipeline_class,
                            X_y_multi, logistic_regression_multiclass_pipeline_class):

    if problem_type == problem_type.REGRESSION:
        X, y = X_y_regression
        y = pd.Series(y)
        pipeline = linear_regression_pipeline_class(parameters={"Linear Regressor": {"n_jobs": 1}})
    elif problem_type == problem_type.BINARY:
        X, y = X_y_binary
        y = pd.Series(y).astype("str")
        pipeline = logistic_regression_binary_pipeline_class(parameters={"Logistic Regression Classifier": {"n_jobs": 1}})
    else:
        X, y = X_y_multi
        y = pd.Series(y).astype("str")
        pipeline = logistic_regression_multiclass_pipeline_class(parameters={"Logistic Regression Classifier": {"n_jobs": 1}})

    pipeline.fit(X, y)

    best_worst = explain_predictions_best_worst(pipeline, pd.DataFrame(X), y,
                                                num_to_explain=1, output_format="dict")
    assert json.loads(json.dumps(best_worst)) == best_worst

    report = explain_predictions(pipeline, pd.DataFrame(X), y=y, output_format="dict", indices_to_explain=[0])
    assert json.loads(json.dumps(report)) == report


def transform_y_for_problem_type(problem_type, y):

    if problem_type == ProblemTypes.REGRESSION:
        y = y.astype("int")
    elif problem_type == ProblemTypes.MULTICLASS:
        y = pd.Series(y).astype("str")
        y[:20] = "2"
    return y


EXPECTED_DATETIME_FEATURES = {'datetime_hour', 'datetime_year', 'datetime_month', 'datetime_day_of_week'}

EXPECTED_DATETIME_FEATURES_OHE = {'datetime_hour', 'datetime_year', 'datetime_month_3',
                                  'datetime_day_of_week_0', 'datetime_day_of_week_1', 'datetime_day_of_week_2', 'datetime_day_of_week_3',
                                  'datetime_day_of_week_4', 'datetime_day_of_week_5', 'datetime_day_of_week_6',
                                  'datetime_month_0', 'datetime_month_1', 'datetime_month_2', 'datetime_month_4',
                                  'datetime_month_5', 'datetime_month_6', 'datetime_month_7'}

EXPECTED_CURRENCY_FEATURES = {'currency_XDR', 'currency_HTG', 'currency_PAB', 'currency_CNY', 'currency_TZS',
                              'currency_LAK', 'currency_NAD', 'currency_IMP', 'currency_QAR', 'currency_EGP'}

EXPECTED_PROVIDER_FEATURES_OHE = {'provider_JCB 16 digit', 'provider_Discover', 'provider_American Express',
                                  'provider_JCB 15 digit', 'provider_Maestro', 'provider_VISA 19 digit',
                                  'provider_VISA 13 digit', 'provider_Mastercard', 'provider_VISA 16 digit',
                                  'provider_Diners Club / Carte Blanche'}

EXPECTED_PROVIDER_FEATURES_TEXT = {'DIVERSITY_SCORE(provider)', 'LSA(provider)[0]', 'LSA(provider)[1]',
                                   'MEAN_CHARACTERS_PER_WORD(provider)', 'POLARITY_SCORE(provider)'}

pipeline_test_cases = [(BinaryClassificationPipeline, "Random Forest Classifier"),
                       (RegressionPipeline, "Random Forest Regressor"),
                       (MulticlassClassificationPipeline, "Random Forest Classifier")]


@pytest.mark.parametrize("pipeline_class,estimator", pipeline_test_cases)
def test_categories_aggregated_linear_pipeline(pipeline_class, estimator, fraud_100):
    X, y = fraud_100

    pipeline = pipeline_class(component_graph=["Select Columns Transformer", "One Hot Encoder", "DateTime Featurization Component", estimator],
                              parameters={"Select Columns Transformer": {'columns': ['amount', 'provider', "currency"]},
                                          estimator: {"n_jobs": 1}})

    y = transform_y_for_problem_type(pipeline.problem_type, y)

    pipeline.fit(X, y)

    report = explain_predictions(pipeline, X, y, indices_to_explain=[0], output_format="dict")
    for explanation in report["explanations"][0]['explanations']:
        assert set(explanation['feature_names']) == {"amount", "provider", "currency"}
        assert set(explanation['feature_values']) == {"CUC", "Mastercard", 24900}
        assert explanation['drill_down'].keys() == {"currency", "provider"}
        assert set(explanation['drill_down']['currency']['feature_names']) == EXPECTED_CURRENCY_FEATURES
        assert set(explanation['drill_down']['provider']['feature_names']) == EXPECTED_PROVIDER_FEATURES_OHE


@pytest.mark.parametrize("pipeline_class,estimator", pipeline_test_cases)
def test_categories_aggregated_text(pipeline_class, estimator, fraud_100):
    X, y = fraud_100
<<<<<<< HEAD
    X.ww.set_types(logical_types={'provider': 'NaturalLanguage'})
=======
    y = y.to_series()
    X = X.set_types(logical_types={'provider': 'NaturalLanguage'})
    component_graph = ["Select Columns Transformer", "One Hot Encoder", "Text Featurization Component", "DateTime Featurization Component", estimator]
>>>>>>> ecf1d233

    pipeline = pipeline_class(component_graph,
                              parameters={"Select Columns Transformer": {'columns': ['amount', 'provider', "currency", 'datetime']},
                                          estimator: {"n_jobs": 1}})

    y = transform_y_for_problem_type(pipeline.problem_type, y)

    pipeline.fit(X, y)

    report = explain_predictions(pipeline, X, y, indices_to_explain=[0], top_k_features=4, output_format="dict")
    for explanation in report["explanations"][0]['explanations']:
        assert set(explanation['feature_names']) == {"amount", "provider", "currency", "datetime"}
        assert set(explanation['feature_values']) == {"CUC", "Mastercard", 24900, pd.Timestamp('2019-01-01 00:12:26')}
        assert explanation['drill_down'].keys() == {"currency", "provider", "datetime"}
        assert set(explanation['drill_down']['currency']['feature_names']) == EXPECTED_CURRENCY_FEATURES
        assert set(explanation['drill_down']['provider']['feature_names']) == EXPECTED_PROVIDER_FEATURES_TEXT
        assert set(explanation['drill_down']['datetime']['feature_names']) == EXPECTED_DATETIME_FEATURES


@pytest.mark.parametrize("pipeline_class,estimator", pipeline_test_cases)
def test_categories_aggregated_date_ohe(pipeline_class, estimator, fraud_100):
    X, y = fraud_100

    pipeline = pipeline_class(component_graph=["Select Columns Transformer", "DateTime Featurization Component",
                                               "One Hot Encoder", estimator],
                              parameters={"Select Columns Transformer": {'columns': ['datetime', 'amount', 'provider', "currency"]},
                                          'DateTime Featurization Component': {"encode_as_categories": True},
                                          estimator: {"n_jobs": 1}})
    y = transform_y_for_problem_type(pipeline.problem_type, y)

    pipeline.fit(X, y)
    report = explain_predictions(pipeline, X, y, indices_to_explain=[0], output_format="dict", top_k_features=7)

    for explanation in report["explanations"][0]['explanations']:
        assert set(explanation['feature_names']) == {"amount", "provider", "currency", "datetime"}
        assert set(explanation['feature_values']) == {pd.Timestamp('2019-01-01 00:12:26'), 'Mastercard', 'CUC', 24900}
        assert explanation['drill_down'].keys() == {"currency", "provider", "datetime"}
        assert set(explanation['drill_down']['datetime']['feature_names']) == EXPECTED_DATETIME_FEATURES_OHE
        assert set(explanation['drill_down']['currency']['feature_names']) == EXPECTED_CURRENCY_FEATURES
        assert set(explanation['drill_down']['provider']['feature_names']) == EXPECTED_PROVIDER_FEATURES_OHE


@pytest.mark.parametrize("pipeline_class,estimator", pipeline_test_cases)
def test_categories_aggregated_pca_dag(pipeline_class, estimator, fraud_100):
    X, y = fraud_100

    component_graph = {
        'SelectNumeric': ["Select Columns Transformer"],
        'SelectCategorical': ["Select Columns Transformer"],
        'SelectDate': ["Select Columns Transformer"],
        'OHE': ['One Hot Encoder', 'SelectCategorical'],
        'DT': ['DateTime Featurization Component', "SelectDate"],
        'PCA': ['PCA Transformer', 'SelectNumeric'],
        'Estimator': [estimator, 'PCA', 'DT', 'OHE'],
    }
    parameters = {'SelectNumeric': {'columns': ['card_id', 'store_id', 'amount', 'lat', 'lng']},
                  'SelectCategorical': {'columns': ['currency', 'provider']},
                  'SelectDate': {'columns': ['datetime']},
                  'PCA': {"n_components": 2},
                  'Estimator': {"n_jobs": 1}}
    pipeline = pipeline_class(component_graph=component_graph,
                              parameters=parameters)
    y = transform_y_for_problem_type(pipeline.problem_type, y)

    pipeline.fit(X, y)
    report = explain_predictions(pipeline, X, y, indices_to_explain=[0], output_format="dict", top_k_features=7)

    for explanation in report["explanations"][0]["explanations"]:
        assert set(explanation['feature_names']) == {"component_0", "component_1", "provider", "currency", "datetime"}
        assert all([f in explanation['feature_values'] for f in [pd.Timestamp('2019-01-01 00:12:26'), 'Mastercard', 'CUC']])
        assert explanation['drill_down'].keys() == {"currency", "provider", "datetime"}
        assert set(explanation['drill_down']['currency']['feature_names']) == EXPECTED_CURRENCY_FEATURES
        assert set(explanation['drill_down']['provider']['feature_names']) == EXPECTED_PROVIDER_FEATURES_OHE
        assert set(explanation['drill_down']['datetime']['feature_names']) == EXPECTED_DATETIME_FEATURES


@pytest.mark.parametrize("pipeline_class,estimator", pipeline_test_cases)
def test_categories_aggregated_but_not_those_that_are_dropped(pipeline_class, estimator, fraud_100):
    X, y = fraud_100

    component_graph = ["Select Columns Transformer", "One Hot Encoder",
                       "DateTime Featurization Component", 'Drop Columns Transformer', estimator]
    parameters = {"Select Columns Transformer": {'columns': ['amount', 'provider', "currency",
                                                                                   "datetime"]},
                  "Drop Columns Transformer": {"columns": list(EXPECTED_DATETIME_FEATURES)},
                  estimator: {"n_jobs": 1}}
    pipeline = pipeline_class(component_graph=component_graph, parameters=parameters)

    y = transform_y_for_problem_type(pipeline.problem_type, y)

    pipeline.fit(X, y)

    report = explain_predictions(pipeline, X, y, indices_to_explain=[0], output_format="dict")
    for explanation in report["explanations"][0]['explanations']:
        assert set(explanation['feature_names']) == {"amount", "provider", "currency"}
        assert set(explanation['feature_values']) == {"CUC", "Mastercard", 24900}
        assert explanation['drill_down'].keys() == {"currency", "provider"}
        assert set(explanation['drill_down']['currency']['feature_names']) == EXPECTED_CURRENCY_FEATURES
        assert set(explanation['drill_down']['provider']['feature_names']) == EXPECTED_PROVIDER_FEATURES_OHE


@pytest.mark.parametrize("pipeline_class,estimator", pipeline_test_cases)
def test_categories_aggregated_when_some_are_dropped(pipeline_class, estimator, fraud_100):
    X, y = fraud_100

    component_graph = ["Select Columns Transformer", "One Hot Encoder", "DateTime Featurization Component", 'Drop Columns Transformer', estimator]
    parameters = {"Select Columns Transformer": {'columns': ['amount', 'provider', "currency",
                                                                                   "datetime"]},
                  "Drop Columns Transformer": {"columns": ["datetime_month", "datetime_hour"]},
                  estimator: {"n_jobs": 1}}
    pipeline = pipeline_class(component_graph=component_graph, parameters=parameters)

    y = transform_y_for_problem_type(pipeline.problem_type, y)

    pipeline.fit(X, y)

    report = explain_predictions(pipeline, X, y, indices_to_explain=[0], output_format="dict", top_k_features=4)
    for explanation in report["explanations"][0]['explanations']:
        assert set(explanation['feature_names']) == {"amount", "provider", "currency", "datetime"}
        assert set(explanation['feature_values']) == {"CUC", "Mastercard", 24900, pd.Timestamp('2019-01-01 00:12:26')}
        assert explanation['drill_down'].keys() == {"currency", "provider", "datetime"}
        assert set(explanation['drill_down']['currency']['feature_names']) == EXPECTED_CURRENCY_FEATURES
        assert set(explanation['drill_down']['provider']['feature_names']) == EXPECTED_PROVIDER_FEATURES_OHE
        assert set(explanation['drill_down']['datetime']['feature_names']) == {"datetime_year", "datetime_day_of_week"}


@pytest.mark.parametrize("problem_type", [ProblemTypes.BINARY, ProblemTypes.MULTICLASS, ProblemTypes.REGRESSION])
def test_explain_predictions_stacked_ensemble(problem_type, dummy_stacked_ensemble_binary_estimator, dummy_stacked_ensemble_multiclass_estimator,
                                              dummy_stacked_ensemble_regressor_estimator, X_y_binary, X_y_multi, X_y_regression):
    if is_binary(problem_type):
        X, y = X_y_binary
        pipeline = dummy_stacked_ensemble_binary_estimator
    elif is_multiclass(problem_type):
        X, y = X_y_multi
        pipeline = dummy_stacked_ensemble_multiclass_estimator
    else:
        X, y = X_y_regression
        pipeline = dummy_stacked_ensemble_regressor_estimator

    with pytest.raises(ValueError, match="Cannot explain predictions for a stacked ensemble pipeline"):
        explain_predictions(pipeline, X, y, indices_to_explain=[0])

    with pytest.raises(ValueError, match="Cannot explain predictions for a stacked ensemble pipeline"):
        explain_predictions_best_worst(pipeline, X, y)<|MERGE_RESOLUTION|>--- conflicted
+++ resolved
@@ -676,13 +676,9 @@
 @pytest.mark.parametrize("pipeline_class,estimator", pipeline_test_cases)
 def test_categories_aggregated_text(pipeline_class, estimator, fraud_100):
     X, y = fraud_100
-<<<<<<< HEAD
+
     X.ww.set_types(logical_types={'provider': 'NaturalLanguage'})
-=======
-    y = y.to_series()
-    X = X.set_types(logical_types={'provider': 'NaturalLanguage'})
     component_graph = ["Select Columns Transformer", "One Hot Encoder", "Text Featurization Component", "DateTime Featurization Component", estimator]
->>>>>>> ecf1d233
 
     pipeline = pipeline_class(component_graph,
                               parameters={"Select Columns Transformer": {'columns': ['amount', 'provider', "currency", 'datetime']},
