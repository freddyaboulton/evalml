<<<<<<< HEAD
import logging
=======
import re
>>>>>>> 406dd6b2
import warnings
from datetime import datetime, timedelta
from unittest.mock import patch

import numpy as np
import pandas as pd
import pytest
from pandas.testing import (
    assert_frame_equal,
    assert_index_equal,
    assert_series_equal,
)
from woodwork.logical_types import Double, Integer

from evalml.exceptions import (
    MethodPropertyNotFoundError,
    MissingComponentError,
    ParameterNotUsedWarning,
)
from evalml.pipelines import ComponentGraph
from evalml.pipelines.components import (
    DateTimeFeaturizer,
    ElasticNetClassifier,
    Estimator,
    Imputer,
    LogisticRegressionClassifier,
    OneHotEncoder,
    RandomForestClassifier,
    SelectColumns,
    StandardScaler,
    TargetImputer,
    TextFeaturizer,
    Transformer,
    Undersampler,
)
from evalml.pipelines.components.transformers.transformer import (
    TargetTransformer,
)
from evalml.utils import infer_feature_types

logger = logging.getLogger('evalml')
logger.setLevel(logging.INFO)


class DummyTransformer(Transformer):
    name = "Dummy Transformer"

    def __init__(self, parameters=None, random_seed=0):
        parameters = parameters or {}
        super().__init__(
            parameters=parameters, component_obj=None, random_seed=random_seed
        )

    def fit(self, X, y):
        return self


class TransformerA(DummyTransformer):
    """copy class"""


class TransformerB(DummyTransformer):
    """copy class"""


class TransformerC(DummyTransformer):
    """copy class"""


class DummyEstimator(Estimator):
    name = "Dummy Estimator"
    model_family = None
    supported_problem_types = None

    def __init__(self, parameters=None, random_seed=0):
        parameters = parameters or {}
        super().__init__(
            parameters=parameters, component_obj=None, random_seed=random_seed
        )

    def fit(self, X, y):
        return self


class EstimatorA(DummyEstimator):
    """copy class"""


class EstimatorB(DummyEstimator):
    """copy class"""


class EstimatorC(DummyEstimator):
    """copy class"""


@pytest.fixture
def dummy_components():
    return TransformerA, TransformerB, TransformerC, EstimatorA, EstimatorB, EstimatorC


def test_init(example_graph):
    comp_graph = ComponentGraph()
    assert len(comp_graph.component_dict) == 0

    graph = example_graph
    comp_graph = ComponentGraph(graph)
    assert len(comp_graph.component_dict) == 6

    expected_order = [
        "Imputer",
        "OneHot_ElasticNet",
        "Elastic Net",
        "OneHot_RandomForest",
        "Random Forest",
        "Logistic Regression",
    ]
    assert comp_graph.compute_order == expected_order


def test_init_str_components():
    graph = {
        "Imputer": ["Imputer", "X", "y"],
        "OneHot_RandomForest": ["One Hot Encoder", "Imputer.x", "y"],
        "OneHot_ElasticNet": ["One Hot Encoder", "Imputer.x", "y"],
        "Random Forest": ["Random Forest Classifier", "OneHot_RandomForest.x", "y"],
        "Elastic Net": ["Elastic Net Classifier", "OneHot_ElasticNet.x", "y"],
        "Logistic Regression": [
            "Logistic Regression Classifier",
            "Random Forest.x",
            "Elastic Net.x",
            "y",
        ],
    }
    comp_graph = ComponentGraph(graph)
    assert len(comp_graph.component_dict) == 6

    expected_order = [
        "Imputer",
        "OneHot_ElasticNet",
        "Elastic Net",
        "OneHot_RandomForest",
        "Random Forest",
        "Logistic Regression",
    ]
    assert comp_graph.compute_order == expected_order


def test_init_instantiated():
    graph = {
        "Imputer": [
            Imputer(numeric_impute_strategy="constant", numeric_fill_value=0),
            "X",
            "y",
        ]
    }
    component_graph = ComponentGraph(graph)
    component_graph.instantiate(
        {"Imputer": {"numeric_fill_value": 10, "categorical_fill_value": "Fill"}}
    )
    cg_imputer = component_graph.get_component("Imputer")
    assert graph["Imputer"][0] == cg_imputer
    assert cg_imputer.parameters["numeric_fill_value"] == 0
    assert cg_imputer.parameters["categorical_fill_value"] is None


def test_invalid_init():
    invalid_graph = {"Imputer": [Imputer, "X", "y"], "OHE": OneHotEncoder}
    with pytest.raises(
        ValueError, match="All component information should be passed in as a list"
    ):
        ComponentGraph(invalid_graph)

    graph = {
        "Imputer": [
            None,
            "X",
            "y",
        ]
    }
    with pytest.raises(
        ValueError, match="may only contain str or ComponentBase subclasses"
    ):
        ComponentGraph(graph)

    graph = {
        "Fake": ["Fake Component", "X", "y"],
        "Estimator": [ElasticNetClassifier, "Fake.x", "y"],
    }
    with pytest.raises(MissingComponentError):
        ComponentGraph(graph)


def test_init_bad_graphs():
    graph_with_cycle = {
        "Imputer": [Imputer, "X", "y"],
        "OHE": [OneHotEncoder, "Imputer.x", "Estimator.x", "y"],
        "Estimator": [RandomForestClassifier, "OHE.x", "y"],
    }
    with pytest.raises(ValueError, match="given graph contains a cycle"):
        ComponentGraph(graph_with_cycle)

    graph_with_more_than_one_final_component = {
        "Imputer": ["Imputer", "X", "y"],
        "OneHot_RandomForest": ["One Hot Encoder", "Imputer.x", "y"],
        "OneHot_ElasticNet": ["One Hot Encoder", "Imputer.x", "y"],
        "Random Forest": ["Random Forest Classifier", "OneHot_RandomForest.x", "y"],
        "Elastic Net": ["Elastic Net Classifier", "X", "y"],
        "Logistic Regression": [
            "Logistic Regression Classifier",
            "Random Forest.x",
            "Elastic Net.x",
            "y",
        ],
    }
    with pytest.raises(ValueError, match="graph has more than one final"):
        ComponentGraph(graph_with_more_than_one_final_component)

    graph_with_unconnected_imputer = {
        "Imputer": ["Imputer", "X", "y"],
        "DateTime": ["DateTime Featurization Component", "X", "y"],
        "Logistic Regression Classifier": [
            "Logistic Regression Classifier",
            "DateTime.x",
            "DateTime.y",
        ],
    }
    with pytest.raises(ValueError, match="The given graph is not completely connected"):
        ComponentGraph(graph_with_unconnected_imputer)


def test_order_x_and_y():
    graph = {
        "Imputer": [Imputer, "X", "y"],
        "OHE": [OneHotEncoder, "Imputer.x", "Imputer.y"],
        "Random Forest": [RandomForestClassifier, "OHE.x", "y"],
    }
    component_graph = ComponentGraph(graph).instantiate({})
    assert component_graph.compute_order == ["Imputer", "OHE", "Random Forest"]


def test_list_raises_error():
    component_list = ["Imputer", "One Hot Encoder", RandomForestClassifier]
    with pytest.raises(
        ValueError,
        match="component_dict must be a dictionary which specifies the components and edges between components",
    ):
        ComponentGraph(component_list)


def test_instantiate_with_parameters(example_graph):
    graph = example_graph
    component_graph = ComponentGraph(graph)

    assert not isinstance(component_graph.get_component("Imputer"), Imputer)
    assert not isinstance(
        component_graph.get_component("Elastic Net"), ElasticNetClassifier
    )

    parameters = {
        "OneHot_RandomForest": {"top_n": 3},
        "OneHot_ElasticNet": {"top_n": 5},
        "Elastic Net": {"max_iter": 100},
    }
    component_graph.instantiate(parameters)

    expected_order = [
        "Imputer",
        "OneHot_ElasticNet",
        "Elastic Net",
        "OneHot_RandomForest",
        "Random Forest",
        "Logistic Regression",
    ]
    assert component_graph.compute_order == expected_order

    assert isinstance(component_graph.get_component("Imputer"), Imputer)
    assert isinstance(
        component_graph.get_component("Random Forest"), RandomForestClassifier
    )
    assert isinstance(
        component_graph.get_component("Logistic Regression"),
        LogisticRegressionClassifier,
    )
    assert component_graph.get_component("OneHot_RandomForest").parameters["top_n"] == 3
    assert component_graph.get_component("OneHot_ElasticNet").parameters["top_n"] == 5
    assert component_graph.get_component("Elastic Net").parameters["max_iter"] == 100


def test_instantiate_without_parameters(example_graph):
    graph = example_graph
    component_graph = ComponentGraph(graph)
    component_graph.instantiate({})
    assert (
        component_graph.get_component("OneHot_RandomForest").parameters["top_n"] == 10
    )
    assert component_graph.get_component("OneHot_ElasticNet").parameters["top_n"] == 10
    assert component_graph.get_component(
        "OneHot_RandomForest"
    ) is not component_graph.get_component("OneHot_ElasticNet")

    expected_order = [
        "Imputer",
        "OneHot_ElasticNet",
        "Elastic Net",
        "OneHot_RandomForest",
        "Random Forest",
        "Logistic Regression",
    ]
    assert component_graph.compute_order == expected_order


def test_reinstantiate(example_graph):
    component_graph = ComponentGraph(example_graph)
    component_graph.instantiate({})
    with pytest.raises(ValueError, match="Cannot reinstantiate a component graph"):
        component_graph.instantiate({"OneHot": {"top_n": 7}})


def test_bad_instantiate_can_reinstantiate(example_graph):
    component_graph = ComponentGraph(example_graph)
    with pytest.raises(ValueError, match="Error received when instantiating component"):
        component_graph.instantiate(
            parameters={"Elastic Net": {"max_iter": 100, "fake_param": None}}
        )

    component_graph.instantiate({"Elastic Net": {"max_iter": 22}})
    assert component_graph.get_component("Elastic Net").parameters["max_iter"] == 22


def test_get_component(example_graph):
    graph = example_graph
    component_graph = ComponentGraph(graph)

    assert component_graph.get_component("OneHot_ElasticNet") == OneHotEncoder
    assert (
        component_graph.get_component("Logistic Regression")
        == LogisticRegressionClassifier
    )

    with pytest.raises(ValueError, match="not in the graph"):
        component_graph.get_component("Fake Component")

    component_graph.instantiate(
        {
            "OneHot_RandomForest": {"top_n": 3},
            "Random Forest": {"max_depth": 4, "n_estimators": 50},
        }
    )
    assert component_graph.get_component("OneHot_ElasticNet") == OneHotEncoder()
    assert component_graph.get_component("OneHot_RandomForest") == OneHotEncoder(
        top_n=3
    )
    assert component_graph.get_component("Random Forest") == RandomForestClassifier(
        n_estimators=50, max_depth=4
    )


def test_get_estimators(example_graph):
    component_graph = ComponentGraph(example_graph)
    with pytest.raises(ValueError, match="Cannot get estimators until"):
        component_graph.get_estimators()

    component_graph.instantiate({})
    assert component_graph.get_estimators() == [
        RandomForestClassifier(),
        ElasticNetClassifier(),
        LogisticRegressionClassifier(),
    ]

    component_graph = ComponentGraph({"Imputer": ["Imputer", "X", "y"]})
    component_graph.instantiate({})
    assert component_graph.get_estimators() == []


def test_parents(example_graph):
    graph = example_graph
    component_graph = ComponentGraph(graph)

    assert component_graph.get_inputs("Imputer") == ["X", "y"]
    assert component_graph.get_inputs("OneHot_RandomForest") == ["Imputer.x", "y"]
    assert component_graph.get_inputs("OneHot_ElasticNet") == ["Imputer.x", "y"]
    assert component_graph.get_inputs("Random Forest") == ["OneHot_RandomForest.x", "y"]
    assert component_graph.get_inputs("Elastic Net") == ["OneHot_ElasticNet.x", "y"]
    assert component_graph.get_inputs("Logistic Regression") == [
        "Random Forest.x",
        "Elastic Net.x",
        "y",
    ]

    with pytest.raises(ValueError, match="not in the graph"):
        component_graph.get_inputs("Fake component")

    component_graph.instantiate({})
    assert component_graph.get_inputs("Imputer") == ["X", "y"]
    assert component_graph.get_inputs("OneHot_RandomForest") == ["Imputer.x", "y"]
    assert component_graph.get_inputs("OneHot_ElasticNet") == ["Imputer.x", "y"]
    assert component_graph.get_inputs("Random Forest") == ["OneHot_RandomForest.x", "y"]
    assert component_graph.get_inputs("Elastic Net") == ["OneHot_ElasticNet.x", "y"]
    assert component_graph.get_inputs("Logistic Regression") == [
        "Random Forest.x",
        "Elastic Net.x",
        "y",
    ]

    with pytest.raises(ValueError, match="not in the graph"):
        component_graph.get_inputs("Fake component")


def test_get_last_component(example_graph):
    component_graph = ComponentGraph()
    with pytest.raises(
        ValueError, match="Cannot get last component from edgeless graph"
    ):
        component_graph.get_last_component()

    component_graph = ComponentGraph(example_graph)
    assert component_graph.get_last_component() == LogisticRegressionClassifier

    component_graph.instantiate({})
    assert component_graph.get_last_component() == LogisticRegressionClassifier()

    component_graph = ComponentGraph({"Imputer": [Imputer, "X", "y"]})
    assert component_graph.get_last_component() == Imputer

    component_graph = ComponentGraph(
        {"Imputer": [Imputer, "X", "y"], "OneHot": [OneHotEncoder, "Imputer.x", "y"]}
    )
    assert component_graph.get_last_component() == OneHotEncoder


@patch("evalml.pipelines.components.Transformer.fit_transform")
@patch("evalml.pipelines.components.Estimator.fit")
@patch("evalml.pipelines.components.Estimator.predict_proba")
def test_fit_component_graph(
    mock_predict_proba, mock_fit, mock_fit_transform, example_graph, X_y_binary
):
    X, y = X_y_binary
    mock_fit_transform.return_value = pd.DataFrame(X)
    mock_predict_proba.return_value = pd.DataFrame(y)
    mock_predict_proba.return_value.ww.init()
    component_graph = ComponentGraph(example_graph).instantiate({})
    component_graph.fit(X, y)

    assert mock_fit_transform.call_count == 3
    assert mock_fit.call_count == 3
    assert mock_predict_proba.call_count == 2


@patch("evalml.pipelines.components.Imputer.fit_transform")
@patch("evalml.pipelines.components.OneHotEncoder.fit_transform")
def test_fit_correct_inputs(
    mock_ohe_fit_transform, mock_imputer_fit_transform, X_y_binary
):
    X, y = X_y_binary
    X = pd.DataFrame(X)
    y = pd.Series(y)
    graph = {
        "Imputer": [Imputer, "X", "y"],
        "OHE": [OneHotEncoder, "Imputer.x", "Imputer.y"],
    }
    expected_x = pd.DataFrame(index=X.index, columns=X.columns).fillna(1.0)
    expected_x.ww.init()

    expected_y = pd.Series(index=y.index).fillna(0)
    mock_imputer_fit_transform.return_value = tuple((expected_x, expected_y))
    mock_ohe_fit_transform.return_value = expected_x
    component_graph = ComponentGraph(graph).instantiate({})
    component_graph.fit(X, y)
    assert_frame_equal(expected_x, mock_ohe_fit_transform.call_args[0][0])
    assert_series_equal(expected_y, mock_ohe_fit_transform.call_args[0][1])


@patch("evalml.pipelines.components.Transformer.fit_transform")
@patch("evalml.pipelines.components.Estimator.fit")
@patch("evalml.pipelines.components.Estimator.predict_proba")
def test_component_graph_fit_features(
    mock_predict_proba, mock_fit, mock_fit_transform, example_graph, X_y_binary
):
    X, y = X_y_binary
    component_graph = ComponentGraph(example_graph)
    component_graph.instantiate({})

    mock_X_t = pd.DataFrame(np.ones(pd.DataFrame(X).shape))
    mock_fit_transform.return_value = mock_X_t
    mock_fit.return_value = Estimator
    mock_predict_proba.return_value = pd.DataFrame(y)
    mock_predict_proba.return_value.ww.init()

    component_graph.fit_features(X, y)

    assert mock_fit_transform.call_count == 3
    assert mock_fit.call_count == 2
    assert mock_predict_proba.call_count == 2


@patch("evalml.pipelines.components.Estimator.fit")
@patch("evalml.pipelines.components.Estimator.predict_proba")
@patch("evalml.pipelines.components.Estimator.predict")
def test_predict(mock_predict, mock_predict_proba, mock_fit, example_graph, X_y_binary):
    X, y = X_y_binary
    mock_predict_proba.return_value = pd.DataFrame(y)
    mock_predict_proba.return_value.ww.init()
    mock_predict.return_value = pd.Series(y)
    component_graph = ComponentGraph(example_graph).instantiate({})
    component_graph.fit(X, y)

    component_graph.predict(X)
    assert (
        mock_predict_proba.call_count == 4
    )  # Called twice when fitting pipeline, twice when predicting
    assert mock_predict.call_count == 1  # Called once during predict

    assert mock_fit.call_count == 3  # Only called during fit, not predict


@patch("evalml.pipelines.components.Estimator.fit")
@patch("evalml.pipelines.components.Estimator.predict_proba")
@patch("evalml.pipelines.components.Estimator.predict")
def test_predict_multiclass(
    mock_predict, mock_predict_proba, mock_fit, example_graph, X_y_multi
):
    X, y = X_y_multi
    mock_predict_proba.return_value = pd.DataFrame(
        {
            0: np.full(X.shape[0], 0.33),
            1: np.full(X.shape[0], 0.33),
            2: np.full(X.shape[0], 0.33),
        }
    )
    mock_predict_proba.return_value.ww.init()
    mock_predict.return_value = pd.Series(y)
    component_graph = ComponentGraph(example_graph).instantiate({})
    component_graph.fit(X, y)
    final_estimator_input = component_graph.compute_final_component_features(X, y)
    assert final_estimator_input.columns.to_list() == [
        "Col 0 Random Forest.x",
        "Col 1 Random Forest.x",
        "Col 2 Random Forest.x",
        "Col 0 Elastic Net.x",
        "Col 1 Elastic Net.x",
        "Col 2 Elastic Net.x",
    ]
    for col in final_estimator_input:
        assert np.array_equal(
            final_estimator_input[col].to_numpy(), np.full(X.shape[0], 0.33)
        )
    component_graph.predict(X)
    assert (
        mock_predict_proba.call_count == 6
    )  # Called twice when fitting pipeline, twice to compute final features, and twice when predicting
    assert mock_predict.call_count == 1  # Called once during predict
    assert mock_fit.call_count == 3  # Only called during fit, not predict


@patch("evalml.pipelines.components.Estimator.fit")
@patch("evalml.pipelines.components.Estimator.predict_proba")
@patch("evalml.pipelines.components.Estimator.predict")
def test_predict_regression(
    mock_predict, mock_predict_proba, mock_fit, example_regression_graph, X_y_multi
):
    X, y = X_y_multi
    mock_predict.return_value = pd.Series(y)
    mock_predict_proba.side_effect = MethodPropertyNotFoundError
    component_graph = ComponentGraph(example_regression_graph).instantiate({})
    component_graph.fit(X, y)
    final_estimator_input = component_graph.compute_final_component_features(X, y)
    assert final_estimator_input.columns.to_list() == [
        "Random Forest.x",
        "Elastic Net.x",
    ]
    component_graph.predict(X)
    assert (
        mock_predict_proba.call_count == 6
    )  # Called twice when fitting pipeline, twice to compute final features, and twice when predicting
    assert (
        mock_predict.call_count == 7
    )  # Called because `predict_proba` does not exist for regresssions
    assert mock_fit.call_count == 3  # Only called during fit, not predict


@patch("evalml.pipelines.components.Estimator.fit")
@patch("evalml.pipelines.components.Estimator.predict_proba")
@patch("evalml.pipelines.components.Estimator.predict")
def test_predict_repeat_estimator(
    mock_predict, mock_predict_proba, mock_fit, X_y_binary
):
    X, y = X_y_binary
    mock_predict_proba.return_value = pd.DataFrame(y)
    mock_predict_proba.return_value.ww.init()
    mock_predict.return_value = pd.Series(y)
    graph = {
        "Imputer": [Imputer, "X", "y"],
        "OneHot_RandomForest": [OneHotEncoder, "Imputer.x", "y"],
        "OneHot_Logistic": [OneHotEncoder, "Imputer.x", "y"],
        "Random Forest": [RandomForestClassifier, "OneHot_RandomForest.x", "y"],
        "Logistic Regression": [LogisticRegressionClassifier, "OneHot_Logistic.x", "y"],
        "Final Estimator": [
            LogisticRegressionClassifier,
            "Random Forest.x",
            "Logistic Regression.x",
            "y",
        ],
    }
    component_graph = ComponentGraph(graph)
    component_graph.instantiate({})
    component_graph.fit(X, y)

    assert (
        not component_graph.get_component("Logistic Regression")._component_obj
        == component_graph.get_component("Final Estimator")._component_obj
    )

    component_graph.predict(X)
    assert mock_predict_proba.call_count == 4
    assert mock_predict.call_count == 1
    assert mock_fit.call_count == 3


@patch("evalml.pipelines.components.Imputer.transform")
@patch("evalml.pipelines.components.OneHotEncoder.transform")
@patch("evalml.pipelines.components.RandomForestClassifier.predict_proba")
@patch("evalml.pipelines.components.ElasticNetClassifier.predict_proba")
def test_compute_final_component_features(
    mock_en_predict_proba,
    mock_rf_predict_proba,
    mock_ohe,
    mock_imputer,
    example_graph,
    X_y_binary,
):
    X, y = X_y_binary
    mock_imputer.return_value = pd.DataFrame(X)
    mock_ohe.return_value = pd.DataFrame(X)
    mock_en_predict_proba.return_value = pd.DataFrame(
        ({0: np.zeros(X.shape[0]), 1: np.ones(X.shape[0])})
    )
    mock_en_predict_proba.return_value.ww.init()
    mock_rf_predict_proba.return_value = pd.DataFrame(
        ({0: np.ones(X.shape[0]), 1: np.zeros(X.shape[0])})
    )
    mock_rf_predict_proba.return_value.ww.init()
    X_expected = pd.DataFrame(
        {
            "Col 1 Random Forest.x": np.zeros(X.shape[0]),
            "Col 1 Elastic Net.x": np.ones(X.shape[0]),
        }
    )
    component_graph = ComponentGraph(example_graph).instantiate({})
    component_graph.fit(X, y)

    X_t = component_graph.compute_final_component_features(X)
    assert_frame_equal(X_expected, X_t)
    assert mock_imputer.call_count == 2
    assert mock_ohe.call_count == 4


@patch(f"{__name__}.DummyTransformer.transform")
def test_compute_final_component_features_single_component(mock_transform, X_y_binary):
    X, y = X_y_binary
    X = pd.DataFrame(X)
    mock_transform.return_value = X
    component_graph = ComponentGraph(
        {"Dummy Component": [DummyTransformer, "X", "y"]}
    ).instantiate({})
    component_graph.fit(X, y)

    X_t = component_graph.compute_final_component_features(X)
    assert_frame_equal(X, X_t)


@patch("evalml.pipelines.components.Imputer.fit_transform")
def test_fit_y_parent(mock_fit_transform, X_y_binary):
    X, y = X_y_binary
    graph = {
        "Imputer": [Imputer, "X", "y"],
        "OHE": [OneHotEncoder, "Imputer.x", "y"],
        "Random Forest": [RandomForestClassifier, "OHE.x", "y"],
    }
    component_graph = ComponentGraph(graph).instantiate({})
    mock_fit_transform.return_value = tuple((pd.DataFrame(X), pd.Series(y)))

    component_graph.fit(X, y)
    mock_fit_transform.assert_called_once()


def test_predict_empty_graph(X_y_binary):
    X, y = X_y_binary
    X = pd.DataFrame(X)
    component_graph = ComponentGraph()
    component_graph.instantiate({})

    component_graph.fit(X, y)
    X_t = component_graph.transform(X, y)
    assert_frame_equal(X, X_t)

    X_pred = component_graph.predict(X)
    assert_frame_equal(X, X_pred)


def test_no_instantiate_before_fit(X_y_binary):
    X, y = X_y_binary
    graph = {
        "Imputer": [Imputer, "X", "y"],
        "OHE": [OneHotEncoder, "Imputer.x", "y"],
        "Estimator": [RandomForestClassifier, "OHE.x", "y"],
    }
    component_graph = ComponentGraph(graph)
    with pytest.raises(
        ValueError,
        match="All components must be instantiated before fitting or predicting",
    ):
        component_graph.fit(X, y)


def test_multiple_y_parents():
    graph = {
        "Imputer": [Imputer, "X", "y"],
        "TargetImputer": [Imputer, "Imputer.x", "y"],
        "Estimator": [RandomForestClassifier, "Imputer.x", "y", "TargetImputer.y"],
    }
    with pytest.raises(ValueError, match="All components must have exactly one target"):
        ComponentGraph(graph)


def test_component_graph_order(example_graph):
    component_graph = ComponentGraph(example_graph)
    expected_order = [
        "Imputer",
        "OneHot_ElasticNet",
        "Elastic Net",
        "OneHot_RandomForest",
        "Random Forest",
        "Logistic Regression",
    ]
    assert expected_order == component_graph.compute_order

    component_graph = ComponentGraph({"Imputer": [Imputer, "X", "y"]})
    expected_order = ["Imputer"]
    assert expected_order == component_graph.compute_order


@pytest.mark.parametrize(
    "index",
    [
        list(range(-5, 0)),
        list(range(100, 105)),
        [f"row_{i}" for i in range(5)],
        pd.date_range("2020-09-08", periods=5),
    ],
)
def test_computation_input_custom_index(index, example_graph):
    X = pd.DataFrame(
        {"categories": [f"cat_{i}" for i in range(5)], "numbers": np.arange(5)},
        index=index,
    )
    y = pd.Series([1, 2, 1, 2, 1])
    component_graph = ComponentGraph(example_graph)
    component_graph.instantiate({})
    component_graph.fit(X, y)

    X_t = component_graph.predict(X)
    assert_index_equal(X_t.index, pd.RangeIndex(start=0, stop=5, step=1))
    assert not X_t.isna().any(axis=None)


@patch(f"{__name__}.EstimatorC.predict")
@patch(f"{__name__}.EstimatorB.predict")
@patch(f"{__name__}.EstimatorA.predict")
@patch(f"{__name__}.TransformerC.transform")
@patch(f"{__name__}.TransformerB.transform")
@patch(f"{__name__}.TransformerA.transform")
def test_component_graph_evaluation_plumbing(
    mock_transform_a,
    mock_transform_b,
    mock_transform_c,
    mock_predict_a,
    mock_predict_b,
    mock_predict_c,
    dummy_components,
):
    (
        TransformerA,
        TransformerB,
        TransformerC,
        EstimatorA,
        EstimatorB,
        EstimatorC,
    ) = dummy_components
    mock_transform_a.return_value = pd.DataFrame(
        {"feature trans": [1, 0, 0, 0, 0, 0], "feature a": np.ones(6)}
    )
    mock_transform_b.return_value = pd.DataFrame({"feature b": np.ones(6) * 2})
    mock_transform_c.return_value = pd.DataFrame({"feature c": np.ones(6) * 3})
    mock_predict_a.return_value = pd.Series([0, 0, 0, 1, 0, 0])
    mock_predict_b.return_value = pd.Series([0, 0, 0, 0, 1, 0])
    mock_predict_c.return_value = pd.Series([0, 0, 0, 0, 0, 1])
    graph = {
        "transformer a": [TransformerA, "X", "y"],
        "transformer b": [TransformerB, "transformer a.x", "y"],
        "transformer c": [TransformerC, "transformer a.x", "transformer b.x", "y"],
        "estimator a": [EstimatorA, "X", "y"],
        "estimator b": [EstimatorB, "transformer a.x", "y"],
        "estimator c": [
            EstimatorC,
            "transformer a.x",
            "estimator a.x",
            "transformer b.x",
            "estimator b.x",
            "transformer c.x",
            "y",
        ],
    }
    component_graph = ComponentGraph(graph)
    component_graph.instantiate({})
    X = pd.DataFrame({"feature1": np.zeros(6), "feature2": np.zeros(6)})
    y = pd.Series(np.zeros(6))
    component_graph.fit(X, y)
    predict_out = component_graph.predict(X)

    assert_frame_equal(mock_transform_a.call_args[0][0], X)
    assert_frame_equal(
        mock_transform_b.call_args[0][0],
        pd.DataFrame(
            {
                "feature trans": pd.Series([1, 0, 0, 0, 0, 0], dtype="int64"),
                "feature a": np.ones(6),
            },
            columns=["feature trans", "feature a"],
        ),
    )
    assert_frame_equal(
        mock_transform_c.call_args[0][0],
        pd.DataFrame(
            {
                "feature trans": pd.Series([1, 0, 0, 0, 0, 0], dtype="int64"),
                "feature a": np.ones(6),
                "feature b": np.ones(6) * 2,
            },
            columns=["feature trans", "feature a", "feature b"],
        ),
    )
    assert_frame_equal(mock_predict_a.call_args[0][0], X)
    assert_frame_equal(
        mock_predict_b.call_args[0][0],
        pd.DataFrame(
            {
                "feature trans": pd.Series([1, 0, 0, 0, 0, 0], dtype="int64"),
                "feature a": np.ones(6),
            },
            columns=["feature trans", "feature a"],
        ),
    )
    assert_frame_equal(
        mock_predict_c.call_args[0][0],
        pd.DataFrame(
            {
                "feature trans": pd.Series([1, 0, 0, 0, 0, 0], dtype="int64"),
                "feature a": np.ones(6),
                "estimator a.x": pd.Series([0, 0, 0, 1, 0, 0], dtype="int64"),
                "feature b": np.ones(6) * 2,
                "estimator b.x": pd.Series([0, 0, 0, 0, 1, 0], dtype="int64"),
                "feature c": np.ones(6) * 3,
            },
            columns=[
                "feature trans",
                "feature a",
                "estimator a.x",
                "feature b",
                "estimator b.x",
                "feature c",
            ],
        ),
    )
    assert_series_equal(pd.Series([0, 0, 0, 0, 0, 1], dtype="int64"), predict_out)


def test_input_feature_names(example_graph):
    X = pd.DataFrame(
        {
            "column_1": ["a", "b", "c", "d", "a", "a", "b", "c", "b"],
            "column_2": [1, 2, 3, 4, 5, 6, 5, 4, 3],
        }
    )
    y = pd.Series([1, 0, 1, 0, 1, 1, 0, 0, 0])

    component_graph = ComponentGraph(example_graph)
    component_graph.instantiate(
        {"OneHot_RandomForest": {"top_n": 2}, "OneHot_ElasticNet": {"top_n": 3}}
    )
    assert component_graph.input_feature_names == {}
    component_graph.fit(X, y)

    input_feature_names = component_graph.input_feature_names
    assert input_feature_names["Imputer"] == ["column_1", "column_2"]
    assert input_feature_names["OneHot_RandomForest"] == ["column_1", "column_2"]
    assert input_feature_names["OneHot_ElasticNet"] == ["column_1", "column_2"]
    assert input_feature_names["Random Forest"] == [
        "column_2",
        "column_1_a",
        "column_1_b",
    ]
    assert input_feature_names["Elastic Net"] == [
        "column_2",
        "column_1_a",
        "column_1_b",
        "column_1_c",
    ]
    assert input_feature_names["Logistic Regression"] == [
        "Col 1 Random Forest.x",
        "Col 1 Elastic Net.x",
    ]


def test_iteration(example_graph):
    component_graph = ComponentGraph(example_graph)

    expected = [
        Imputer,
        OneHotEncoder,
        ElasticNetClassifier,
        OneHotEncoder,
        RandomForestClassifier,
        LogisticRegressionClassifier,
    ]
    iteration = [component for component in component_graph]
    assert iteration == expected

    component_graph.instantiate({"OneHot_RandomForest": {"top_n": 32}})
    expected = [
        Imputer(),
        OneHotEncoder(),
        ElasticNetClassifier(),
        OneHotEncoder(top_n=32),
        RandomForestClassifier(),
        LogisticRegressionClassifier(),
    ]
    iteration = [component for component in component_graph]
    assert iteration == expected


def test_custom_input_feature_types(example_graph):
    X = pd.DataFrame(
        {
            "column_1": ["a", "a", "a", "b", "b", "b", "c", "c", "d"],
            "column_2": [1, 2, 3, 3, 4, 4, 5, 5, 6],
        }
    )
    y = pd.Series([1, 0, 1, 0, 1, 1, 0, 0, 0])
    X = infer_feature_types(X, {"column_2": "categorical"})

    component_graph = ComponentGraph(example_graph)
    component_graph.instantiate(
        {"OneHot_RandomForest": {"top_n": 2}, "OneHot_ElasticNet": {"top_n": 3}}
    )
    assert component_graph.input_feature_names == {}
    component_graph.fit(X, y)

    input_feature_names = component_graph.input_feature_names
    assert input_feature_names["Imputer"] == ["column_1", "column_2"]
    assert input_feature_names["OneHot_RandomForest"] == ["column_1", "column_2"]
    assert input_feature_names["OneHot_ElasticNet"] == ["column_1", "column_2"]
    assert input_feature_names["Random Forest"] == [
        "column_1_a",
        "column_1_b",
        "column_2_4",
        "column_2_5",
    ]
    assert input_feature_names["Elastic Net"] == [
        "column_1_a",
        "column_1_b",
        "column_1_c",
        "column_2_3",
        "column_2_4",
        "column_2_5",
    ]
    assert input_feature_names["Logistic Regression"] == [
        "Col 1 Random Forest.x",
        "Col 1 Elastic Net.x",
    ]


def test_component_graph_dataset_with_different_types():
    # Checks that types are converted correctly by Woodwork. Specifically, the standard scaler
    # should convert column_3 to float, so our code to try to convert back to the original boolean type
    # will catch the TypeError thrown and not convert the column.
    # Also, column_4 will be treated as a datetime feature, but the identical column_5 set as natural language
    # should be treated as natural language, not as datetime.
    graph = {
        "Text": [TextFeaturizer, "X", "y"],
        "Imputer": [Imputer, "Text.x", "y"],
        "OneHot": [OneHotEncoder, "Imputer.x", "y"],
        "DateTime": [DateTimeFeaturizer, "OneHot.x", "y"],
        "Scaler": [StandardScaler, "DateTime.x", "y"],
        "Random Forest": [RandomForestClassifier, "Scaler.x", "y"],
        "Elastic Net": [ElasticNetClassifier, "Scaler.x", "y"],
        "Logistic Regression": [
            LogisticRegressionClassifier,
            "Random Forest.x",
            "Elastic Net.x",
            "y",
        ],
    }

    X = pd.DataFrame(
        {
            "column_1": ["a", "b", "c", "d", "a", "a", "b", "c", "b"],
            "column_2": [1, 2, 3, 4, 5, 6, 5, 4, 3],
            "column_3": [True, False, True, False, True, False, True, False, False],
        }
    )
    X["column_4"] = [
        str((datetime(2021, 5, 21, 12, 0, 0) + timedelta(minutes=5 * x)))
        for x in range(len(X))
    ]
    X["column_5"] = X["column_4"]

    y = pd.Series([1, 0, 1, 0, 1, 1, 0, 0, 0])
    X = infer_feature_types(
        X, {"column_2": "categorical", "column_5": "NaturalLanguage"}
    )

    component_graph = ComponentGraph(graph)
    component_graph.instantiate({})
    assert component_graph.input_feature_names == {}
    component_graph.fit(X, y)

    def check_feature_names(input_feature_names):
        assert input_feature_names["Text"] == [
            "column_1",
            "column_2",
            "column_3",
            "column_4",
            "column_5",
        ]
        text_columns = [
            "DIVERSITY_SCORE(column_5)",
            "MEAN_CHARACTERS_PER_WORD(column_5)",
            "POLARITY_SCORE(column_5)",
            "LSA(column_5)[0]",
            "LSA(column_5)[1]",
        ]

        assert (
            input_feature_names["Imputer"]
            == [
                "column_1",
                "column_2",
                "column_3",
                "column_4",
            ]
            + text_columns
        )
        assert (
            input_feature_names["OneHot"]
            == [
                "column_1",
                "column_2",
                "column_3",
                "column_4",
            ]
            + text_columns
        )
        assert sorted(input_feature_names["DateTime"]) == sorted(
            [
                "column_3",
                "column_4",
                "column_1_a",
                "column_1_b",
                "column_1_c",
                "column_1_d",
                "column_2_1",
                "column_2_2",
                "column_2_3",
                "column_2_4",
                "column_2_5",
                "column_2_6",
            ]
            + text_columns
        )
        assert sorted(input_feature_names["Scaler"]) == sorted(
            (
                [
                    "column_3",
                    "column_1_a",
                    "column_1_b",
                    "column_1_c",
                    "column_1_d",
                    "column_2_1",
                    "column_2_2",
                    "column_2_3",
                    "column_2_4",
                    "column_2_5",
                    "column_2_6",
                    "column_4_year",
                    "column_4_month",
                    "column_4_day_of_week",
                    "column_4_hour",
                ]
                + text_columns
            )
        )
        assert sorted(input_feature_names["Random Forest"]) == sorted(
            (
                [
                    "column_3",
                    "column_1_a",
                    "column_1_b",
                    "column_1_c",
                    "column_1_d",
                    "column_2_1",
                    "column_2_2",
                    "column_2_3",
                    "column_2_4",
                    "column_2_5",
                    "column_2_6",
                    "column_4_year",
                    "column_4_month",
                    "column_4_day_of_week",
                    "column_4_hour",
                ]
                + text_columns
            )
        )
        assert sorted(input_feature_names["Elastic Net"]) == sorted(
            (
                [
                    "column_3",
                    "column_1_a",
                    "column_1_b",
                    "column_1_c",
                    "column_1_d",
                    "column_2_1",
                    "column_2_2",
                    "column_2_3",
                    "column_2_4",
                    "column_2_5",
                    "column_2_6",
                    "column_4_year",
                    "column_4_month",
                    "column_4_day_of_week",
                    "column_4_hour",
                ]
                + text_columns
            )
        )
        assert input_feature_names["Logistic Regression"] == [
            "Col 1 Random Forest.x",
            "Col 1 Elastic Net.x",
        ]

    check_feature_names(component_graph.input_feature_names)
    component_graph.input_feature_names = {}
    component_graph.predict(X)
    check_feature_names(component_graph.input_feature_names)


@patch("evalml.pipelines.components.RandomForestClassifier.fit")
def test_component_graph_types_merge_mock(mock_rf_fit):
    graph = {
        "Select numeric col_2": [SelectColumns, "X", "y"],
        "Imputer numeric col_2": [Imputer, "Select numeric col_2.x", "y"],
        "Scaler col_2": [StandardScaler, "Imputer numeric col_2.x", "y"],
        "Select categorical col_1": [SelectColumns, "X", "y"],
        "Imputer categorical col_1": [Imputer, "Select categorical col_1.x", "y"],
        "OneHot col_1": [OneHotEncoder, "Imputer categorical col_1.x", "y"],
        "Pass through col_3": [SelectColumns, "X", "y"],
        "Random Forest": [
            RandomForestClassifier,
            "Scaler col_2.x",
            "OneHot col_1.x",
            "Pass through col_3.x",
            "y",
        ],
    }

    X = pd.DataFrame(
        {
            "column_1": ["a", "b", "c", "d", "a", "a", "b", "c", "b"],
            "column_2": [1, 2, 3, 4, 5, 6, 5, 4, 3],
            "column_3": [True, False, True, False, True, False, True, False, False],
        }
    )
    y = pd.Series([1, 0, 1, 0, 1, 1, 0, 0, 0])
    # woodwork would infer this as boolean by default -- convert to a numeric type
    X = infer_feature_types(X, {"column_3": "integer"})

    component_graph = ComponentGraph(graph)
    # we don't have feature type selectors defined yet, so in order for the above graph to work we have to
    # specify the types to select here.
    # if the user-specified woodwork types are being respected, we should see the pass-through column_3 staying as numeric,
    # meaning it won't cause a modeling error when it reaches the estimator
    component_graph.instantiate(
        {
            "Select numeric col_2": {"columns": ["column_2"]},
            "Select categorical col_1": {"columns": ["column_1"]},
            "Pass through col_3": {"columns": ["column_3"]},
        }
    )
    assert component_graph.input_feature_names == {}
    component_graph.fit(X, y)

    input_feature_names = component_graph.input_feature_names
    assert input_feature_names["Random Forest"] == (
        ["column_2", "column_1_a", "column_1_b", "column_1_c", "column_1_d", "column_3"]
    )
    assert isinstance(mock_rf_fit.call_args[0][0].ww.logical_types["column_3"], Integer)
    assert isinstance(mock_rf_fit.call_args[0][0].ww.logical_types["column_2"], Double)


def test_component_graph_preserves_ltypes_created_during_pipeline_evaluation():

    # This test checks that the component graph preserves logical types created during pipeline evaluation
    # The other tests ensure that logical types set before pipeline evaluation are preserved

    class ZipCodeExtractor(Transformer):
        name = "Zip Code Extractor"

        def fit(self, X, y=None):
            return self

        def transform(self, X, y=None):
            X = pd.DataFrame({"zip_code": pd.Series(["02101", "02139", "02152"] * 3)})
            X.ww.init(logical_types={"zip_code": "PostalCode"})
            return X

    class ZipCodeToAveragePrice(Transformer):
        name = "Check Zip Code Preserved"

        def fit(self, X, y=None):
            return self

        def transform(self, X, y=None):
            X = infer_feature_types(X)
            original_columns = list(X.columns)
            X = X.ww.select(["PostalCode"])
            # This would make the test fail if the componant graph
            assert len(X.columns) > 0, "No Zip Code!"
            X.ww["average_apartment_price"] = pd.Series([1000, 2000, 3000] * 3)
            X = X.ww.drop(original_columns)
            return X

    graph = {
        "Select non address": [SelectColumns, "X", "y"],
        "OneHot": [OneHotEncoder, "Select non address.x", "y"],
        "Select address": [SelectColumns, "X", "y"],
        "Extract ZipCode": [ZipCodeExtractor, "Select address.x", "y"],
        "Average Price From ZipCode": [ZipCodeToAveragePrice, "Extract ZipCode.x", "y"],
        "Random Forest": [
            RandomForestClassifier,
            "OneHot.x",
            "Average Price From ZipCode.x",
            "y",
        ],
    }

    X = pd.DataFrame(
        {
            "column_1": ["a", "b", "c", "d", "a", "a", "b", "c", "b"],
            "column_2": [1, 2, 3, 4, 5, 6, 5, 4, 3],
            "column_3": [True, False, True, False, True, False, True, False, False],
            "address": [f"address-{i}" for i in range(9)],
        }
    )
    y = pd.Series([1, 0, 1, 0, 1, 1, 0, 0, 0])

    # woodwork would infer this as boolean by default -- convert to a numeric type
    X.ww.init(semantic_tags={"address": "address"})

    component_graph = ComponentGraph(graph)
    # we don't have feature type selectors defined yet, so in order for the above graph to work we have to
    # specify the types to select here.
    # if the user-specified woodwork types are being respected, we should see the pass-through column_3 staying as numeric,
    # meaning it won't cause a modeling error when it reaches the estimator
    component_graph.instantiate(
        {
            "Select non address": {"columns": ["column_1", "column_2", "column_3"]},
            "Select address": {"columns": ["address"]},
        }
    )
    assert component_graph.input_feature_names == {}
    component_graph.fit(X, y)

    input_feature_names = component_graph.input_feature_names
    assert sorted(input_feature_names["Random Forest"]) == sorted(
        [
            "column_2",
            "column_1_a",
            "column_1_b",
            "column_1_c",
            "column_1_d",
            "column_3",
            "average_apartment_price",
        ]
    )


def test_component_graph_types_merge():
    graph = {
        "Select numeric": [SelectColumns, "X", "y"],
        "Imputer numeric": [Imputer, "Select numeric.x", "y"],
        "Select text": [SelectColumns, "X", "y"],
        "Text": [TextFeaturizer, "Select text.x", "y"],
        "Imputer text": [Imputer, "Text.x", "y"],
        "Scaler": [StandardScaler, "Imputer numeric.x", "y"],
        "Select categorical": [SelectColumns, "X", "y"],
        "Imputer categorical": [Imputer, "Select categorical.x", "y"],
        "OneHot": [OneHotEncoder, "Imputer categorical.x", "y"],
        "Select datetime": [SelectColumns, "X", "y"],
        "Imputer datetime": [Imputer, "Select datetime.x", "y"],
        "DateTime": [DateTimeFeaturizer, "Imputer datetime.x", "y"],
        "Select pass through": [SelectColumns, "X", "y"],
        "Random Forest": [
            RandomForestClassifier,
            "Scaler.x",
            "OneHot.x",
            "DateTime.x",
            "Imputer text.x",
            "Select pass through.x",
            "y",
        ],
    }

    X = pd.DataFrame(
        {
            "column_1": ["a", "b", "c", "d", "a", "a", "b", "c", "b"],
            "column_2": [1, 2, 3, 4, 5, 6, 5, 4, 3],
            "column_3": [True, False, True, False, True, False, True, False, False],
        }
    )
    X["column_4"] = [
        str((datetime(2021, 5, 21, 12, 0, 0) + timedelta(minutes=5 * x)))
        for x in range(len(X))
    ]
    X["column_5"] = X["column_4"]
    X["column_6"] = [42.0] * len(X)
    y = pd.Series([1, 0, 1, 0, 1, 1, 0, 0, 0])
    X = infer_feature_types(X, {"column_5": "NaturalLanguage"})

    component_graph = ComponentGraph(graph)
    # we don't have feature type selectors defined yet, so in order for the above graph to work we have to
    # specify the types to select here.
    component_graph.instantiate(
        {
            "Select numeric": {"columns": ["column_2"]},
            "Select categorical": {"columns": ["column_1", "column_3"]},
            "Select datetime": {"columns": ["column_4"]},
            "Select text": {"columns": ["column_5"]},
            "Select pass through": {"columns": ["column_6"]},
        }
    )
    assert component_graph.input_feature_names == {}
    component_graph.fit(X, y)

    input_feature_names = component_graph.input_feature_names
    assert input_feature_names["Random Forest"] == (
        [
            "column_2",
            "column_3",
            "column_1_a",
            "column_1_b",
            "column_1_c",
            "column_1_d",
            "column_4_year",
            "column_4_month",
            "column_4_day_of_week",
            "column_4_hour",
            "DIVERSITY_SCORE(column_5)",
            "MEAN_CHARACTERS_PER_WORD(column_5)",
            "POLARITY_SCORE(column_5)",
            "LSA(column_5)[0]",
            "LSA(column_5)[1]",
            "column_6",
        ]
    )


def test_component_graph_get_inputs_with_sampler():
    graph = {
        "Imputer": [Imputer, "X", "y"],
        "OneHot": [OneHotEncoder, "Imputer.x", "y"],
        "Undersampler": [Undersampler, "OneHot.x", "y"],
        "Random Forest": [RandomForestClassifier, "Undersampler.x", "Undersampler.y"],
        "Elastic Net": [ElasticNetClassifier, "Undersampler.x", "Undersampler.y"],
        "Logistic Regression": [
            LogisticRegressionClassifier,
            "Random Forest.x",
            "Elastic Net.x",
            "Undersampler.y",
        ],
    }

    component_graph = ComponentGraph(graph)
    component_graph.instantiate({})
    assert component_graph.get_inputs("Imputer") == ["X", "y"]
    assert component_graph.get_inputs("OneHot") == ["Imputer.x", "y"]
    assert component_graph.get_inputs("Undersampler") == ["OneHot.x", "y"]
    assert component_graph.get_inputs("Random Forest") == [
        "Undersampler.x",
        "Undersampler.y",
    ]
    assert component_graph.get_inputs("Elastic Net") == [
        "Undersampler.x",
        "Undersampler.y",
    ]
    assert component_graph.get_inputs("Logistic Regression") == [
        "Random Forest.x",
        "Elastic Net.x",
        "Undersampler.y",
    ]


def test_component_graph_dataset_with_target_imputer():
    X = pd.DataFrame(
        {
            "column_1": ["a", "b", "c", "d", "a", "a", "b", "c", "b"],
            "column_2": [1, 2, 3, 4, 5, 6, 5, 4, 3],
        }
    )
    y = pd.Series([1, 0, 1, 0, 1, 1, 0, 0, np.nan])
    graph = {
        "Target Imputer": [TargetImputer, "X", "y"],
        "OneHot": [OneHotEncoder, "Target Imputer.x", "Target Imputer.y"],
        "Random Forest": [RandomForestClassifier, "OneHot.x", "Target Imputer.y"],
        "Elastic Net": [ElasticNetClassifier, "OneHot.x", "Target Imputer.y"],
        "Logistic Regression": [
            LogisticRegressionClassifier,
            "Random Forest.x",
            "Elastic Net.x",
            "Target Imputer.y",
        ],
    }

    component_graph = ComponentGraph(graph)
    component_graph.instantiate({})
    assert component_graph.get_inputs("Target Imputer") == ["X", "y"]
    assert component_graph.get_inputs("OneHot") == [
        "Target Imputer.x",
        "Target Imputer.y",
    ]
    assert component_graph.get_inputs("Random Forest") == [
        "OneHot.x",
        "Target Imputer.y",
    ]
    assert component_graph.get_inputs("Elastic Net") == [
        "OneHot.x",
        "Target Imputer.y",
    ]

    component_graph.fit(X, y)
    predictions = component_graph.predict(X)
    assert not pd.isnull(predictions).any()


@patch("evalml.pipelines.components.estimators.LogisticRegressionClassifier.fit")
def test_component_graph_sampler_y_passes(mock_estimator_fit):
    pytest.importorskip(
        "imblearn.over_sampling", reason="Cannot import imblearn, skipping tests"
    )
    # makes sure the y value from oversampler gets passed to the estimator
    X = pd.DataFrame({"a": [i for i in range(100)], "b": [i % 3 for i in range(100)]})
    y = pd.Series([0] * 90 + [1] * 10)
    component_graph = {
        "Imputer": ["Imputer", "X", "y"],
        "SMOTE Oversampler": ["SMOTE Oversampler", "Imputer.x", "y"],
        "Standard Scaler": [
            "Standard Scaler",
            "SMOTE Oversampler.x",
            "SMOTE Oversampler.y",
        ],
        "Logistic Regression Classifier": [
            "Logistic Regression Classifier",
            "Standard Scaler.x",
            "SMOTE Oversampler.y",
        ],
    }

    component_graph = ComponentGraph(component_graph)
    component_graph.instantiate({})
    component_graph.fit(X, y)
    assert len(mock_estimator_fit.call_args[0][0]) == len(
        mock_estimator_fit.call_args[0][1]
    )
    assert len(mock_estimator_fit.call_args[0][0]) == int(1.25 * 90)


def test_component_graph_equality(example_graph):
    different_graph = {
        "Target Imputer": [TargetImputer, "X", "y"],
        "OneHot": [OneHotEncoder, "Target Imputer.x", "Target Imputer.y"],
        "Random Forest": [RandomForestClassifier, "OneHot.x", "Target Imputer.y"],
        "Elastic Net": [ElasticNetClassifier, "OneHot.x", "Target Imputer.y"],
        "Logistic Regression": [
            LogisticRegressionClassifier,
            "Random Forest.x",
            "Elastic Net.x",
            "Target Imputer.y",
        ],
    }

    same_graph_different_order = {
        "Imputer": [Imputer, "X", "y"],
        "OneHot_ElasticNet": [OneHotEncoder, "Imputer.x", "y"],
        "OneHot_RandomForest": [OneHotEncoder, "Imputer.x", "y"],
        "Random Forest": [RandomForestClassifier, "OneHot_RandomForest.x", "y"],
        "Elastic Net": [ElasticNetClassifier, "OneHot_ElasticNet.x", "y"],
        "Logistic Regression": [
            LogisticRegressionClassifier,
            "Random Forest.x",
            "Elastic Net.x",
            "y",
        ],
    }

    component_graph = ComponentGraph(example_graph, random_seed=0)
    component_graph_eq = ComponentGraph(example_graph, random_seed=0)
    component_graph_different_seed = ComponentGraph(example_graph, random_seed=5)
    component_graph_not_eq = ComponentGraph(different_graph, random_seed=0)
    component_graph_different_order = ComponentGraph(
        same_graph_different_order, random_seed=0
    )

    component_graph.instantiate({})
    component_graph_eq.instantiate({})
    component_graph_different_seed.instantiate({})
    component_graph_not_eq.instantiate({})
    component_graph_different_order.instantiate({})

    assert component_graph == component_graph
    assert component_graph == component_graph_eq

    assert component_graph != "not a component graph"
    assert component_graph != component_graph_different_seed
    assert component_graph != component_graph_not_eq
    assert component_graph != component_graph_different_order


def test_component_graph_equality_same_graph():
    # Same component nodes and edges, just specified in a different order in the input dictionary
    component_graph = ComponentGraph(
        {
            "Component B": [OneHotEncoder, "X", "y"],
            "Component A": [DateTimeFeaturizer, "Component B.x", "y"],
            "Random Forest": [
                RandomForestClassifier,
                "Component A.x",
                "Component B.x",
                "y",
            ],
        }
    )

    equal_component_graph = ComponentGraph(
        {
            "Component B": [OneHotEncoder, "X", "y"],
            "Component A": [DateTimeFeaturizer, "Component B.x", "y"],
            "Random Forest": [
                RandomForestClassifier,
                "Component B.x",
                "Component A.x",
                "y",
            ],
        }
    )
    component_graph == equal_component_graph


@pytest.mark.parametrize("return_dict", [True, False])
def test_describe_component_graph(return_dict, example_graph, caplog):
    component_graph = ComponentGraph(example_graph, random_seed=0)
    component_graph.instantiate({})
    expected_component_graph_dict = {
        "Imputer": {
            "name": "Imputer",
            "parameters": {
                "categorical_impute_strategy": "most_frequent",
                "numeric_impute_strategy": "mean",
                "categorical_fill_value": None,
                "numeric_fill_value": None,
            },
        },
        "One Hot Encoder": {
            "name": "One Hot Encoder",
            "parameters": {
                "top_n": 10,
                "features_to_encode": None,
                "categories": None,
                "drop": "if_binary",
                "handle_unknown": "ignore",
                "handle_missing": "error",
            },
        },
        "Random Forest Classifier": {
            "name": "Random Forest Classifier",
            "parameters": {"n_estimators": 100, "max_depth": 6, "n_jobs": -1},
        },
        "Elastic Net Classifier": {
            "name": "Elastic Net Classifier",
            "parameters": {
                "C": 1,
                "l1_ratio": 0.15,
                "n_jobs": -1,
                "solver": "saga",
                "penalty": "elasticnet",
                "multi_class": "auto",
            },
        },
        "Logistic Regression Classifier": {
            "name": "Logistic Regression Classifier",
            "parameters": {
                "penalty": "l2",
                "C": 1.0,
                "n_jobs": -1,
                "multi_class": "auto",
                "solver": "lbfgs",
            },
        },
    }
    component_graph_dict = component_graph.describe(return_dict=return_dict)
    if return_dict:
        assert component_graph_dict == expected_component_graph_dict
    else:
        assert component_graph_dict is None

    out = caplog.text
    for component in component_graph.component_instances.values():
        if component.hyperparameter_ranges:
            for parameter in component.hyperparameter_ranges:
                assert parameter in out
        assert component.name in out


class LogTransform(TargetTransformer):
    name = "Log Transform"

    def __init__(self, parameters=None, random_seed=0):
        super().__init__(parameters={}, component_obj=None, random_seed=random_seed)

    def fit(self, X, y):
        return self

    def transform(self, X, y=None):
        if y is None:
            return X, y
        y = infer_feature_types(y)
        return X, infer_feature_types(np.log(y))

    def inverse_transform(self, y):
        y = infer_feature_types(y)
        return infer_feature_types(np.exp(y))


class DoubleTransform(TargetTransformer):
    name = "Double Transform"

    def __init__(self, parameters=None, random_seed=0):
        super().__init__(parameters={}, component_obj=None, random_seed=random_seed)

    def fit(self, X, y):
        return self

    def transform(self, X, y=None):
        if y is None:
            return X, y
        y = infer_feature_types(y)
        return X, infer_feature_types(y * 2)

    def inverse_transform(self, y):
        y = infer_feature_types(y)
        return infer_feature_types(y / 2)


class SubsetData(Transformer):
    """To simulate a transformer that modifies the target but is not a target transformer, e.g. a sampler."""

    name = "Subset Data"

    def __init__(self, parameters=None, random_seed=0):
        super().__init__(parameters={}, component_obj=None, random_seed=random_seed)

    def fit(self, X, y=None):
        return self

    def transform(self, X, y=None):
        X_new = X.iloc[:50]
        y_new = None
        if y is not None:
            y_new = y.iloc[:50]
        return X_new, y_new


@pytest.mark.parametrize(
    "component_graph,answer_func",
    [
        (
            ComponentGraph(
                {
                    "Imputer": [Imputer, "X", "y"],
                    "Log": [LogTransform, "X", "y"],
                    "Random Forest": ["Random Forest Regressor", "Imputer.x", "Log.y"],
                }
            ),
            lambda y: infer_feature_types(np.exp(y)),
        ),
        (
            ComponentGraph(
                {
                    "Imputer": [Imputer, "X", "y"],
                    "Log": [LogTransform, "X", "y"],
                    "Double": [DoubleTransform, "X", "Log.y"],
                    "Random Forest": [
                        "Random Forest Regressor",
                        "Imputer.x",
                        "Double.y",
                    ],
                }
            ),
            lambda y: infer_feature_types(np.exp(y / 2)),
        ),
        (
            ComponentGraph(
                {
                    "Imputer": [Imputer, "X", "y"],
                    "Log": [LogTransform, "Imputer.x", "y"],
                    "Double": [DoubleTransform, "Log.x", "Log.y"],
                    "Random Forest": [
                        "Random Forest Regressor",
                        "Double.x",
                        "Double.y",
                    ],
                }
            ),
            lambda y: infer_feature_types(np.exp(y / 2)),
        ),
        (
            ComponentGraph(
                {
                    "Imputer": [Imputer, "X", "y"],
                    "OneHot": [OneHotEncoder, "Imputer.x", "y"],
                    "DateTime": [DateTimeFeaturizer, "OneHot.x", "y"],
                    "Log": [LogTransform, "X", "y"],
                    "Double": [DoubleTransform, "DateTime.x", "Log.y"],
                    "Random Forest": [
                        "Random Forest Regressor",
                        "DateTime.x",
                        "Double.y",
                    ],
                }
            ),
            lambda y: infer_feature_types(np.exp(y / 2)),
        ),
        (
            ComponentGraph(
                {
                    "Imputer": [Imputer, "X", "y"],
                    "OneHot": [OneHotEncoder, "Imputer.x", "y"],
                    "DateTime": [DateTimeFeaturizer, "OneHot.x", "y"],
                    "Log": [LogTransform, "X", "y"],
                    "Double": [DoubleTransform, "X", "Log.y"],
                    "Double2": [DoubleTransform, "X", "Double.y"],
                    "Random Forest": [
                        "Random Forest Regressor",
                        "DateTime.x",
                        "Double2.y",
                    ],
                }
            ),
            lambda y: infer_feature_types(np.exp(y / 4)),
        ),
        (
            ComponentGraph(
                {
                    "Imputer": ["Imputer", "X", "y"],
                    "Double": [DoubleTransform, "X", "y"],
                    "DateTime 1": [
                        "DateTime Featurization Component",
                        "Imputer.x",
                        "y",
                    ],
                    "ET": ["Extra Trees Regressor", "DateTime 1.x", "Double.y"],
                    "Double 2": [DoubleTransform, "X", "y"],
                    "DateTime 2": [
                        "DateTime Featurization Component",
                        "Imputer.x",
                        "y",
                    ],
                    "Double 3": [DoubleTransform, "X", "Double 2.y"],
                    "RandomForest": [
                        "Random Forest Regressor",
                        "DateTime 2.x",
                        "Double 3.y",
                    ],
                    "DateTime 3": [
                        "DateTime Featurization Component",
                        "Imputer.x",
                        "y",
                    ],
                    "Double 4": [DoubleTransform, "X", "y"],
                    "Catboost": [
                        "Random Forest Regressor",
                        "DateTime 3.x",
                        "Double 4.y",
                    ],
                    "Logistic Regression": [
                        "Linear Regressor",
                        "Catboost.x",
                        "RandomForest.x",
                        "ET.x",
                        "Double 3.y",
                    ],
                }
            ),
            lambda y: infer_feature_types(y / 4),
        ),
        (
            ComponentGraph(
                {
                    "Imputer": [Imputer, "X", "y"],
                    "OneHot": [OneHotEncoder, "Imputer.x", "y"],
                    "DateTime": [DateTimeFeaturizer, "OneHot.x", "y"],
                    "Log": [LogTransform, "X", "y"],
                    "Double": [DoubleTransform, "X", "Log.y"],
                    "Double2": [DoubleTransform, "X", "Double.y"],
                    "Subset": [SubsetData, "DateTime.x", "Double2.y"],
                    "Random Forest": [
                        "Random Forest Regressor",
                        "Subset.x",
                        "Subset.y",
                    ],
                }
            ),
            lambda y: infer_feature_types(np.exp(y / 4)),
        ),
        (
            ComponentGraph(
                {
                    "Imputer": [Imputer, "X", "y"],
                    "Random Forest": ["Random Forest Regressor", "Imputer.x", "y"],
                }
            ),
            lambda y: y,
        ),
        (
            ComponentGraph(
                {
                    "Imputer": [Imputer, "X", "y"],
                    "DateTime": [DateTimeFeaturizer, "Imputer.x", "y"],
                    "OneHot": [OneHotEncoder, "DateTime.x", "y"],
                    "Random Forest": ["Random Forest Regressor", "OneHot.x", "y"],
                }
            ),
            lambda y: y,
        ),
        (
            ComponentGraph({"Random Forest": ["Random Forest Regressor", "X", "y"]}),
            lambda y: y,
        ),
        (
            ComponentGraph(
                {
                    "Imputer": ["Imputer", "X", "y"],
                    "Double": [DoubleTransform, "X", "y"],
                    "DateTime 1": [
                        "DateTime Featurization Component",
                        "Imputer.x",
                        "y",
                    ],
                    "ET": ["Extra Trees Regressor", "DateTime 1.x", "Double.y"],
                    "Double 2": [DoubleTransform, "X", "y"],
                    "DateTime 2": [
                        "DateTime Featurization Component",
                        "Imputer.x",
                        "y",
                    ],
                    "Double 3": [DoubleTransform, "X", "Double 2.y"],
                    "RandomForest": [
                        "Random Forest Regressor",
                        "DateTime 2.x",
                        "Double 3.y",
                    ],
                    "DateTime 3": [
                        "DateTime Featurization Component",
                        "Imputer.x",
                        "y",
                    ],
                    "Double 4": [DoubleTransform, "X", "y"],
                    "Linear": ["Linear Regressor", "DateTime 3.x", "Double 4.y"],
                    "Logistic Regression": [
                        "Linear Regressor",
                        "Linear.x",
                        "RandomForest.x",
                        "ET.x",
                        "y",
                    ],
                }
            ),
            lambda y: y,
        ),
    ],
)
def test_component_graph_inverse_transform(
    component_graph, answer_func, X_y_regression
):
    X, y = X_y_regression
    y = pd.Series(np.abs(y))
    X = pd.DataFrame(X)
    component_graph.instantiate({})
    component_graph.fit(X, y)
    predictions = component_graph.predict(X)
    answer = component_graph.inverse_transform(predictions)
    expected = answer_func(predictions)
    pd.testing.assert_series_equal(answer, expected)


def test_final_component_features_does_not_have_target():
    X = pd.DataFrame(
        {
            "column_1": ["a", "b", "c", "d", "a", "a", "b", "c", "b"],
            "column_2": [1, 2, 3, 4, 5, 6, 5, 4, 3],
        }
    )
    y = pd.Series([1, 0, 1, 0, 1, 1, 0, 0, 0])

    cg = ComponentGraph(
        {
            "Imputer": ["Imputer", "X", "y"],
            "OneHot": ["One Hot Encoder", "Imputer.x", "y"],
            "TargetImputer": ["Target Imputer", "OneHot.x", "y"],
            "Logistic Regression": [
                "Logistic Regression Classifier",
                "TargetImputer.x",
                "TargetImputer.y",
            ],
        }
    )
    cg.instantiate({})
    cg.fit(X, y)

    final_features = cg.compute_final_component_features(X, y)
    assert "TargetImputer.y" not in final_features.columns


@patch("evalml.pipelines.components.Imputer.fit_transform")
def test_component_graph_with_X_y_inputs_X(mock_fit):
    class DummyColumnNameTransformer(Transformer):
        name = "Dummy Column Name Transform"

        def __init__(self, parameters=None, random_seed=0):
            super().__init__(parameters={}, component_obj=None, random_seed=random_seed)

        def fit(self, X, y):
            return self

        def transform(self, X, y=None):
            return X.rename(columns=lambda x: x + "_new", inplace=False)

    X = pd.DataFrame(
        {
            "column_1": [0, 2, 3, 1, 5, 6, 5, 4, 3],
            "column_2": [1, 2, 3, 4, 5, 6, 5, 4, 3],
        }
    )

    y = pd.Series([1, 0, 1, 0, 1, 1, 0, 0, 0])
    graph = {
        "DummyColumnNameTransformer": [DummyColumnNameTransformer, "X", "y"],
        "Imputer": ["Imputer", "DummyColumnNameTransformer.x", "X", "y"],
        "Random Forest": ["Random Forest Classifier", "Imputer.x", "y"],
    }

    component_graph = ComponentGraph(graph)
    component_graph.instantiate({})
    mock_fit.return_value = X
    assert component_graph.get_inputs("DummyColumnNameTransformer") == ["X", "y"]
    assert component_graph.get_inputs("Imputer") == [
        "DummyColumnNameTransformer.x",
        "X",
        "y",
    ]

    component_graph.fit(X, y)

    # Check that we have columns from both the output of DummyColumnNameTransformer as well as the original columns since "X" was specified
    assert list(mock_fit.call_args[0][0].columns) == [
        "column_1_new",
        "column_2_new",
        "column_1",
        "column_2",
    ]


@patch("evalml.pipelines.components.Imputer.fit_transform")
@patch("evalml.pipelines.components.Estimator.fit")
def test_component_graph_with_X_y_inputs_y(mock_fit, mock_fit_transform):
    X = pd.DataFrame(
        {
            "column_1": [0, 2, 3, 1, 5, 6, 5, 4, 3],
            "column_2": [1, 2, 3, 4, 5, 6, 5, 4, 3],
        }
    )
    y = pd.Series([1, 0, 1, 0, 1, 1, 0, 0, 0])
    graph = {
        "Log": [LogTransform, "X", "y"],
        "Imputer": ["Imputer", "Log.x", "y"],
        "Random Forest": ["Random Forest Classifier", "Imputer.x", "Log.y"],
    }
    mock_fit_transform.return_value = X
    component_graph = ComponentGraph(graph)
    component_graph.instantiate({})
    assert component_graph.get_inputs("Log") == ["X", "y"]
    assert component_graph.get_inputs("Imputer") == ["Log.x", "y"]
    assert component_graph.get_inputs("Random Forest") == ["Imputer.x", "Log.y"]

    component_graph.fit(X, y)
    # Check that we use "y" for Imputer, not "Log.y"
    assert_series_equal(mock_fit_transform.call_args[0][1], y)
    # Check that we use "Log.y" for RF
    assert_series_equal(mock_fit.call_args[0][1], infer_feature_types(np.log(y)))


def test_component_graph_does_not_define_all_edges():
    # Graph does not define an X edge
    with pytest.raises(
        ValueError, match="All components must have at least one input feature"
    ):
        ComponentGraph(
            {
                "Imputer": [Imputer, "y"],  # offending line
                "One Hot Encoder": [OneHotEncoder, "Imputer.x", "y"],
                "Target Imputer": [TargetImputer, "One Hot Encoder.x", "y"],
                "Random Forest Classifier": [
                    RandomForestClassifier,
                    "One Hot Encoder.x",
                    "Target Imputer.y",
                ],
            }
        )
    # Graph does not define a y edge
    with pytest.raises(ValueError, match="All components must have exactly one target"):
        ComponentGraph(
            {
                "Imputer": [Imputer, "X"],  # offending line
                "One Hot Encoder": [OneHotEncoder, "Imputer.x", "y"],
                "Target Imputer": [TargetImputer, "One Hot Encoder.x", "y"],
                "Random Forest Classifier": [
                    RandomForestClassifier,
                    "One Hot Encoder.x",
                    "Target Imputer.y",
                ],
            }
        )
    # Graph does not define X and y edges
    with pytest.raises(
        ValueError, match="All components must have at least one input feature"
    ):
        ComponentGraph(
            {
                "Imputer": [Imputer],  # offending line
                "One Hot Encoder": [OneHotEncoder, "Imputer.x", "y"],
                "Target Imputer": [TargetImputer, "One Hot Encoder.x", "y"],
                "Random Forest Classifier": [
                    RandomForestClassifier,
                    "One Hot Encoder.x",
                    "Target Imputer.y",
                ],
            }
        )


def test_component_graph_defines_edges_with_bad_syntax():
    # Graph does not define an X edge
    with pytest.raises(
        ValueError, match="All edges must be specified as either an input feature"
    ):
        ComponentGraph(
            {
                "Imputer": [Imputer, "X", "y"],
                "One Hot Encoder": [OneHotEncoder, "Imputer.x", "y"],
                "Target Imputer": [
                    TargetImputer,
                    "Imputer",  # offending line: "Imputer" not allowed
                    "One Hot Encoder.x",
                    "y",
                ],
                "Random Forest Classifier": [
                    RandomForestClassifier,
                    "One Hot Encoder.x",
                    "Target Imputer.y",
                ],
            }
        )


def test_component_graph_defines_edge_with_invalid_syntax():
    # Graph does not define an X edge using .x
    with pytest.raises(
        ValueError, match="All components must have at least one input feature"
    ):
        ComponentGraph(
            {
                "Imputer": [Imputer, "X", "y"],
                "One Hot Encoder": [OneHotEncoder, "Imputer", "y"],  # offending line
                "Target Imputer": [TargetImputer, "One Hot Encoder.x", "y"],
                "Random Forest Classifier": [
                    RandomForestClassifier,
                    "One Hot Encoder.x",
                    "Target Imputer.y",
                ],
            }
        )


@pytest.mark.parametrize(
    "pipeline_parameters,set_values",
    [
        ({"Logistic Regression Classifier": {"penalty": "l1"}}, {}),
        ({"Logistic Regression": {"penalty": "l1"}}, {"Logistic Regression"}),
        (
            {"Random Forest Classifier": {"n_estimators": 10}},
            {"Random Forest Classifier"},
        ),
        (
            {
                "Imputer": {"numeric_impute_strategy": "mean"},
                "Random Forest Classifier": {"n_estimators": 10},
            },
            {"Random Forest Classifier"},
        ),
        (
            {
                "Undersampler": {"sampling_ratio": 0.05},
                "Random Forest Classifier": {"n_estimators": 10},
            },
            {"Random Forest Classifier", "Undersampler"},
        ),
    ],
)
def test_component_graph_instantiate_parameters(pipeline_parameters, set_values):
    graph = {
        "Imputer": ["Imputer", "X", "y"],
        "Scaler": ["Standard Scaler", "Imputer.x", "y"],
        "Logistic Regression Classifier": [
            "Logistic Regression Classifier",
            "Scaler.x",
            "Scaler.y",
        ],
    }
    component_graph = ComponentGraph(graph)
    with warnings.catch_warnings(record=True) as w:
        warnings.filterwarnings(
            "always",
            category=ParameterNotUsedWarning,
        )
        component_graph.instantiate(pipeline_parameters)
    assert len(w) == (1 if len(set_values) else 0)
    if len(w):
        assert w[0].message.components == set_values


def test_component_graph_repr():
    # Test with component graph defined by strings
    component_dict = {
        "Imputer": ["Imputer", "X", "y"],
        "OHE": ["One Hot Encoder", "Imputer.x", "y"],
        "Random Forest Regressor": ["Random Forest Regressor", "OHE.x", "y"],
    }
    expected_repr = "{'Imputer': ['Imputer', 'X', 'y'], 'OHE': ['One Hot Encoder', 'Imputer.x', 'y'], 'Random Forest Regressor': ['Random Forest Regressor', 'OHE.x', 'y']}"
    component_graph = ComponentGraph(component_dict)
    assert repr(component_graph) == expected_repr

    # Test with component graph defined by strings and objects
    component_dict_with_objs = {
        "Imputer": [Imputer, "X", "y"],
        "OHE": [OneHotEncoder, "Imputer.x", "y"],
        "Random Forest Classifier": [RandomForestClassifier, "OHE.x", "y"],
    }
    expected_repr = "{'Imputer': ['Imputer', 'X', 'y'], 'OHE': ['One Hot Encoder', 'Imputer.x', 'y'], 'Random Forest Classifier': ['Random Forest Classifier', 'OHE.x', 'y']}"
    component_graph = ComponentGraph(component_dict_with_objs)
    assert repr(component_graph) == expected_repr


@patch("evalml.pipelines.components.estimators.LogisticRegressionClassifier.fit")
@pytest.mark.parametrize("sampler", ["Undersampler", "SMOTE Oversampler"])
def test_component_graph_compute_final_component_features_with_sampler(
    mock_estimator_fit, sampler, has_minimal_dependencies
):
    if sampler == "SMOTE Oversampler" and has_minimal_dependencies:
        pytest.importorskip(
            "imblearn.over_sampling", reason="Cannot import imblearn, skipping tests"
        )
    expected_length = 750 if sampler == "Undersampler" else int(1.25 * 850)
    X = pd.DataFrame([[i] for i in range(1000)])
    y = pd.Series([0] * 150 + [1] * 850)
    component_graph = {
        sampler: [sampler, "X", "y"],
        "Logistic Regression Classifier": [
            "Logistic Regression Classifier",
            f"{sampler}.x",
            f"{sampler}.y",
        ],
    }

    component_graph = ComponentGraph(component_graph)
    component_graph.instantiate({})
    component_graph.fit(X, y)
    assert len(mock_estimator_fit.call_args[0][0]) == len(
        mock_estimator_fit.call_args[0][1]
    )
    assert len(mock_estimator_fit.call_args[0][0]) == expected_length
    features_for_estimator = component_graph.compute_final_component_features(X, y)
    assert len(features_for_estimator) == len(y)


@patch("evalml.pipelines.components.Imputer.transform")
@patch("evalml.pipelines.components.OneHotEncoder.transform")
@patch("evalml.pipelines.components.RandomForestClassifier.predict")
def test_component_graph_transform(
    mock_rf_predict,
    mock_ohe_transform,
    mock_imputer_transform,
    X_y_binary,
    make_data_type,
):
    X, y = X_y_binary

    X = make_data_type("ww", X)
    y = make_data_type("ww", y)

    dummy_return_value = pd.DataFrame({"test df": [1, 2]})
    mock_imputer_transform.return_value = X
    mock_ohe_transform.return_value = dummy_return_value
    component_dict = {
        "Imputer": ["Imputer", "X", "y"],
        "OHE": ["One Hot Encoder", "Imputer.x", "y"],
    }

    mock_rf_predict.return_value = y

    component_graph = ComponentGraph(component_dict)
    component_graph.instantiate({})
    component_graph.fit(X, y)
    transformed_X = component_graph.transform(X, y)
    assert_frame_equal(transformed_X, dummy_return_value)

    component_dict_with_estimator = {
        "Imputer": ["Imputer", "X", "y"],
        "Random Forest Classifier": ["Random Forest Classifier", "Imputer.x", "y"],
        "OHE": ["One Hot Encoder", "Random Forest Classifier.x", "y"],
    }
    component_graph = ComponentGraph(component_dict_with_estimator)
    component_graph.instantiate({})
    component_graph.fit(X, y)
    transformed_X = component_graph.transform(X, y)
    assert_frame_equal(transformed_X, dummy_return_value)


@patch("evalml.pipelines.components.Imputer.transform")
@patch("evalml.pipelines.components.OneHotEncoder.transform")
@patch("evalml.pipelines.components.TargetImputer.transform")
def test_component_graph_transform_with_target_transformer(
    mock_target_imputer_transform,
    mock_ohe_transform,
    mock_imputer_transform,
    X_y_binary,
    make_data_type,
):
    X, y = X_y_binary
    X = make_data_type("ww", X)
    y = make_data_type("ww", y)

    component_dict = {
        "Imputer": ["Imputer", "X", "y"],
        "OHE": ["One Hot Encoder", "Imputer.x", "y"],
        "Target Imputer": ["Target Imputer", "OHE.x", "y"],
    }
    mock_imputer_transform.return_value = X
    mock_ohe_transform.return_value = X
    mock_target_imputer_transform.return_value = tuple([X, y])

    component_graph = ComponentGraph(component_dict)
    component_graph.instantiate({})
    component_graph.fit(X, y)
    transformed = component_graph.transform(X, y)
    assert_frame_equal(transformed[0], X)
    assert_series_equal(transformed[1], y)


def test_component_graph_transform_with_estimator_end(X_y_binary):
    X, y = X_y_binary
    component_dict = {
        "Imputer": ["Imputer", "X", "y"],
        "OHE": ["One Hot Encoder", "Imputer.x", "y"],
        "RF": ["Random Forest Classifier", "OHE.x", "y"],
    }
    component_graph = ComponentGraph(component_dict)
    component_graph.instantiate({})
    component_graph.fit(X, y)
    with pytest.raises(
        ValueError,
        match=re.escape(
            "Cannot call transform() on a component graph because the final component is not a Transformer."
        ),
    ):
        component_graph.transform(X, y)


def test_component_graph_predict_with_transformer_end(X_y_binary):
    X, y = X_y_binary
    component_dict = {
        "Imputer": ["Imputer", "X", "y"],
        "OHE": ["One Hot Encoder", "Imputer.x", "y"],
    }
    component_graph = ComponentGraph(component_dict)
    component_graph.instantiate({})
    component_graph.fit(X, y)
    with pytest.raises(
        ValueError,
        match=re.escape(
            "Cannot call predict() on a component graph because the final component is not an Estimator."
        ),
    ):
        component_graph.predict(X)<|MERGE_RESOLUTION|>--- conflicted
+++ resolved
@@ -1,8 +1,5 @@
-<<<<<<< HEAD
 import logging
-=======
 import re
->>>>>>> 406dd6b2
 import warnings
 from datetime import datetime, timedelta
 from unittest.mock import patch
