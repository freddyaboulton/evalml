--- conflicted
+++ resolved
@@ -3,15 +3,11 @@
 import numpy as np
 import pandas as pd
 import pytest
-<<<<<<< HEAD
-from pandas.testing import assert_frame_equal, assert_index_equal, assert_series_equal
-=======
 from pandas.testing import (
     assert_frame_equal,
     assert_index_equal,
     assert_series_equal,
 )
->>>>>>> 9b8b4a6c
 
 from evalml.exceptions import MissingComponentError
 from evalml.pipelines import ComponentGraph
