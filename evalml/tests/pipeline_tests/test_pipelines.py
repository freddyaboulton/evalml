import os
from unittest.mock import patch

import cloudpickle
import numpy as np
import pandas as pd
import pytest
from skopt.space import Integer, Real

from evalml.demos import load_breast_cancer, load_wine
from evalml.exceptions import (
    IllFormattedClassNameError,
    MissingComponentError,
    PipelineNotYetFittedError,
    PipelineScoreError
)
from evalml.model_family import ModelFamily
from evalml.objectives import FraudCost, Precision
from evalml.pipelines import (
    BinaryClassificationPipeline,
    MulticlassClassificationPipeline,
    PipelineBase,
    RegressionPipeline
)
from evalml.pipelines.components import (
    DateTimeFeaturizer,
    DropNullColumns,
    Estimator,
    Imputer,
    LinearRegressor,
    LogisticRegressionClassifier,
    OneHotEncoder,
    RandomForestClassifier,
    RFClassifierSelectFromModel,
    StackedEnsembleClassifier,
    StackedEnsembleRegressor,
    StandardScaler,
    Transformer
)
from evalml.pipelines.components.utils import (
    _all_estimators_used_in_search,
    allowed_model_families
)
from evalml.pipelines.utils import (
    generate_pipeline_code,
    get_estimators,
    make_pipeline,
    make_pipeline_from_components
)
from evalml.problem_types import ProblemTypes
from evalml.utils.gen_utils import (
    categorical_dtypes,
    numeric_and_boolean_dtypes
)


def test_allowed_model_families(has_minimal_dependencies):
    families = [ModelFamily.RANDOM_FOREST, ModelFamily.LINEAR_MODEL, ModelFamily.EXTRA_TREES, ModelFamily.DECISION_TREE]
    expected_model_families_binary = set(families)
    expected_model_families_regression = set(families)
    if not has_minimal_dependencies:
        expected_model_families_binary.update([ModelFamily.XGBOOST, ModelFamily.CATBOOST, ModelFamily.LIGHTGBM])
        expected_model_families_regression.update([ModelFamily.CATBOOST, ModelFamily.XGBOOST])
    assert set(allowed_model_families(ProblemTypes.BINARY)) == expected_model_families_binary
    assert set(allowed_model_families(ProblemTypes.REGRESSION)) == expected_model_families_regression


def test_all_estimators(has_minimal_dependencies):
    if has_minimal_dependencies:
        assert len((_all_estimators_used_in_search())) == 10
    else:
        assert len(_all_estimators_used_in_search()) == 15


def test_get_estimators(has_minimal_dependencies):
    if has_minimal_dependencies:
        assert len(get_estimators(problem_type=ProblemTypes.BINARY)) == 5
        assert len(get_estimators(problem_type=ProblemTypes.BINARY, model_families=[ModelFamily.LINEAR_MODEL])) == 2
        assert len(get_estimators(problem_type=ProblemTypes.MULTICLASS)) == 5
        assert len(get_estimators(problem_type=ProblemTypes.REGRESSION)) == 5
    else:
        assert len(get_estimators(problem_type=ProblemTypes.BINARY)) == 8
        assert len(get_estimators(problem_type=ProblemTypes.BINARY, model_families=[ModelFamily.LINEAR_MODEL])) == 2
        assert len(get_estimators(problem_type=ProblemTypes.MULTICLASS)) == 8
        assert len(get_estimators(problem_type=ProblemTypes.REGRESSION)) == 7

    assert len(get_estimators(problem_type=ProblemTypes.BINARY, model_families=[])) == 0
    assert len(get_estimators(problem_type=ProblemTypes.MULTICLASS, model_families=[])) == 0
    assert len(get_estimators(problem_type=ProblemTypes.REGRESSION, model_families=[])) == 0

    with pytest.raises(RuntimeError, match="Unrecognized model type for problem type"):
        get_estimators(problem_type=ProblemTypes.REGRESSION, model_families=["random_forest", "none"])
    with pytest.raises(TypeError, match="model_families parameter is not a list."):
        get_estimators(problem_type=ProblemTypes.REGRESSION, model_families='random_forest')
    with pytest.raises(KeyError):
        get_estimators(problem_type="Not A Valid Problem Type")


@pytest.mark.parametrize("problem_type", [ProblemTypes.BINARY, ProblemTypes.MULTICLASS, ProblemTypes.REGRESSION])
def test_make_pipeline_all_nan_no_categoricals(problem_type):
    # testing that all_null column is not considered categorical
    X = pd.DataFrame({"all_null": [np.nan, np.nan, np.nan, np.nan, np.nan],
                      "num": [1, 2, 3, 4, 5]})
    y = pd.Series([0, 0, 1, 1, 0])
    estimators = get_estimators(problem_type=problem_type)
    if problem_type == ProblemTypes.BINARY:
        pipeline_class = BinaryClassificationPipeline
    elif problem_type == ProblemTypes.MULTICLASS:
        y = pd.Series([0, 2, 1, 2, 0])
        pipeline_class = MulticlassClassificationPipeline
    elif problem_type == ProblemTypes.REGRESSION:
        pipeline_class = RegressionPipeline

    for estimator_class in estimators:
        for problem_type in estimator_class.supported_problem_types:
            pipeline = make_pipeline(X, y, estimator_class, problem_type)
            assert isinstance(pipeline, type(pipeline_class))
            if estimator_class.model_family == ModelFamily.LINEAR_MODEL:
                assert pipeline.component_graph == [DropNullColumns, Imputer, StandardScaler, estimator_class]
            else:
                assert pipeline.component_graph == [DropNullColumns, Imputer, estimator_class]


@pytest.mark.parametrize("problem_type", [ProblemTypes.BINARY, ProblemTypes.MULTICLASS, ProblemTypes.REGRESSION])
def test_make_pipeline(problem_type):
    X = pd.DataFrame({"all_null": [np.nan, np.nan, np.nan, np.nan, np.nan],
                      "categorical": ["a", "b", "a", "c", "c"],
                      "some dates": pd.date_range('2000-02-03', periods=5, freq='W')})
    y = pd.Series([0, 0, 1, 0, 0])
    estimators = get_estimators(problem_type=problem_type)
    if problem_type == ProblemTypes.BINARY:
        pipeline_class = BinaryClassificationPipeline
    elif problem_type == ProblemTypes.MULTICLASS:
        y = pd.Series([0, 2, 1, 2, 0])
        pipeline_class = MulticlassClassificationPipeline
    elif problem_type == ProblemTypes.REGRESSION:
        pipeline_class = RegressionPipeline

    for estimator_class in estimators:
        for problem_type in estimator_class.supported_problem_types:
            pipeline = make_pipeline(X, y, estimator_class, problem_type)
            assert isinstance(pipeline, type(pipeline_class))
            if estimator_class.model_family == ModelFamily.LINEAR_MODEL:
                assert pipeline.component_graph == [DropNullColumns, Imputer, DateTimeFeaturizer, OneHotEncoder, StandardScaler, estimator_class]
            elif estimator_class.model_family == ModelFamily.CATBOOST:
                assert pipeline.component_graph == [DropNullColumns, Imputer, DateTimeFeaturizer, estimator_class]
            else:
                assert pipeline.component_graph == [DropNullColumns, Imputer, DateTimeFeaturizer, OneHotEncoder, estimator_class]


@pytest.mark.parametrize("problem_type", [ProblemTypes.BINARY, ProblemTypes.MULTICLASS, ProblemTypes.REGRESSION])
def test_make_pipeline_no_nulls(problem_type):
    X = pd.DataFrame({"numerical": [1, 2, 3, 1, 2],
                      "categorical": ["a", "b", "a", "c", "c"],
                      "some dates": pd.date_range('2000-02-03', periods=5, freq='W')})
    y = pd.Series([0, 1, 1, 0, 0])
    estimators = get_estimators(problem_type=problem_type)
    if problem_type == ProblemTypes.BINARY:
        pipeline_class = BinaryClassificationPipeline
    elif problem_type == ProblemTypes.MULTICLASS:
        y = pd.Series([0, 2, 1, 2, 0])
        pipeline_class = MulticlassClassificationPipeline
    elif problem_type == ProblemTypes.REGRESSION:
        pipeline_class = RegressionPipeline

    for estimator_class in estimators:
        for problem_type in estimator_class.supported_problem_types:
            pipeline = make_pipeline(X, y, estimator_class, problem_type)
            assert isinstance(pipeline, type(pipeline_class))
            if estimator_class.model_family == ModelFamily.LINEAR_MODEL:
                assert pipeline.component_graph == [Imputer, DateTimeFeaturizer, OneHotEncoder, StandardScaler, estimator_class]
            elif estimator_class.model_family == ModelFamily.CATBOOST:
                assert pipeline.component_graph == [Imputer, DateTimeFeaturizer, estimator_class]
            else:
                assert pipeline.component_graph == [Imputer, DateTimeFeaturizer, OneHotEncoder, estimator_class]


@pytest.mark.parametrize("problem_type", [ProblemTypes.BINARY, ProblemTypes.MULTICLASS, ProblemTypes.REGRESSION])
def test_make_pipeline_no_datetimes(problem_type):
    X = pd.DataFrame({"numerical": [1, 2, 3, 1, 2],
                      "categorical": ["a", "b", "a", "c", "c"],
                      "all_null": [np.nan, np.nan, np.nan, np.nan, np.nan]})
    y = pd.Series([0, 1, 1, 0, 0])

    estimators = get_estimators(problem_type=problem_type)
    if problem_type == ProblemTypes.BINARY:
        pipeline_class = BinaryClassificationPipeline
    elif problem_type == ProblemTypes.MULTICLASS:
        y = pd.Series([0, 2, 1, 2, 0])
        pipeline_class = MulticlassClassificationPipeline
    elif problem_type == ProblemTypes.REGRESSION:
        pipeline_class = RegressionPipeline

    for estimator_class in estimators:
        for problem_type in estimator_class.supported_problem_types:
            pipeline = make_pipeline(X, y, estimator_class, problem_type)
            assert isinstance(pipeline, type(pipeline_class))
            if estimator_class.model_family == ModelFamily.LINEAR_MODEL:
                assert pipeline.component_graph == [DropNullColumns, Imputer, OneHotEncoder, StandardScaler, estimator_class]
            elif estimator_class.model_family == ModelFamily.CATBOOST:
                assert pipeline.component_graph == [DropNullColumns, Imputer, estimator_class]
            else:
                assert pipeline.component_graph == [DropNullColumns, Imputer, OneHotEncoder, estimator_class]


@pytest.mark.parametrize("problem_type", [ProblemTypes.BINARY, ProblemTypes.MULTICLASS, ProblemTypes.REGRESSION])
def test_make_pipeline_no_column_names(problem_type):
    X = pd.DataFrame([[1, "a", np.nan], [2, "b", np.nan], [5, "b", np.nan]])
    y = pd.Series([0, 0, 1])
    estimators = get_estimators(problem_type=problem_type)
    if problem_type == ProblemTypes.BINARY:
        pipeline_class = BinaryClassificationPipeline
    elif problem_type == ProblemTypes.MULTICLASS:
        y = pd.Series([0, 2, 1])
        pipeline_class = MulticlassClassificationPipeline
    elif problem_type == ProblemTypes.REGRESSION:
        pipeline_class = RegressionPipeline

    for estimator_class in estimators:
        for problem_type in estimator_class.supported_problem_types:
            pipeline = make_pipeline(X, y, estimator_class, problem_type)
            assert isinstance(pipeline, type(pipeline_class))
            if estimator_class.model_family == ModelFamily.LINEAR_MODEL:
                assert pipeline.component_graph == [DropNullColumns, Imputer, OneHotEncoder, StandardScaler, estimator_class]
            elif estimator_class.model_family == ModelFamily.CATBOOST:
                assert pipeline.component_graph == [DropNullColumns, Imputer, estimator_class]
            else:
                assert pipeline.component_graph == [DropNullColumns, Imputer, OneHotEncoder, estimator_class]


@pytest.mark.parametrize("problem_type", [ProblemTypes.BINARY, ProblemTypes.MULTICLASS, ProblemTypes.REGRESSION])
def test_make_pipeline_numpy_input(problem_type):
    X = np.array([[1, 2, 0, np.nan], [2, 2, 1, np.nan], [5, 1, np.nan, np.nan]])
    y = np.array([0, 0, 1, 0])

    estimators = get_estimators(problem_type=problem_type)
    if problem_type == ProblemTypes.BINARY:
        pipeline_class = BinaryClassificationPipeline
    elif problem_type == ProblemTypes.MULTICLASS:
        y = pd.Series([0, 2, 1, 2])
        pipeline_class = MulticlassClassificationPipeline
    elif problem_type == ProblemTypes.REGRESSION:
        pipeline_class = RegressionPipeline

    for estimator_class in estimators:
        for problem_type in estimator_class.supported_problem_types:
            pipeline = make_pipeline(X, y, estimator_class, problem_type)
            assert isinstance(pipeline, type(pipeline_class))
            if estimator_class.model_family == ModelFamily.LINEAR_MODEL:
                assert pipeline.component_graph == [DropNullColumns, Imputer, StandardScaler, estimator_class]
            else:
                assert pipeline.component_graph == [DropNullColumns, Imputer, estimator_class]


def test_make_pipeline_problem_type_mismatch():
    with pytest.raises(ValueError, match=f"{LogisticRegressionClassifier.name} is not a valid estimator for problem type"):
        make_pipeline(pd.DataFrame(), pd.Series(), LogisticRegressionClassifier, ProblemTypes.REGRESSION)
    with pytest.raises(ValueError, match=f"{LinearRegressor.name} is not a valid estimator for problem type"):
        make_pipeline(pd.DataFrame(), pd.Series(), LinearRegressor, ProblemTypes.MULTICLASS)
    with pytest.raises(ValueError, match=f"{Transformer.name} is not a valid estimator for problem type"):
        make_pipeline(pd.DataFrame(), pd.Series(), Transformer, ProblemTypes.MULTICLASS)


def test_make_pipeline_from_components(X_y_binary, logistic_regression_binary_pipeline_class):
    with pytest.raises(ValueError, match="Pipeline needs to have an estimator at the last position of the component list"):
        make_pipeline_from_components([Imputer()], problem_type='binary')

    with pytest.raises(KeyError, match="Problem type 'invalid_type' does not exist"):
        make_pipeline_from_components([RandomForestClassifier()], problem_type='invalid_type')

    with pytest.raises(TypeError, match="Custom pipeline name must be a string"):
        make_pipeline_from_components([RandomForestClassifier()], problem_type='binary', custom_name=True)

    with pytest.raises(TypeError, match="Every element of `component_instances` must be an instance of ComponentBase"):
        make_pipeline_from_components([RandomForestClassifier], problem_type='binary')

    with pytest.raises(TypeError, match="Every element of `component_instances` must be an instance of ComponentBase"):
        make_pipeline_from_components(['RandomForestClassifier'], problem_type='binary')

    imp = Imputer(numeric_impute_strategy='median')
    est = RandomForestClassifier()
    pipeline = make_pipeline_from_components([imp, est], ProblemTypes.BINARY, custom_name='My Pipeline')
    components_list = pipeline.component_graph
    assert components_list == [imp, est]
    assert pipeline.problem_type == ProblemTypes.BINARY
    assert pipeline.custom_name == 'My Pipeline'
    expected_parameters = {
        'Imputer': {
            'categorical_impute_strategy': 'most_frequent',
            'numeric_impute_strategy': 'median',
            'categorical_fill_value': None,
            'numeric_fill_value': None},
        'Random Forest Classifier': {
            'n_estimators': 100,
            'max_depth': 6,
            'n_jobs': -1}
    }
    assert pipeline.parameters == expected_parameters

    class DummyEstimator(Estimator):
        name = "Dummy!"
        model_family = "foo"
        supported_problem_types = [ProblemTypes.BINARY]
        parameters = {'bar': 'baz'}
    pipeline = make_pipeline_from_components([DummyEstimator()], ProblemTypes.BINARY)
    components_list = pipeline.component_graph
    assert len(components_list) == 1
    assert isinstance(components_list[0], DummyEstimator)
    expected_parameters = {'Dummy!': {'bar': 'baz'}}
    assert pipeline.parameters == expected_parameters

    X, y = X_y_binary
    pipeline = logistic_regression_binary_pipeline_class(parameters={}, random_state=np.random.RandomState(42))
    new_pipeline = make_pipeline_from_components(pipeline.component_graph, ProblemTypes.BINARY)
    pipeline.fit(X, y)
    predictions = pipeline.predict(X)
    new_pipeline.fit(X, y)
    new_predictions = new_pipeline.predict(X)
    assert np.array_equal(predictions, new_predictions)
    assert np.array_equal(pipeline.feature_importance, new_pipeline.feature_importance)
    assert new_pipeline.name == 'Templated Pipeline'
    assert pipeline.parameters == new_pipeline.parameters
    for component, new_component in zip(pipeline.component_graph, new_pipeline.component_graph):
        assert isinstance(new_component, type(component))
    assert pipeline.describe() == new_pipeline.describe()


def test_required_fields():
    class TestPipelineWithoutComponentGraph(PipelineBase):
        pass

    with pytest.raises(TypeError):
        TestPipelineWithoutComponentGraph(parameters={})


def test_serialization(X_y_binary, tmpdir, logistic_regression_binary_pipeline_class):
    X, y = X_y_binary
    path = os.path.join(str(tmpdir), 'pipe.pkl')
    pipeline = logistic_regression_binary_pipeline_class(parameters={})
    pipeline.fit(X, y)
    pipeline.save(path)
    assert pipeline.score(X, y, ['precision']) == PipelineBase.load(path).score(X, y, ['precision'])


@patch('cloudpickle.dump')
def test_serialization_protocol(mock_cloudpickle_dump, tmpdir, logistic_regression_binary_pipeline_class):
    path = os.path.join(str(tmpdir), 'pipe.pkl')
    pipeline = logistic_regression_binary_pipeline_class(parameters={})

    pipeline.save(path)
    assert len(mock_cloudpickle_dump.call_args_list) == 1
    assert mock_cloudpickle_dump.call_args_list[0][1]['protocol'] == cloudpickle.DEFAULT_PROTOCOL

    mock_cloudpickle_dump.reset_mock()

    pipeline.save(path, pickle_protocol=42)
    assert len(mock_cloudpickle_dump.call_args_list) == 1
    assert mock_cloudpickle_dump.call_args_list[0][1]['protocol'] == 42


@pytest.fixture
def pickled_pipeline_path(X_y_binary, tmpdir, logistic_regression_binary_pipeline_class):
    X, y = X_y_binary
    path = os.path.join(str(tmpdir), 'pickled_pipe.pkl')
    pipeline = logistic_regression_binary_pipeline_class(parameters={})
    pipeline.fit(X, y)
    pipeline.save(path)
    return path


def test_load_pickled_pipeline_with_custom_objective(X_y_binary, pickled_pipeline_path, logistic_regression_binary_pipeline_class):
    X, y = X_y_binary
    # checks that class is not defined before loading in pipeline
    with pytest.raises(NameError):
        MockPrecision()  # noqa: F821: ignore flake8's "undefined name" error
    objective = Precision()
    pipeline = logistic_regression_binary_pipeline_class(parameters={})
    pipeline.fit(X, y)
    assert PipelineBase.load(pickled_pipeline_path).score(X, y, [objective]) == pipeline.score(X, y, [objective])


def test_reproducibility(X_y_binary, logistic_regression_binary_pipeline_class):
    X, y = X_y_binary
    objective = FraudCost(
        retry_percentage=.5,
        interchange_fee=.02,
        fraud_payout_percentage=.75,
        amount_col=10
    )

    parameters = {
        'Imputer': {
            "categorical_impute_strategy": "most_frequent",
            "numeric_impute_strategy": "mean",
        },
        'Logistic Regression Classifier': {
            'penalty': 'l2',
            'C': 1.0,
        }
    }

    clf = logistic_regression_binary_pipeline_class(parameters=parameters)
    clf.fit(X, y)

    clf_1 = logistic_regression_binary_pipeline_class(parameters=parameters)
    clf_1.fit(X, y)

    assert clf_1.score(X, y, [objective]) == clf.score(X, y, [objective])


def test_indexing(X_y_binary, logistic_regression_binary_pipeline_class):
    X, y = X_y_binary
    clf = logistic_regression_binary_pipeline_class(parameters={})
    clf.fit(X, y)

    assert isinstance(clf[1], OneHotEncoder)
    assert isinstance(clf['Imputer'], Imputer)

    setting_err_msg = 'Setting pipeline components is not supported.'
    with pytest.raises(NotImplementedError, match=setting_err_msg):
        clf[1] = OneHotEncoder()

    slicing_err_msg = 'Slicing pipelines is currently not supported.'
    with pytest.raises(NotImplementedError, match=slicing_err_msg):
        clf[:1]


def test_describe(caplog, logistic_regression_binary_pipeline_class):
    lrp = logistic_regression_binary_pipeline_class(parameters={})
    lrp.describe()
    out = caplog.text
    assert "Logistic Regression Binary Pipeline" in out
    assert "Problem Type: binary" in out
    assert "Model Family: Linear" in out
    assert "Number of features: " not in out

    for component in lrp.component_graph:
        if component.hyperparameter_ranges:
            for parameter in component.hyperparameter_ranges:
                assert parameter in out
        assert component.name in out


def test_describe_fitted(X_y_binary, caplog, logistic_regression_binary_pipeline_class):
    X, y = X_y_binary
    lrp = logistic_regression_binary_pipeline_class(parameters={})
    lrp.fit(X, y)
    lrp.describe()
    out = caplog.text
    assert "Logistic Regression Binary Pipeline" in out
    assert "Problem Type: binary" in out
    assert "Model Family: Linear" in out
    assert "Number of features: {}".format(X.shape[1]) in out

    for component in lrp.component_graph:
        if component.hyperparameter_ranges:
            for parameter in component.hyperparameter_ranges:
                assert parameter in out
        assert component.name in out


def test_parameters(logistic_regression_binary_pipeline_class):
    parameters = {
        'Imputer': {
            "categorical_impute_strategy": "most_frequent",
            "numeric_impute_strategy": "median"
        },
        'Logistic Regression Classifier': {
            'penalty': 'l2',
            'C': 3.0,
        }
    }
    lrp = logistic_regression_binary_pipeline_class(parameters=parameters)
    expected_parameters = {
        'Imputer': {
            "categorical_impute_strategy": "most_frequent",
            "numeric_impute_strategy": "median",
            'categorical_fill_value': None,
            'numeric_fill_value': None
        },
        'One Hot Encoder': {
            'top_n': 10,
            'features_to_encode': None,
            'categories': None,
            'drop': None,
            'handle_unknown': 'ignore',
            'handle_missing': 'error'
        },
        'Logistic Regression Classifier': {
            'penalty': 'l2',
            'C': 3.0,
            'n_jobs': -1,
            'multi_class': 'auto',
            'solver': 'lbfgs'
        }
    }
    assert lrp.parameters == expected_parameters


def test_name():
    class TestNamePipeline(BinaryClassificationPipeline):
        component_graph = ['Logistic Regression Classifier']

    class TestDefinedNamePipeline(BinaryClassificationPipeline):
        custom_name = "Cool Logistic Regression"
        component_graph = ['Logistic Regression Classifier']

    class testillformattednamepipeline(BinaryClassificationPipeline):
        component_graph = ['Logistic Regression Classifier']

    assert TestNamePipeline.name == "Test Name Pipeline"
    assert TestNamePipeline.custom_name is None
    assert TestDefinedNamePipeline.name == "Cool Logistic Regression"
    assert TestDefinedNamePipeline.custom_name == "Cool Logistic Regression"
    assert TestDefinedNamePipeline(parameters={}).name == "Cool Logistic Regression"
    with pytest.raises(IllFormattedClassNameError):
        testillformattednamepipeline.name == "Test Illformatted Name Pipeline"


def test_estimator_not_last():
    class MockBinaryClassificationPipelineWithoutEstimator(BinaryClassificationPipeline):
        name = "Mock Binary Classification Pipeline Without Estimator"
        component_graph = ['One Hot Encoder', 'Imputer', 'Logistic Regression Classifier', 'Standard Scaler']

    err_msg = "A pipeline must have an Estimator as the last component in component_graph."
    with pytest.raises(ValueError, match=err_msg):
        MockBinaryClassificationPipelineWithoutEstimator(parameters={})


def test_multi_format_creation(X_y_binary):
    X, y = X_y_binary

    class TestPipeline(BinaryClassificationPipeline):
        component_graph = component_graph = ['Imputer', 'One Hot Encoder', StandardScaler, 'Logistic Regression Classifier']

        hyperparameters = {
            'Imputer': {
                "categorical_impute_strategy": ["most_frequent"],
                "numeric_impute_strategy": ["mean", "median", "most_frequent"]
            },
            'Logistic Regression Classifier': {
                "penalty": ["l2"],
                "C": Real(.01, 10)
            }
        }

    parameters = {
        'Imputer': {
            "categorical_impute_strategy": "most_frequent",
            "numeric_impute_strategy": "mean",
        },
        'Logistic Regression Classifier': {
            'penalty': 'l2',
            'C': 1.0,
        }
    }

    clf = TestPipeline(parameters=parameters)
    correct_components = [Imputer, OneHotEncoder, StandardScaler, LogisticRegressionClassifier]
    for component, correct_components in zip(clf.component_graph, correct_components):
        assert isinstance(component, correct_components)
    assert clf.model_family == ModelFamily.LINEAR_MODEL

    clf.fit(X, y)
    clf.score(X, y, ['precision'])
    assert not clf.feature_importance.isnull().all().all()


def test_multiple_feature_selectors(X_y_binary):
    X, y = X_y_binary

    class TestPipeline(BinaryClassificationPipeline):
        component_graph = ['Imputer', 'One Hot Encoder', 'RF Classifier Select From Model', StandardScaler, 'RF Classifier Select From Model', 'Logistic Regression Classifier']

        hyperparameters = {
            'Imputer': {
                "categorical_impute_strategy": ["most_frequent"],
                "numeric_impute_strategy": ["mean", "median", "most_frequent"]
            },
            'Logistic Regression Classifier': {
                "penalty": ["l2"],
                "C": Real(.01, 10)
            }
        }

    clf = TestPipeline(parameters={})
    correct_components = [Imputer, OneHotEncoder, RFClassifierSelectFromModel, StandardScaler, RFClassifierSelectFromModel, LogisticRegressionClassifier]
    for component, correct_components in zip(clf.component_graph, correct_components):
        assert isinstance(component, correct_components)
    assert clf.model_family == ModelFamily.LINEAR_MODEL

    clf.fit(X, y)
    clf.score(X, y, ['precision'])
    assert not clf.feature_importance.isnull().all().all()


def test_problem_types():
    class TestPipeline(BinaryClassificationPipeline):
        component_graph = ['Random Forest Regressor']

    with pytest.raises(ValueError, match="not valid for this component graph. Valid problem types include *."):
        TestPipeline(parameters={})


def make_mock_regression_pipeline():
    class MockRegressionPipeline(RegressionPipeline):
        component_graph = ['Random Forest Regressor']

    return MockRegressionPipeline({})


def make_mock_binary_pipeline():
    class MockBinaryClassificationPipeline(BinaryClassificationPipeline):
        component_graph = ['Random Forest Classifier']

    return MockBinaryClassificationPipeline({})


def make_mock_multiclass_pipeline():
    class MockMulticlassClassificationPipeline(MulticlassClassificationPipeline):
        component_graph = ['Random Forest Classifier']

    return MockMulticlassClassificationPipeline({})


@patch('evalml.pipelines.RegressionPipeline.fit')
@patch('evalml.pipelines.RegressionPipeline.predict')
def test_score_regression_single(mock_predict, mock_fit, X_y_regression):
    X, y = X_y_regression
    mock_predict.return_value = y
    clf = make_mock_regression_pipeline()
    clf.fit(X, y)
    objective_names = ['r2']
    scores = clf.score(X, y, objective_names)
    mock_predict.assert_called()
    assert scores == {'R2': 1.0}


@patch('evalml.pipelines.BinaryClassificationPipeline._encode_targets')
@patch('evalml.pipelines.BinaryClassificationPipeline.fit')
@patch('evalml.pipelines.components.Estimator.predict')
def test_score_binary_single(mock_predict, mock_fit, mock_encode, X_y_binary):
    X, y = X_y_binary
    mock_predict.return_value = y
    mock_encode.return_value = y
    clf = make_mock_binary_pipeline()
    clf.fit(X, y)
    objective_names = ['f1']
    scores = clf.score(X, y, objective_names)
    mock_encode.assert_called()
    mock_fit.assert_called()
    mock_predict.assert_called()
    assert scores == {'F1': 1.0}


@patch('evalml.pipelines.MulticlassClassificationPipeline._encode_targets')
@patch('evalml.pipelines.MulticlassClassificationPipeline.fit')
@patch('evalml.pipelines.components.Estimator.predict')
def test_score_multiclass_single(mock_predict, mock_fit, mock_encode, X_y_binary):
    X, y = X_y_binary
    mock_predict.return_value = y
    mock_encode.return_value = y
    clf = make_mock_multiclass_pipeline()
    clf.fit(X, y)
    objective_names = ['f1 micro']
    scores = clf.score(X, y, objective_names)
    mock_encode.assert_called()
    mock_fit.assert_called()
    mock_predict.assert_called()
    assert scores == {'F1 Micro': 1.0}


@patch('evalml.pipelines.RegressionPipeline.fit')
@patch('evalml.pipelines.RegressionPipeline.predict')
def test_score_regression_list(mock_predict, mock_fit, X_y_binary):
    X, y = X_y_binary
    mock_predict.return_value = y
    clf = make_mock_regression_pipeline()
    clf.fit(X, y)
    objective_names = ['r2', 'mse']
    scores = clf.score(X, y, objective_names)
    mock_predict.assert_called()
    assert scores == {'R2': 1.0, 'MSE': 0.0}


@patch('evalml.pipelines.BinaryClassificationPipeline._encode_targets')
@patch('evalml.pipelines.BinaryClassificationPipeline.fit')
@patch('evalml.pipelines.components.Estimator.predict')
def test_score_binary_list(mock_predict, mock_fit, mock_encode, X_y_binary):
    X, y = X_y_binary
    mock_predict.return_value = y
    mock_encode.return_value = y
    clf = make_mock_binary_pipeline()
    clf.fit(X, y)
    objective_names = ['f1', 'precision']
    scores = clf.score(X, y, objective_names)
    mock_fit.assert_called()
    mock_encode.assert_called()
    mock_predict.assert_called()
    assert scores == {'F1': 1.0, 'Precision': 1.0}


@patch('evalml.pipelines.MulticlassClassificationPipeline._encode_targets')
@patch('evalml.pipelines.MulticlassClassificationPipeline.fit')
@patch('evalml.pipelines.components.Estimator.predict')
def test_score_multi_list(mock_predict, mock_fit, mock_encode, X_y_binary):
    X, y = X_y_binary
    mock_predict.return_value = y
    mock_encode.return_value = y
    clf = make_mock_multiclass_pipeline()
    clf.fit(X, y)
    objective_names = ['f1 micro', 'precision micro']
    scores = clf.score(X, y, objective_names)
    mock_predict.assert_called()
    assert scores == {'F1 Micro': 1.0, 'Precision Micro': 1.0}


@patch('evalml.objectives.R2.score')
@patch('evalml.pipelines.RegressionPipeline.fit')
@patch('evalml.pipelines.RegressionPipeline.predict')
def test_score_regression_objective_error(mock_predict, mock_fit, mock_objective_score, X_y_binary):
    mock_objective_score.side_effect = Exception('finna kabooom 💣')
    X, y = X_y_binary
    mock_predict.return_value = y
    clf = make_mock_regression_pipeline()
    clf.fit(X, y)
    objective_names = ['r2', 'mse']
    # Using pytest.raises to make sure we error if an error is not thrown.
    with pytest.raises(PipelineScoreError):
        _ = clf.score(X, y, objective_names)
    try:
        _ = clf.score(X, y, objective_names)
    except PipelineScoreError as e:
        assert e.scored_successfully == {"MSE": 0.0}
        assert 'finna kabooom 💣' in e.message
        assert "R2" in e.exceptions


@patch('evalml.pipelines.BinaryClassificationPipeline._encode_targets')
@patch('evalml.objectives.F1.score')
@patch('evalml.pipelines.BinaryClassificationPipeline.fit')
@patch('evalml.pipelines.components.Estimator.predict')
def test_score_binary_objective_error(mock_predict, mock_fit, mock_objective_score, mock_encode, X_y_binary):
    mock_objective_score.side_effect = Exception('finna kabooom 💣')
    X, y = X_y_binary
    mock_predict.return_value = y
    mock_encode.return_value = y
    clf = make_mock_binary_pipeline()
    clf.fit(X, y)
    objective_names = ['f1', 'precision']
    # Using pytest.raises to make sure we error if an error is not thrown.
    with pytest.raises(PipelineScoreError):
        _ = clf.score(X, y, objective_names)
    try:
        _ = clf.score(X, y, objective_names)
    except PipelineScoreError as e:
        assert e.scored_successfully == {"Precision": 1.0}
        assert 'finna kabooom 💣' in e.message


@patch('evalml.pipelines.MulticlassClassificationPipeline._encode_targets')
@patch('evalml.objectives.F1Micro.score')
@patch('evalml.pipelines.MulticlassClassificationPipeline.fit')
@patch('evalml.pipelines.components.Estimator.predict')
def test_score_multiclass_objective_error(mock_predict, mock_fit, mock_objective_score, mock_encode, X_y_binary):
    mock_objective_score.side_effect = Exception('finna kabooom 💣')
    X, y = X_y_binary
    mock_predict.return_value = y
    mock_encode.return_value = y
    clf = make_mock_multiclass_pipeline()
    clf.fit(X, y)
    objective_names = ['f1 micro', 'precision micro']
    # Using pytest.raises to make sure we error if an error is not thrown.
    with pytest.raises(PipelineScoreError):
        _ = clf.score(X, y, objective_names)
    try:
        _ = clf.score(X, y, objective_names)
    except PipelineScoreError as e:
        assert e.scored_successfully == {"Precision Micro": 1.0}
        assert 'finna kabooom 💣' in e.message
        assert "F1 Micro" in e.exceptions


def test_no_default_parameters():
    class MockComponent(Transformer):
        name = "Mock Component"
        hyperparameter_ranges = {
            'a': [0, 1, 2]
        }

        def __init__(self, a, b=1, c='2', random_state=0):
            self.a = a
            self.b = b
            self.c = c

    class TestPipeline(BinaryClassificationPipeline):
        component_graph = [MockComponent, 'Logistic Regression Classifier']

    with pytest.raises(ValueError, match="Error received when instantiating component *."):
        TestPipeline(parameters={})

    assert TestPipeline(parameters={'Mock Component': {'a': 42}})


def test_init_components_invalid_parameters():
    class TestPipeline(BinaryClassificationPipeline):
        component_graph = ['RF Classifier Select From Model', 'Logistic Regression Classifier']

    parameters = {
        'Logistic Regression Classifier': {
            "cool_parameter": "yes"
        }
    }

    with pytest.raises(ValueError, match="Error received when instantiating component"):
        TestPipeline(parameters=parameters)


def test_correct_parameters(logistic_regression_binary_pipeline_class):
    parameters = {
        'Imputer': {
            'categorical_impute_strategy': 'most_frequent',
            'numeric_impute_strategy': 'mean'
        },
        'Logistic Regression Classifier': {
            'penalty': 'l2',
            'C': 3.0,
        }
    }
    lr_pipeline = logistic_regression_binary_pipeline_class(parameters=parameters)
    assert lr_pipeline.estimator.random_state.get_state()[0] == np.random.RandomState(1).get_state()[0]
    assert lr_pipeline.estimator.parameters['C'] == 3.0
    assert lr_pipeline['Imputer'].parameters['categorical_impute_strategy'] == 'most_frequent'
    assert lr_pipeline['Imputer'].parameters['numeric_impute_strategy'] == 'mean'


def test_hyperparameters():
    class MockPipeline(BinaryClassificationPipeline):
        component_graph = ['Imputer', 'Random Forest Classifier']

    hyperparameters = {
        'Imputer': {
            "categorical_impute_strategy": ["most_frequent"],
            "numeric_impute_strategy": ["mean", "median", "most_frequent"]
        },
        'Random Forest Classifier': {
            "n_estimators": Integer(10, 1000),
            "max_depth": Integer(1, 10)
        }
    }

    assert MockPipeline.hyperparameters == hyperparameters
    assert MockPipeline(parameters={}).hyperparameters == hyperparameters


def test_hyperparameters_override():
    class MockPipelineOverRide(BinaryClassificationPipeline):
        component_graph = ['Imputer', 'Random Forest Classifier']

        custom_hyperparameters = {
            'Imputer': {
                "categorical_impute_strategy": ["most_frequent"],
                "numeric_impute_strategy": ["median", "most_frequent"]
            },
            'Random Forest Classifier': {
                "n_estimators": [1, 100, 200],
                "max_depth": [5]
            }
        }

    hyperparameters = {
        'Imputer': {
            "categorical_impute_strategy": ["most_frequent"],
            "numeric_impute_strategy": ["median", "most_frequent"]
        },
        'Random Forest Classifier': {
            "n_estimators": [1, 100, 200],
            "max_depth": [5]
        }
    }

    assert MockPipelineOverRide.hyperparameters == hyperparameters
    assert MockPipelineOverRide(parameters={}).hyperparameters == hyperparameters


def test_hyperparameters_none(dummy_classifier_estimator_class):
    class MockEstimator(Estimator):
        name = "Mock Classifier"
        model_family = ModelFamily.NONE
        supported_problem_types = [ProblemTypes.BINARY, ProblemTypes.MULTICLASS]
        hyperparameter_ranges = {}

        def __init__(self, random_state=0):
            super().__init__(parameters={}, component_obj=None, random_state=random_state)

    class MockPipelineNone(BinaryClassificationPipeline):
        component_graph = [MockEstimator]

    assert MockPipelineNone.component_graph == [MockEstimator]
    assert MockPipelineNone.hyperparameters == {'Mock Classifier': {}}
    assert MockPipelineNone(parameters={}).hyperparameters == {'Mock Classifier': {}}


@patch('evalml.pipelines.components.Estimator.predict')
def test_score_with_objective_that_requires_predict_proba(mock_predict, dummy_regression_pipeline_class, X_y_binary):
    X, y = X_y_binary
    mock_predict.return_value = np.array([1] * 100)
    # Using pytest.raises to make sure we error if an error is not thrown.
    with pytest.raises(PipelineScoreError):
        clf = dummy_regression_pipeline_class(parameters={})
        clf.fit(X, y)
        clf.score(X, y, ['precision', 'auc'])
    try:
        clf = dummy_regression_pipeline_class(parameters={})
        clf.fit(X, y)
        clf.score(X, y, ['precision', 'auc'])
    except PipelineScoreError as e:
        assert "Invalid objective AUC specified for problem type regression" in e.message
        assert "Invalid objective Precision specified for problem type regression" in e.message
    mock_predict.assert_called()


def test_score_auc(X_y_binary, logistic_regression_binary_pipeline_class):
    X, y = X_y_binary
    lr_pipeline = logistic_regression_binary_pipeline_class(parameters={})
    lr_pipeline.fit(X, y)
    lr_pipeline.score(X, y, ['auc'])


def test_pipeline_summary():
    class MockPipelineWithoutEstimator(PipelineBase):
        component_graph = ["Imputer", "One Hot Encoder"]
    assert MockPipelineWithoutEstimator.summary == "Pipeline w/ Imputer + One Hot Encoder"

    class MockPipelineWithSingleComponent(PipelineBase):
        component_graph = ["Imputer"]
    assert MockPipelineWithSingleComponent.summary == "Pipeline w/ Imputer"

    class MockPipelineWithOnlyAnEstimator(PipelineBase):
        component_graph = ["Random Forest Classifier"]
    assert MockPipelineWithOnlyAnEstimator.summary == "Random Forest Classifier"

    class MockPipelineWithNoComponents(PipelineBase):
        component_graph = []
    assert MockPipelineWithNoComponents.summary == "Empty Pipeline"

    class MockPipeline(PipelineBase):
        component_graph = ["Imputer", "One Hot Encoder", "Random Forest Classifier"]
    assert MockPipeline.summary == "Random Forest Classifier w/ Imputer + One Hot Encoder"


def test_drop_columns_in_pipeline():
    class PipelineWithDropCol(BinaryClassificationPipeline):
        component_graph = ['Drop Columns Transformer', 'Imputer', 'Logistic Regression Classifier']

    parameters = {
        'Drop Columns Transformer': {
            'columns': ["column to drop"]
        },
        'Imputer': {
            "categorical_impute_strategy": "most_frequent",
            "numeric_impute_strategy": "mean"
        },
        'Logistic Regression Classifier': {
            'penalty': 'l2',
            'C': 3.0,
        }
    }
    pipeline_with_drop_col = PipelineWithDropCol(parameters=parameters)
    X = pd.DataFrame({"column to drop": [1, 0, 1, 3], "other col": [1, 2, 4, 1]})
    y = pd.Series([1, 0, 1, 0])
    pipeline_with_drop_col.fit(X, y)
    pipeline_with_drop_col.score(X, y, ['auc'])
    assert list(pipeline_with_drop_col.feature_importance["feature"]) == ['other col']


def test_clone_init(linear_regression_pipeline_class):
    parameters = {
        'Imputer': {
            "categorical_impute_strategy": "most_frequent",
            "numeric_impute_strategy": "mean",
        },
        'Linear Regressor': {
            'fit_intercept': True,
            'normalize': True,
        }
    }
    pipeline = linear_regression_pipeline_class(parameters=parameters)
    pipeline_clone = pipeline.clone()
    assert pipeline.parameters == pipeline_clone.parameters


def test_clone_random_state(linear_regression_pipeline_class):
    parameters = {
        'Imputer': {
            "categorical_impute_strategy": "most_frequent",
            "numeric_impute_strategy": "mean"
        },
        'Linear Regressor': {
            'fit_intercept': True,
            'normalize': True,
        }
    }
    pipeline = linear_regression_pipeline_class(parameters=parameters, random_state=np.random.RandomState(42))
    pipeline_clone = pipeline.clone(random_state=np.random.RandomState(42))
    assert pipeline_clone.random_state.randint(2**30) == pipeline.random_state.randint(2**30)

    pipeline = linear_regression_pipeline_class(parameters=parameters, random_state=2)
    pipeline_clone = pipeline.clone(random_state=2)
    assert pipeline_clone.random_state.randint(2**30) == pipeline.random_state.randint(2**30)


def test_clone_fitted(X_y_binary, logistic_regression_binary_pipeline_class):
    X, y = X_y_binary
    pipeline = logistic_regression_binary_pipeline_class(parameters={}, random_state=42)
    random_state_first_val = pipeline.random_state.randint(2**30)
    pipeline.fit(X, y)
    X_t = pipeline.predict_proba(X)

    pipeline_clone = pipeline.clone(random_state=42)
    assert pipeline_clone.random_state.randint(2**30) == random_state_first_val
    assert pipeline.parameters == pipeline_clone.parameters
    with pytest.raises(PipelineNotYetFittedError):
        pipeline_clone.predict(X)
    pipeline_clone.fit(X, y)
    X_t_clone = pipeline_clone.predict_proba(X)
    pd.testing.assert_frame_equal(X_t, X_t_clone)


def test_feature_importance_has_feature_names(X_y_binary, logistic_regression_binary_pipeline_class):
    X, y = X_y_binary
    col_names = ["col_{}".format(i) for i in range(len(X[0]))]
    X = pd.DataFrame(X, columns=col_names)
    parameters = {
        'Imputer': {
            "categorical_impute_strategy": "most_frequent",
            "numeric_impute_strategy": "mean"
        },
        'RF Classifier Select From Model': {
            "percent_features": 1.0,
            "number_features": len(X.columns),
            "n_estimators": 20
        },
        'Logistic Regression Classifier': {
            'penalty': 'l2',
            'C': 1.0,
        }
    }

    clf = logistic_regression_binary_pipeline_class(parameters=parameters)
    clf.fit(X, y)
    assert len(clf.feature_importance) == len(X.columns)
    assert not clf.feature_importance.isnull().all().all()
    assert sorted(clf.feature_importance["feature"]) == sorted(col_names)


@pytest.mark.parametrize("problem_type", [ProblemTypes.BINARY, ProblemTypes.MULTICLASS, ProblemTypes.REGRESSION])
def test_feature_importance_has_feature_names_xgboost(problem_type, has_minimal_dependencies,
                                                      X_y_regression, X_y_binary, X_y_multi):
    # Testing that we store the original feature names since we map to numeric values for XGBoost
    if has_minimal_dependencies:
        pytest.skip("Skipping because XGBoost not installed for minimal dependencies")
    if problem_type == ProblemTypes.REGRESSION:
        class XGBoostPipeline(RegressionPipeline):
            component_graph = ['Simple Imputer', 'XGBoost Regressor']
            model_family = ModelFamily.XGBOOST
        X, y = X_y_regression
    elif problem_type == ProblemTypes.BINARY:
        class XGBoostPipeline(BinaryClassificationPipeline):
            component_graph = ['Simple Imputer', 'XGBoost Classifier']
            model_family = ModelFamily.XGBOOST
        X, y = X_y_binary
    elif problem_type == ProblemTypes.MULTICLASS:
        class XGBoostPipeline(MulticlassClassificationPipeline):
            component_graph = ['Simple Imputer', 'XGBoost Classifier']
            model_family = ModelFamily.XGBOOST
        X, y = X_y_multi

    X = pd.DataFrame(X)
    X = X.rename(columns={col_name: f'<[{col_name}]' for col_name in X.columns.values})
    col_names = X.columns.values
    pipeline = XGBoostPipeline({})
    pipeline.fit(X, y)
    assert len(pipeline.feature_importance) == len(X.columns)
    assert not pipeline.feature_importance.isnull().all().all()
    assert sorted(pipeline.feature_importance["feature"]) == sorted(col_names)


def test_component_not_found(X_y_binary, logistic_regression_binary_pipeline_class):
    class FakePipeline(BinaryClassificationPipeline):
        component_graph = ['Imputer', 'One Hot Encoder', 'This Component Does Not Exist', 'Standard Scaler', 'Logistic Regression Classifier']
    with pytest.raises(MissingComponentError, match="Error recieved when retrieving class for component 'This Component Does Not Exist'"):
        FakePipeline(parameters={})


def test_get_default_parameters(logistic_regression_binary_pipeline_class):
    expected_defaults = {
        'Imputer': {
            'categorical_impute_strategy': 'most_frequent',
            'numeric_impute_strategy': 'mean',
            'categorical_fill_value': None,
            'numeric_fill_value': None
        },
        'One Hot Encoder': {
            'top_n': 10,
            'features_to_encode': None,
            'categories': None,
            'drop': None,
            'handle_unknown': 'ignore',
            'handle_missing': 'error'
        },
        'Logistic Regression Classifier': {
            'penalty': 'l2',
            'C': 1.0,
            'n_jobs': -1,
            'multi_class': 'auto',
            'solver': 'lbfgs'
        }
    }
    assert logistic_regression_binary_pipeline_class.default_parameters == expected_defaults


@pytest.mark.parametrize("problem_type", [ProblemTypes.BINARY, ProblemTypes.MULTICLASS])
@pytest.mark.parametrize("target_type", numeric_and_boolean_dtypes + categorical_dtypes)
def test_targets_data_types_classification_pipelines(problem_type, target_type, all_binary_pipeline_classes, all_multiclass_pipeline_classes):
    if problem_type == ProblemTypes.BINARY:
        objective = "Log Loss Binary"
        pipeline_classes = all_binary_pipeline_classes
        X, y = load_breast_cancer()
        if target_type == "bool":
            y = y.map({"malignant": False, "benign": True})
    elif problem_type == ProblemTypes.MULTICLASS:
        if target_type == "bool":
            pytest.skip("Skipping test where problem type is multiclass but target type is boolean")
        objective = "Log Loss Multiclass"
        pipeline_classes = all_multiclass_pipeline_classes
        X, y = load_wine()

    if target_type == "category":
        y = pd.Categorical(y)
    elif "int" in target_type:
        unique_vals = y.unique()
        y = y.map({unique_vals[i]: int(i) for i in range(len(unique_vals))})
    elif "float" in target_type:
        unique_vals = y.unique()
        y = y.map({unique_vals[i]: float(i) for i in range(len(unique_vals))})

    unique_vals = y.unique()
    for pipeline_class in pipeline_classes:
        pipeline = pipeline_class(parameters={})
        pipeline.fit(X, y)
        predictions = pipeline.predict(X, objective)
        assert set(predictions.unique()).issubset(unique_vals)
        predict_proba = pipeline.predict_proba(X)
        assert set(predict_proba.columns) == set(unique_vals)


@patch('evalml.pipelines.PipelineBase.fit')
@pytest.mark.parametrize("problem_type", [ProblemTypes.BINARY, ProblemTypes.MULTICLASS, ProblemTypes.REGRESSION])
def test_pipeline_not_fitted_error(mock_fit, problem_type, X_y_binary, X_y_multi, X_y_regression,
                                   logistic_regression_binary_pipeline_class,
                                   logistic_regression_multiclass_pipeline_class,
                                   linear_regression_pipeline_class):
    if problem_type == ProblemTypes.BINARY:
        X, y = X_y_binary
        clf = logistic_regression_binary_pipeline_class(parameters={})
    elif problem_type == ProblemTypes.MULTICLASS:
        X, y = X_y_multi
        clf = logistic_regression_multiclass_pipeline_class(parameters={})
    elif problem_type == ProblemTypes.REGRESSION:
        X, y = X_y_regression
        clf = linear_regression_pipeline_class(parameters={})

    with pytest.raises(PipelineNotYetFittedError):
        clf.predict(X)
    with pytest.raises(PipelineNotYetFittedError):
        clf.feature_importance

    if problem_type in [ProblemTypes.BINARY, ProblemTypes.MULTICLASS]:
        with pytest.raises(PipelineNotYetFittedError):
            clf.predict_proba(X)

    clf.fit(X, y)
    if problem_type in [ProblemTypes.BINARY, ProblemTypes.MULTICLASS]:
        with patch('evalml.pipelines.ClassificationPipeline.predict') as mock_predict:
            clf.predict(X)
            mock_predict.assert_called()
        with patch('evalml.pipelines.ClassificationPipeline.predict_proba') as mock_predict_proba:
            clf.predict_proba(X)
            mock_predict_proba.assert_called()
    else:
        with patch('evalml.pipelines.RegressionPipeline.predict') as mock_predict:
            clf.predict(X)
            mock_predict.assert_called()
    clf.feature_importance


@pytest.mark.parametrize("problem_type", [ProblemTypes.BINARY, ProblemTypes.MULTICLASS, ProblemTypes.REGRESSION])
def test_stacked_estimator_in_pipeline(problem_type, X_y_binary, X_y_multi, X_y_regression,
                                       stackable_classifiers,
                                       stackable_regressors,
                                       logistic_regression_binary_pipeline_class,
                                       logistic_regression_multiclass_pipeline_class,
                                       linear_regression_pipeline_class):
    if problem_type == ProblemTypes.BINARY:
        X, y = X_y_binary
        base_pipeline_class = BinaryClassificationPipeline
        stacking_component_name = StackedEnsembleClassifier.name
        input_pipelines = [make_pipeline_from_components([classifier], problem_type) for classifier in stackable_classifiers]
        comparison_pipeline_class = logistic_regression_binary_pipeline_class
        objective = 'Log Loss Binary'
    elif problem_type == ProblemTypes.MULTICLASS:
        X, y = X_y_multi
        base_pipeline_class = MulticlassClassificationPipeline
        stacking_component_name = StackedEnsembleClassifier.name
        input_pipelines = [make_pipeline_from_components([classifier], problem_type) for classifier in stackable_classifiers]
        comparison_pipeline_class = logistic_regression_multiclass_pipeline_class
        objective = 'Log Loss Multiclass'
    elif problem_type == ProblemTypes.REGRESSION:
        X, y = X_y_regression
        base_pipeline_class = RegressionPipeline
        stacking_component_name = StackedEnsembleRegressor.name
        input_pipelines = [make_pipeline_from_components([regressor], problem_type) for regressor in stackable_regressors]
        comparison_pipeline_class = linear_regression_pipeline_class
        objective = 'R2'
    parameters = {
        stacking_component_name: {
            "input_pipelines": input_pipelines
        }
    }
    graph = ['Simple Imputer', stacking_component_name]

    class StackedPipeline(base_pipeline_class):
        component_graph = graph
        model_family = ModelFamily.ENSEMBLE

    pipeline = StackedPipeline(parameters=parameters)
    pipeline.fit(X, y)
    comparison_pipeline = comparison_pipeline_class(parameters={})
    comparison_pipeline.fit(X, y)
    assert not np.isnan(pipeline.predict(X)).values.any()

    pipeline_score = pipeline.score(X, y, [objective])[objective]
    comparison_pipeline_score = comparison_pipeline.score(X, y, [objective])[objective]

    if problem_type == ProblemTypes.BINARY or problem_type == ProblemTypes.MULTICLASS:
        assert not np.isnan(pipeline.predict_proba(X)).values.any()
        assert (pipeline_score <= comparison_pipeline_score)
    else:
        assert (pipeline_score >= comparison_pipeline_score)


@pytest.mark.parametrize("pipeline_class", [BinaryClassificationPipeline, MulticlassClassificationPipeline, RegressionPipeline])
def test_pipeline_equality_different_attributes(pipeline_class):
    # Tests that two classes which are equivalent are not equal
    if pipeline_class in [BinaryClassificationPipeline, MulticlassClassificationPipeline]:
        final_estimator = 'Random Forest Classifier'
    else:
        final_estimator = 'Random Forest Regressor'

    class MockPipeline(pipeline_class):
        name = "Mock Pipeline"
        component_graph = ['Imputer', final_estimator]

    class MockPipelineWithADifferentClassName(pipeline_class):
        name = "Mock Pipeline"
        component_graph = ['Imputer', final_estimator]

    assert MockPipeline(parameters={}) != MockPipelineWithADifferentClassName(parameters={})


@pytest.mark.parametrize("pipeline_class", [BinaryClassificationPipeline, MulticlassClassificationPipeline, RegressionPipeline])
def test_pipeline_equality_subclasses(pipeline_class):
    if pipeline_class in [BinaryClassificationPipeline, MulticlassClassificationPipeline]:
        final_estimator = 'Random Forest Classifier'
    else:
        final_estimator = 'Random Forest Regressor'

    class MockPipeline(pipeline_class):
        name = "Mock Pipeline"
        component_graph = ['Imputer', final_estimator]

    class MockPipelineSubclass(MockPipeline):
        pass
    assert MockPipeline(parameters={}) != MockPipelineSubclass(parameters={})


@pytest.mark.parametrize("pipeline_class", [BinaryClassificationPipeline, MulticlassClassificationPipeline, RegressionPipeline])
def test_pipeline_equality(pipeline_class):
    if pipeline_class in [BinaryClassificationPipeline, MulticlassClassificationPipeline]:
        final_estimator = 'Random Forest Classifier'
    else:
        final_estimator = 'Random Forest Regressor'

    parameters = {
        'Imputer': {
            "categorical_impute_strategy": "most_frequent",
            "numeric_impute_strategy": "mean",
        },
        'Logistic Regression Classifier': {
            'penalty': 'l2',
            'C': 1.0,
        }
    }

    different_parameters = {
        'Imputer': {
            "categorical_impute_strategy": "constant",
            "numeric_impute_strategy": "mean",
        },
        'Logistic Regression Classifier': {
            'penalty': 'l2',
            'C': 1.0,
        }
    }

    class MockPipeline(pipeline_class):
        name = "Mock Pipeline"
        component_graph = ['Imputer', final_estimator]

        def fit(self, X, y=None):
            return self
    # Test self-equality
    mock_pipeline = MockPipeline(parameters={})
    assert mock_pipeline == mock_pipeline

    # Test defaults
    assert MockPipeline(parameters={}) == MockPipeline(parameters={})

    # Test random_state
    assert MockPipeline(parameters={}, random_state=10) == MockPipeline(parameters={}, random_state=10)
    assert MockPipeline(parameters={}, random_state=10) != MockPipeline(parameters={}, random_state=0)

    # Test parameters
    assert MockPipeline(parameters=parameters) != MockPipeline(parameters=different_parameters)

    # Test fitted equality
    X = pd.DataFrame({})
    mock_pipeline.fit(X)
    assert mock_pipeline != MockPipeline(parameters={})

    mock_pipeline_equal = MockPipeline(parameters={})
    mock_pipeline_equal.fit(X)
    assert mock_pipeline == mock_pipeline_equal


@pytest.mark.parametrize("problem_type", [ProblemTypes.BINARY, ProblemTypes.MULTICLASS, ProblemTypes.REGRESSION])
def test_pipeline_equality_different_fitted_data(problem_type, X_y_binary, X_y_multi, X_y_regression,
                                                 linear_regression_pipeline_class,
                                                 logistic_regression_binary_pipeline_class,
                                                 logistic_regression_multiclass_pipeline_class):
    # Test fitted on different data
    if problem_type == ProblemTypes.BINARY:
        pipeline_class = logistic_regression_binary_pipeline_class
        X, y = X_y_binary
    elif problem_type == ProblemTypes.MULTICLASS:
        pipeline_class = logistic_regression_multiclass_pipeline_class
        X, y = X_y_multi
    elif problem_type == ProblemTypes.REGRESSION:
        pipeline_class = linear_regression_pipeline_class
        X, y = X_y_regression

    pipeline = pipeline_class(parameters={})
    pipeline_diff_data = pipeline_class(parameters={})
    assert pipeline == pipeline_diff_data

    pipeline.fit(X, y)
    # Add new column to data to make it different
    X = np.append(X, np.zeros((len(X), 1)), axis=1)
    pipeline_diff_data.fit(X, y)

    assert pipeline != pipeline_diff_data


def test_pipeline_str():

    class MockBinaryPipeline(BinaryClassificationPipeline):
        name = "Mock Binary Pipeline"
        component_graph = ['Imputer', 'Random Forest Classifier']

    class MockMulticlassPipeline(MulticlassClassificationPipeline):
        name = "Mock Multiclass Pipeline"
        component_graph = ['Imputer', 'Random Forest Classifier']

    class MockRegressionPipeline(RegressionPipeline):
        name = "Mock Regression Pipeline"
        component_graph = ['Imputer', 'Random Forest Regressor']

    binary_pipeline = MockBinaryPipeline(parameters={})
    multiclass_pipeline = MockMulticlassPipeline(parameters={})
    regression_pipeline = MockRegressionPipeline(parameters={})

    assert str(binary_pipeline) == "Mock Binary Pipeline"
    assert str(multiclass_pipeline) == "Mock Multiclass Pipeline"
    assert str(regression_pipeline) == "Mock Regression Pipeline"


@pytest.mark.parametrize("pipeline_class", [BinaryClassificationPipeline, MulticlassClassificationPipeline, RegressionPipeline])
def test_pipeline_repr(pipeline_class):
    if pipeline_class in [BinaryClassificationPipeline, MulticlassClassificationPipeline]:
        final_estimator = 'Random Forest Classifier'
    else:
        final_estimator = 'Random Forest Regressor'

    class MockPipeline(pipeline_class):
        name = "Mock Pipeline"
        component_graph = ['Imputer', final_estimator]

    pipeline = MockPipeline(parameters={})
    expected_repr = f"MockPipeline(parameters={{'Imputer':{{'categorical_impute_strategy': 'most_frequent', 'numeric_impute_strategy': 'mean', 'categorical_fill_value': None, 'numeric_fill_value': None}}, '{final_estimator}':{{'n_estimators': 100, 'max_depth': 6, 'n_jobs': -1}},}})"
    assert repr(pipeline) == expected_repr

    pipeline_with_parameters = MockPipeline(parameters={'Imputer': {'numeric_fill_value': 42}})
    expected_repr = f"MockPipeline(parameters={{'Imputer':{{'categorical_impute_strategy': 'most_frequent', 'numeric_impute_strategy': 'mean', 'categorical_fill_value': None, 'numeric_fill_value': 42}}, '{final_estimator}':{{'n_estimators': 100, 'max_depth': 6, 'n_jobs': -1}},}})"
    assert repr(pipeline_with_parameters) == expected_repr

    pipeline_with_inf_parameters = MockPipeline(parameters={'Imputer': {'numeric_fill_value': float('inf'), 'categorical_fill_value': np.inf}})
    expected_repr = f"MockPipeline(parameters={{'Imputer':{{'categorical_impute_strategy': 'most_frequent', 'numeric_impute_strategy': 'mean', 'categorical_fill_value': float('inf'), 'numeric_fill_value': float('inf')}}, '{final_estimator}':{{'n_estimators': 100, 'max_depth': 6, 'n_jobs': -1}},}})"
    assert repr(pipeline_with_inf_parameters) == expected_repr

    pipeline_with_nan_parameters = MockPipeline(parameters={'Imputer': {'numeric_fill_value': float('nan'), 'categorical_fill_value': np.nan}})
    expected_repr = f"MockPipeline(parameters={{'Imputer':{{'categorical_impute_strategy': 'most_frequent', 'numeric_impute_strategy': 'mean', 'categorical_fill_value': np.nan, 'numeric_fill_value': np.nan}}, '{final_estimator}':{{'n_estimators': 100, 'max_depth': 6, 'n_jobs': -1}},}})"
    assert repr(pipeline_with_nan_parameters) == expected_repr


<<<<<<< HEAD
def test_make_pipeline_error():
    X = pd.DataFrame([[0, 1], [1, 0]])
    y = pd.Series([1, 0])
    estimators = get_estimators(problem_type="binary")
    custom_hyperparameters = [{"Imputer": {"numeric_imput_strategy": ["median"]}}, {"One Hot Encoder": {"value1": ["value2"]}}]

    for estimator in estimators:
        with pytest.raises(ValueError, match="if custom_hyperparameters provided, must be dictionary"):
            make_pipeline(X, y, estimator, "binary", custom_hyperparameters)


@pytest.mark.parametrize("problem_type", [ProblemTypes.BINARY, ProblemTypes.MULTICLASS, ProblemTypes.REGRESSION])
def test_make_pipeline_custom_hyperparameters(problem_type):
    X = pd.DataFrame({"all_null": [np.nan, np.nan, np.nan, np.nan, np.nan],
                      "categorical": ["a", "b", "a", "c", "c"],
                      "some dates": pd.date_range('2000-02-03', periods=5, freq='W')})
    custom_hyperparameters = {'Imputer': {
        'numeric_impute_strategy': ['median']
    }}

    y = pd.Series([0, 0, 1, 0, 0])
    estimators = get_estimators(problem_type=problem_type)

    for estimator_class in estimators:
        for problem_type in estimator_class.supported_problem_types:
            pipeline = make_pipeline(X, y, estimator_class, problem_type, custom_hyperparameters)
            assert pipeline.custom_hyperparameters == custom_hyperparameters

            pipeline2 = make_pipeline(X, y, estimator_class, problem_type)
            assert not pipeline2.custom_hyperparameters
=======
def test_generate_code_pipeline_errors():
    class MockBinaryPipeline(BinaryClassificationPipeline):
        name = "Mock Binary Pipeline"
        component_graph = ['Imputer', 'Random Forest Classifier']

    class MockMulticlassPipeline(MulticlassClassificationPipeline):
        name = "Mock Multiclass Pipeline"
        component_graph = ['Imputer', 'Random Forest Classifier']

    class MockRegressionPipeline(RegressionPipeline):
        name = "Mock Regression Pipeline"
        component_graph = ['Imputer', 'Random Forest Regressor']

    with pytest.raises(ValueError, match="Element must be a pipeline instance"):
        generate_pipeline_code(MockBinaryPipeline)

    with pytest.raises(ValueError, match="Element must be a pipeline instance"):
        generate_pipeline_code(MockMulticlassPipeline)

    with pytest.raises(ValueError, match="Element must be a pipeline instance"):
        generate_pipeline_code(MockRegressionPipeline)

    with pytest.raises(ValueError, match="Element must be a pipeline instance"):
        generate_pipeline_code([Imputer])

    with pytest.raises(ValueError, match="Element must be a pipeline instance"):
        generate_pipeline_code([Imputer, LogisticRegressionClassifier])

    with pytest.raises(ValueError, match="Element must be a pipeline instance"):
        generate_pipeline_code([Imputer(), LogisticRegressionClassifier()])


def test_generate_code_pipeline():
    class MockBinaryPipeline(BinaryClassificationPipeline):
        component_graph = ['Imputer', 'Random Forest Classifier']
        custom_hyperparameters = {
            "Imputer": {
                "numeric_impute_strategy": "most_frequent"
            }
        }

    class MockRegressionPipeline(RegressionPipeline):
        name = "Mock Regression Pipeline"
        component_graph = ['Imputer', 'Random Forest Regressor']

    mock_binary_pipeline = MockBinaryPipeline({})
    expected_code = "from evalml.pipelines.components import (" \
                    "\n\tImputer," \
                    "\n\tRandomForestClassifier\n)" \
                    "\nfrom evalml.pipelines.binary_classification_pipeline import BinaryClassificationPipeline\n" \
                    "\nclass MockBinaryPipeline(BinaryClassificationPipeline):" \
                    "\n\tcomponent_graph = ['Imputer', 'Random Forest Classifier']" \
                    "\n\tcustom_hyperparameters = {'Imputer': {'numeric_impute_strategy': 'most_frequent'}}\n" \
                    "\nparameters = {'Imputer': {'categorical_impute_strategy': 'most_frequent', 'numeric_impute_strategy': 'mean', 'categorical_fill_value': None, 'numeric_fill_value': None}, 'Random Forest Classifier': {'n_estimators': 100, 'max_depth': 6, 'n_jobs': -1}}" \
                    "\npipeline = MockBinaryPipeline(parameters)"
    pipeline_code = generate_pipeline_code(mock_binary_pipeline)
    assert expected_code == pipeline_code

    mock_regression_pipeline = MockRegressionPipeline({})
    expected_code = "from evalml.pipelines.components import (" \
                    "\n\tImputer," \
                    "\n\tRandomForestRegressor\n)" \
                    "\nfrom evalml.pipelines.regression_pipeline import RegressionPipeline\n" \
                    "\nclass MockRegressionPipeline(RegressionPipeline):" \
                    "\n\tcomponent_graph = ['Imputer', 'Random Forest Regressor']" \
                    "\n\tname = 'Mock Regression Pipeline'\n" \
                    "\nparameters = {'Imputer': {'categorical_impute_strategy': 'most_frequent', 'numeric_impute_strategy': 'mean', 'categorical_fill_value': None, 'numeric_fill_value': None}, 'Random Forest Regressor': {'n_estimators': 100, 'max_depth': 6, 'n_jobs': -1}}" \
                    "\npipeline = MockRegressionPipeline(parameters)"
    pipeline = generate_pipeline_code(mock_regression_pipeline)
    assert pipeline == expected_code

    mock_regression_pipeline_params = MockRegressionPipeline({"Imputer": {"numeric_impute_strategy": "most_frequent"}, "Random Forest Regressor": {"n_estimators": 50}})
    expected_code_params = "from evalml.pipelines.components import (" \
                           "\n\tImputer," \
                           "\n\tRandomForestRegressor\n)" \
                           "\nfrom evalml.pipelines.regression_pipeline import RegressionPipeline\n" \
                           "\nclass MockRegressionPipeline(RegressionPipeline):" \
                           "\n\tcomponent_graph = ['Imputer', 'Random Forest Regressor']" \
                           "\n\tname = 'Mock Regression Pipeline'\n" \
                           "\nparameters = {'Imputer': {'categorical_impute_strategy': 'most_frequent', 'numeric_impute_strategy': 'most_frequent', 'categorical_fill_value': None, 'numeric_fill_value': None}, 'Random Forest Regressor': {'n_estimators': 50, 'max_depth': 6, 'n_jobs': -1}}" \
                           "\npipeline = MockRegressionPipeline(parameters)"
    pipeline = generate_pipeline_code(mock_regression_pipeline_params)
    assert pipeline == expected_code_params


def test_generate_code_pipeline_custom():
    class CustomTransformer(Transformer):
        name = "My Custom Transformer"
        hyperparameter_ranges = {}

        def __init__(self, random_state=0):
            parameters = {}

            super().__init__(parameters=parameters,
                             component_obj=None,
                             random_state=random_state)

    class CustomEstimator(Estimator):
        name = "My Custom Estimator"
        hyperparameter_ranges = {}
        supported_problem_types = [ProblemTypes.BINARY, ProblemTypes.MULTICLASS]
        model_family = ModelFamily.NONE

        def __init__(self, random_state=0):
            parameters = {}

            super().__init__(parameters=parameters,
                             component_obj=None,
                             random_state=random_state)

    class MockBinaryPipelineTransformer(BinaryClassificationPipeline):
        name = "Mock Binary Pipeline with Transformer"
        component_graph = [CustomTransformer, 'Random Forest Classifier']

    class MockBinaryPipelineEstimator(BinaryClassificationPipeline):
        name = "Mock Binary Pipeline with Estimator"
        component_graph = ['Imputer', CustomEstimator]
        custom_hyperparameters = {
            'Imputer': {
                'numeric_impute_strategy': 'most_frequent'
            }
        }

    class MockAllCustom(BinaryClassificationPipeline):
        name = "Mock All Custom Pipeline"
        component_graph = [CustomTransformer, CustomEstimator]

    mockBinaryTransformer = MockBinaryPipelineTransformer({})
    expected_code = "from evalml.pipelines.components import (" \
                    "\n\tRandomForestClassifier\n)" \
                    "\nfrom evalml.pipelines.binary_classification_pipeline import BinaryClassificationPipeline\n" \
                    "\nclass MockBinaryPipelineTransformer(BinaryClassificationPipeline):" \
                    "\n\tcomponent_graph = [CustomTransformer, 'Random Forest Classifier']" \
                    "\n\tname = 'Mock Binary Pipeline with Transformer'\n" \
                    "\nparameters = {'Random Forest Classifier': {'n_estimators': 100, 'max_depth': 6, 'n_jobs': -1}}" \
                    "\npipeline = MockBinaryPipelineTransformer(parameters)"
    pipeline = generate_pipeline_code(mockBinaryTransformer)
    assert pipeline == expected_code

    mockBinaryPipeline = MockBinaryPipelineEstimator({})
    expected_code = "from evalml.pipelines.components import (" \
                    "\n\tImputer\n)" \
                    "\nfrom evalml.pipelines.binary_classification_pipeline import BinaryClassificationPipeline\n" \
                    "\nclass MockBinaryPipelineEstimator(BinaryClassificationPipeline):" \
                    "\n\tcomponent_graph = ['Imputer', CustomEstimator]" \
                    "\n\tcustom_hyperparameters = {'Imputer': {'numeric_impute_strategy': 'most_frequent'}}" \
                    "\n\tname = 'Mock Binary Pipeline with Estimator'\n" \
                    "\nparameters = {'Imputer': {'categorical_impute_strategy': 'most_frequent', 'numeric_impute_strategy': 'mean', 'categorical_fill_value': None, 'numeric_fill_value': None}}" \
                    "\npipeline = MockBinaryPipelineEstimator(parameters)"
    pipeline = generate_pipeline_code(mockBinaryPipeline)
    assert pipeline == expected_code

    mockAllCustom = MockAllCustom({})
    expected_code = "from evalml.pipelines.binary_classification_pipeline import BinaryClassificationPipeline\n" \
                    "\nclass MockAllCustom(BinaryClassificationPipeline):" \
                    "\n\tcomponent_graph = [CustomTransformer, CustomEstimator]" \
                    "\n\tname = 'Mock All Custom Pipeline'\n" \
                    "\nparameters = {}\n" \
                    "pipeline = MockAllCustom(parameters)"
    pipeline = generate_pipeline_code(mockAllCustom)
    assert pipeline == expected_code
>>>>>>> 4d872ae6
<|MERGE_RESOLUTION|>--- conflicted
+++ resolved
@@ -1423,7 +1423,6 @@
     assert repr(pipeline_with_nan_parameters) == expected_repr
 
 
-<<<<<<< HEAD
 def test_make_pipeline_error():
     X = pd.DataFrame([[0, 1], [1, 0]])
     y = pd.Series([1, 0])
@@ -1454,7 +1453,8 @@
 
             pipeline2 = make_pipeline(X, y, estimator_class, problem_type)
             assert not pipeline2.custom_hyperparameters
-=======
+
+
 def test_generate_code_pipeline_errors():
     class MockBinaryPipeline(BinaryClassificationPipeline):
         name = "Mock Binary Pipeline"
@@ -1615,5 +1615,4 @@
                     "\nparameters = {}\n" \
                     "pipeline = MockAllCustom(parameters)"
     pipeline = generate_pipeline_code(mockAllCustom)
-    assert pipeline == expected_code
->>>>>>> 4d872ae6
+    assert pipeline == expected_code