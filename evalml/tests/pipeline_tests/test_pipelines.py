import os
from unittest.mock import patch

import cloudpickle
import numpy as np
import pandas as pd
import pytest
import woodwork as ww
from pandas.testing import assert_frame_equal

from evalml.demos import load_breast_cancer, load_wine
from evalml.exceptions import (
    MissingComponentError,
    ObjectiveCreationError,
    ObjectiveNotFoundError,
    PipelineNotYetFittedError,
    PipelineScoreError,
)
from evalml.model_family import ModelFamily
from evalml.objectives import (
    CostBenefitMatrix,
    FraudCost,
    Precision,
    get_objective,
)
from evalml.pipelines import (
    BinaryClassificationPipeline,
    MulticlassClassificationPipeline,
    PipelineBase,
    RegressionPipeline,
)
from evalml.pipelines.components import (
    ElasticNetClassifier,
    Imputer,
    LogisticRegressionClassifier,
    OneHotEncoder,
    RandomForestClassifier,
    RFClassifierSelectFromModel,
    StandardScaler,
    Transformer,
)
from evalml.pipelines.components.utils import (
    _all_estimators_used_in_search,
    allowed_model_families,
)
from evalml.preprocessing.utils import is_classification
from evalml.problem_types import (
    ProblemTypes,
    is_binary,
    is_multiclass,
    is_time_series,
)


def test_allowed_model_families(has_minimal_dependencies):
    families = [
        ModelFamily.RANDOM_FOREST,
        ModelFamily.LINEAR_MODEL,
        ModelFamily.EXTRA_TREES,
        ModelFamily.DECISION_TREE,
    ]
    expected_model_families_binary = set(families)
    expected_model_families_regression = set(families)
    if not has_minimal_dependencies:
        expected_model_families_binary.update(
            [ModelFamily.XGBOOST, ModelFamily.CATBOOST, ModelFamily.LIGHTGBM]
        )
        expected_model_families_regression.update(
            [ModelFamily.CATBOOST, ModelFamily.XGBOOST, ModelFamily.LIGHTGBM]
        )
    assert (
        set(allowed_model_families(ProblemTypes.BINARY))
        == expected_model_families_binary
    )
    assert (
        set(allowed_model_families(ProblemTypes.REGRESSION))
        == expected_model_families_regression
    )


def test_all_estimators(
    has_minimal_dependencies, is_running_py_39_or_above, is_using_conda
):
    if has_minimal_dependencies:
        assert len((_all_estimators_used_in_search())) == 10
    else:
        if is_using_conda:
            n_estimators = 16
        else:
            n_estimators = 16 if is_running_py_39_or_above else 17
        assert len(_all_estimators_used_in_search()) == n_estimators


def test_required_fields():
    class TestPipelineWithoutComponentGraph(PipelineBase):
        pass

    with pytest.raises(TypeError):
        TestPipelineWithoutComponentGraph(parameters={})


def test_serialization(X_y_binary, tmpdir, logistic_regression_binary_pipeline_class):
    X, y = X_y_binary
    path = os.path.join(str(tmpdir), "pipe.pkl")
    pipeline = logistic_regression_binary_pipeline_class(
        parameters={"Logistic Regression Classifier": {"n_jobs": 1}}
    )
    pipeline.fit(X, y)
    pipeline.save(path)
    assert pipeline.score(X, y, ["precision"]) == PipelineBase.load(path).score(
        X, y, ["precision"]
    )


@patch("cloudpickle.dump")
def test_serialization_protocol(
    mock_cloudpickle_dump, tmpdir, logistic_regression_binary_pipeline_class
):
    path = os.path.join(str(tmpdir), "pipe.pkl")
    pipeline = logistic_regression_binary_pipeline_class(parameters={})

    pipeline.save(path)
    assert len(mock_cloudpickle_dump.call_args_list) == 1
    assert (
        mock_cloudpickle_dump.call_args_list[0][1]["protocol"]
        == cloudpickle.DEFAULT_PROTOCOL
    )

    mock_cloudpickle_dump.reset_mock()

    pipeline.save(path, pickle_protocol=42)
    assert len(mock_cloudpickle_dump.call_args_list) == 1
    assert mock_cloudpickle_dump.call_args_list[0][1]["protocol"] == 42


@pytest.fixture
def pickled_pipeline_path(
    X_y_binary, tmpdir, logistic_regression_binary_pipeline_class
):
    X, y = X_y_binary
    path = os.path.join(str(tmpdir), "pickled_pipe.pkl")
    pipeline = logistic_regression_binary_pipeline_class(
        parameters={"Logistic Regression Classifier": {"n_jobs": 1}}
    )
    pipeline.fit(X, y)
    pipeline.save(path)
    return path


def test_load_pickled_pipeline_with_custom_objective(
    X_y_binary, pickled_pipeline_path, logistic_regression_binary_pipeline_class
):
    X, y = X_y_binary
    # checks that class is not defined before loading in pipeline
    with pytest.raises(NameError):
        MockPrecision()  # noqa: F821: ignore flake8's "undefined name" error
    objective = Precision()
    pipeline = logistic_regression_binary_pipeline_class(
        parameters={"Logistic Regression Classifier": {"n_jobs": 1}}
    )
    pipeline.fit(X, y)
    assert PipelineBase.load(pickled_pipeline_path).score(
        X, y, [objective]
    ) == pipeline.score(X, y, [objective])


def test_reproducibility(X_y_binary, logistic_regression_binary_pipeline_class):
    X, y = X_y_binary
    objective = FraudCost(
        retry_percentage=0.5,
        interchange_fee=0.02,
        fraud_payout_percentage=0.75,
        amount_col=10,
    )

    parameters = {
        "Imputer": {
            "categorical_impute_strategy": "most_frequent",
            "numeric_impute_strategy": "mean",
        },
        "Logistic Regression Classifier": {"penalty": "l2", "C": 1.0, "n_jobs": 1},
    }

    clf = logistic_regression_binary_pipeline_class(parameters=parameters)
    clf.fit(X, y)

    clf_1 = logistic_regression_binary_pipeline_class(parameters=parameters)
    clf_1.fit(X, y)

    assert clf_1.score(X, y, [objective]) == clf.score(X, y, [objective])


def test_indexing(X_y_binary, logistic_regression_binary_pipeline_class):
    X, y = X_y_binary
    clf = logistic_regression_binary_pipeline_class(
        parameters={"Logistic Regression Classifier": {"n_jobs": 1}}
    )
    clf.fit(X, y)

    assert isinstance(clf[1], OneHotEncoder)
    assert isinstance(clf["Imputer"], Imputer)

    setting_err_msg = "Setting pipeline components is not supported."
    with pytest.raises(NotImplementedError, match=setting_err_msg):
        clf[1] = OneHotEncoder()

    slicing_err_msg = "Slicing pipelines is currently not supported."
    with pytest.raises(NotImplementedError, match=slicing_err_msg):
        clf[:1]


@pytest.mark.parametrize("is_linear", [True, False])
@pytest.mark.parametrize("is_fitted", [True, False])
@pytest.mark.parametrize("return_dict", [True, False])
def test_describe_pipeline(
    is_linear,
    is_fitted,
    return_dict,
    X_y_binary,
    caplog,
    logistic_regression_binary_pipeline_class,
    nonlinear_binary_pipeline_class,
):
    X, y = X_y_binary

    if is_linear:
        pipeline = logistic_regression_binary_pipeline_class(parameters={})
        name = "Logistic Regression Binary Pipeline"
        expected_pipeline_dict = {
            "name": name,
            "problem_type": ProblemTypes.BINARY,
            "model_family": ModelFamily.LINEAR_MODEL,
            "components": {
                "Imputer": {
                    "name": "Imputer",
                    "parameters": {
                        "categorical_impute_strategy": "most_frequent",
                        "numeric_impute_strategy": "mean",
                        "categorical_fill_value": None,
                        "numeric_fill_value": None,
                    },
                },
                "One Hot Encoder": {
                    "name": "One Hot Encoder",
                    "parameters": {
                        "top_n": 10,
                        "features_to_encode": None,
                        "categories": None,
                        "drop": "if_binary",
                        "handle_unknown": "ignore",
                        "handle_missing": "error",
                    },
                },
                "Standard Scaler": {"name": "Standard Scaler", "parameters": {}},
                "Logistic Regression Classifier": {
                    "name": "Logistic Regression Classifier",
                    "parameters": {
                        "penalty": "l2",
                        "C": 1.0,
                        "n_jobs": -1,
                        "multi_class": "auto",
                        "solver": "lbfgs",
                    },
                },
            },
        }
    else:
        pipeline = nonlinear_binary_pipeline_class(parameters={})
        name = "Non Linear Binary Pipeline"
        expected_pipeline_dict = {
            "name": name,
            "problem_type": ProblemTypes.BINARY,
            "model_family": ModelFamily.LINEAR_MODEL,
            "components": {
                "Imputer": {
                    "name": "Imputer",
                    "parameters": {
                        "categorical_impute_strategy": "most_frequent",
                        "numeric_impute_strategy": "mean",
                        "categorical_fill_value": None,
                        "numeric_fill_value": None,
                    },
                },
                "One Hot Encoder": {
                    "name": "One Hot Encoder",
                    "parameters": {
                        "top_n": 10,
                        "features_to_encode": None,
                        "categories": None,
                        "drop": "if_binary",
                        "handle_unknown": "ignore",
                        "handle_missing": "error",
                    },
                },
                "Elastic Net Classifier": {
                    "name": "Elastic Net Classifier",
                    "parameters": {
                        "alpha": 0.0001,
                        "l1_ratio": 0.15,
                        "n_jobs": -1,
                        "max_iter": 1000,
                        "penalty": "elasticnet",
                        "loss": "log",
                    },
                },
                "Random Forest Classifier": {
                    "name": "Random Forest Classifier",
                    "parameters": {"n_estimators": 100, "max_depth": 6, "n_jobs": -1},
                },
                "Logistic Regression Classifier": {
                    "name": "Logistic Regression Classifier",
                    "parameters": {
                        "penalty": "l2",
                        "C": 1.0,
                        "n_jobs": -1,
                        "multi_class": "auto",
                        "solver": "lbfgs",
                    },
                },
            },
        }

    if is_fitted:
        pipeline.fit(X, y)

    pipeline_dict = pipeline.describe(return_dict=return_dict)
    if return_dict:
        assert pipeline_dict == expected_pipeline_dict
    else:
        assert pipeline_dict is None

    out = caplog.text
    assert name in out
    assert "Problem Type: binary" in out
    assert "Model Family: Linear" in out

    if is_fitted:
        assert "Number of features: " in out
    else:
        assert "Number of features: " not in out

    for component in pipeline:
        if component.hyperparameter_ranges:
            for parameter in component.hyperparameter_ranges:
                assert parameter in out
        assert component.name in out


def test_nonlinear_model_family():
    class DummyNonlinearPipeline(BinaryClassificationPipeline):
        component_graph = {
            "Imputer": ["Imputer"],
            "OneHot": ["One Hot Encoder", "Imputer.x"],
            "Elastic Net": ["Elastic Net Classifier", "OneHot.x"],
            "Logistic Regression": ["Logistic Regression Classifier", "OneHot.x"],
            "Random Forest": [
                "Random Forest Classifier",
                "Logistic Regression",
                "Elastic Net",
            ],
        }

        def __init__(self, parameters, random_seed=0):
            super().__init__(
                self.component_graph,
                parameters=parameters,
                random_seed=random_seed,
            )

    class DummyTransformerEndPipeline(BinaryClassificationPipeline):
        component_graph = {
            "Imputer": ["Imputer"],
            "OneHot": ["One Hot Encoder", "Imputer.x"],
            "Random Forest": ["Random Forest Classifier", "OneHot.x"],
            "Logistic Regression": ["Logistic Regression Classifier", "OneHot.x"],
            "Scaler": ["Standard Scaler", "Random Forest", "Logistic Regression"],
        }

        def __init__(self, parameters, random_seed=0):
            super().__init__(
                self.component_graph,
                parameters=parameters,
                random_seed=random_seed,
            )

    nlbp = DummyNonlinearPipeline({})
    nltp = DummyTransformerEndPipeline({})

    assert nlbp.model_family == ModelFamily.RANDOM_FOREST
    assert nltp.model_family == ModelFamily.NONE


def test_parameters(logistic_regression_binary_pipeline_class):
    parameters = {
        "Imputer": {
            "categorical_impute_strategy": "most_frequent",
            "numeric_impute_strategy": "median",
        },
        "Logistic Regression Classifier": {
            "penalty": "l2",
            "C": 3.0,
        },
    }
    lrp = logistic_regression_binary_pipeline_class(parameters=parameters)
    expected_parameters = {
        "Imputer": {
            "categorical_impute_strategy": "most_frequent",
            "numeric_impute_strategy": "median",
            "categorical_fill_value": None,
            "numeric_fill_value": None,
        },
        "One Hot Encoder": {
            "top_n": 10,
            "features_to_encode": None,
            "categories": None,
            "drop": "if_binary",
            "handle_unknown": "ignore",
            "handle_missing": "error",
        },
        "Logistic Regression Classifier": {
            "penalty": "l2",
            "C": 3.0,
            "n_jobs": -1,
            "multi_class": "auto",
            "solver": "lbfgs",
        },
    }
    assert lrp.parameters == expected_parameters


def test_parameters_nonlinear(nonlinear_binary_pipeline_class):
    parameters = {
        "Imputer": {
            "categorical_impute_strategy": "most_frequent",
            "numeric_impute_strategy": "median",
        },
        "Logistic Regression": {
            "penalty": "l2",
            "C": 3.0,
        },
    }
    nlbp = nonlinear_binary_pipeline_class(parameters=parameters)
    expected_parameters = {
        "Imputer": {
            "categorical_impute_strategy": "most_frequent",
            "numeric_impute_strategy": "median",
            "categorical_fill_value": None,
            "numeric_fill_value": None,
        },
        "OneHot_RandomForest": {
            "top_n": 10,
            "features_to_encode": None,
            "categories": None,
            "drop": "if_binary",
            "handle_unknown": "ignore",
            "handle_missing": "error",
        },
        "OneHot_ElasticNet": {
            "top_n": 10,
            "features_to_encode": None,
            "categories": None,
            "drop": "if_binary",
            "handle_unknown": "ignore",
            "handle_missing": "error",
        },
        "Random Forest": {"max_depth": 6, "n_estimators": 100, "n_jobs": -1},
        "Elastic Net": {
            "alpha": 0.0001,
            "l1_ratio": 0.15,
            "loss": "log",
            "max_iter": 1000,
            "n_jobs": -1,
            "penalty": "elasticnet",
        },
        "Logistic Regression": {
            "penalty": "l2",
            "C": 3.0,
            "n_jobs": -1,
            "multi_class": "auto",
            "solver": "lbfgs",
        },
    }
    assert nlbp.parameters == expected_parameters


def test_name():
    pipeline = BinaryClassificationPipeline(
        component_graph=["Logistic Regression Classifier"]
    )
    assert pipeline.name == "Logistic Regression Classifier"
    assert pipeline.custom_name is None

    pipeline_with_custom_name = BinaryClassificationPipeline(
        component_graph=["Logistic Regression Classifier"],
        custom_name="Cool Logistic Regression",
    )
    assert pipeline_with_custom_name.name == "Cool Logistic Regression"
    assert pipeline_with_custom_name.custom_name == "Cool Logistic Regression"

    pipeline_with_neat_name = BinaryClassificationPipeline(
        component_graph=["Logistic Regression Classifier"], custom_name="some_neat_name"
    )
    assert pipeline_with_neat_name.name == "some_neat_name"
    assert pipeline_with_neat_name.custom_name == "some_neat_name"


def test_multi_format_creation(X_y_binary):
    X, y = X_y_binary
    component_graph = component_graph = [
        "Imputer",
        "One Hot Encoder",
        StandardScaler,
        "Logistic Regression Classifier",
    ]
    parameters = {
        "Imputer": {
            "categorical_impute_strategy": "most_frequent",
            "numeric_impute_strategy": "mean",
        },
        "Logistic Regression Classifier": {"penalty": "l2", "C": 1.0, "n_jobs": 1},
    }

    clf = BinaryClassificationPipeline(
        component_graph=component_graph, parameters=parameters
    )
    correct_components = [
        Imputer,
        OneHotEncoder,
        StandardScaler,
        LogisticRegressionClassifier,
    ]
    for component, correct_components in zip(clf, correct_components):
        assert isinstance(component, correct_components)
    assert clf.model_family == ModelFamily.LINEAR_MODEL

    clf.fit(X, y)
    clf.score(X, y, ["precision"])
    assert not clf.feature_importance.isnull().all().all()


def test_multiple_feature_selectors(X_y_binary):
    X, y = X_y_binary
    component_graph = [
        "Imputer",
        "One Hot Encoder",
        "RF Classifier Select From Model",
        StandardScaler,
        "RF Classifier Select From Model",
        "Logistic Regression Classifier",
    ]

    clf = BinaryClassificationPipeline(
        component_graph=component_graph,
        parameters={"Logistic Regression Classifier": {"n_jobs": 1}},
    )
    correct_components = [
        Imputer,
        OneHotEncoder,
        RFClassifierSelectFromModel,
        StandardScaler,
        RFClassifierSelectFromModel,
        LogisticRegressionClassifier,
    ]
    for component, correct_components in zip(clf, correct_components):
        assert isinstance(component, correct_components)
    assert clf.model_family == ModelFamily.LINEAR_MODEL

    clf.fit(X, y)
    clf.score(X, y, ["precision"])
    assert not clf.feature_importance.isnull().all().all()


def test_problem_types():
    with pytest.raises(
        ValueError,
        match="not valid for this component graph. Valid problem types include *.",
    ):
        BinaryClassificationPipeline(
            component_graph=["Random Forest Regressor"], parameters={}
        )


def make_mock_regression_pipeline():
    return RegressionPipeline(
        component_graph=["Random Forest Regressor"], parameters={}
    )


def make_mock_binary_pipeline():
    return BinaryClassificationPipeline(
        component_graph=["Random Forest Classifier"], parameters={}
    )


def make_mock_multiclass_pipeline():
    return MulticlassClassificationPipeline(
        component_graph=["Random Forest Classifier"], parameters={}
    )


@patch("evalml.pipelines.RegressionPipeline.fit")
@patch("evalml.pipelines.RegressionPipeline.predict")
def test_score_regression_single(mock_predict, mock_fit, X_y_regression):
    X, y = X_y_regression
    mock_predict.return_value = pd.Series(y)
    clf = make_mock_regression_pipeline()
    clf.fit(X, y)
    objective_names = ["r2"]
    scores = clf.score(X, y, objective_names)
    mock_predict.assert_called()
    assert scores == {"R2": 1.0}


@patch("evalml.pipelines.ComponentGraph.fit")
@patch("evalml.pipelines.RegressionPipeline.predict")
def test_score_nonlinear_regression(
    mock_predict, mock_fit, nonlinear_regression_pipeline_class, X_y_regression
):
    X, y = X_y_regression
    mock_predict.return_value = pd.Series(y)
    clf = nonlinear_regression_pipeline_class({})
    clf.fit(X, y)
    objective_names = ["r2"]
    scores = clf.score(X, y, objective_names)
    mock_predict.assert_called()
    assert scores == {"R2": 1.0}


@patch("evalml.pipelines.BinaryClassificationPipeline._encode_targets")
@patch("evalml.pipelines.BinaryClassificationPipeline.fit")
@patch("evalml.pipelines.components.Estimator.predict")
def test_score_binary_single(mock_predict, mock_fit, mock_encode, X_y_binary):
    X, y = X_y_binary
    mock_predict.return_value = y
    mock_encode.return_value = y
    clf = make_mock_binary_pipeline()
    clf.fit(X, y)
    objective_names = ["f1"]
    scores = clf.score(X, y, objective_names)
    mock_encode.assert_called()
    mock_fit.assert_called()
    mock_predict.assert_called()
    assert scores == {"F1": 1.0}


@patch("evalml.pipelines.MulticlassClassificationPipeline._encode_targets")
@patch("evalml.pipelines.MulticlassClassificationPipeline.fit")
@patch("evalml.pipelines.components.Estimator.predict")
def test_score_multiclass_single(mock_predict, mock_fit, mock_encode, X_y_binary):
    X, y = X_y_binary
    mock_predict.return_value = y
    mock_encode.return_value = y
    clf = make_mock_multiclass_pipeline()
    clf.fit(X, y)
    objective_names = ["f1 micro"]
    scores = clf.score(X, y, objective_names)
    mock_encode.assert_called()
    mock_fit.assert_called()
    mock_predict.assert_called()
    assert scores == {"F1 Micro": 1.0}


@patch("evalml.pipelines.MulticlassClassificationPipeline._encode_targets")
@patch("evalml.pipelines.MulticlassClassificationPipeline.fit")
@patch("evalml.pipelines.ComponentGraph.predict")
def test_score_nonlinear_multiclass(
    mock_predict, mock_fit, mock_encode, nonlinear_multiclass_pipeline_class, X_y_multi
):
    X, y = X_y_multi
    mock_predict.return_value = pd.Series(y)
    mock_encode.return_value = pd.Series(y)
    clf = nonlinear_multiclass_pipeline_class({})
    clf.fit(X, y)
    objective_names = ["f1 micro", "precision micro"]
    scores = clf.score(X, y, objective_names)
    mock_predict.assert_called()
    assert scores == {"F1 Micro": 1.0, "Precision Micro": 1.0}


@patch("evalml.pipelines.RegressionPipeline.fit")
@patch("evalml.pipelines.RegressionPipeline.predict")
def test_score_regression_list(mock_predict, mock_fit, X_y_binary):
    X, y = X_y_binary
    mock_predict.return_value = pd.Series(y)
    clf = make_mock_regression_pipeline()
    clf.fit(X, y)
    objective_names = ["r2", "mse"]
    scores = clf.score(X, y, objective_names)
    mock_predict.assert_called()
    assert scores == {"R2": 1.0, "MSE": 0.0}


@patch("evalml.pipelines.BinaryClassificationPipeline._encode_targets")
@patch("evalml.pipelines.BinaryClassificationPipeline.fit")
@patch("evalml.pipelines.components.Estimator.predict")
def test_score_binary_list(mock_predict, mock_fit, mock_encode, X_y_binary):
    X, y = X_y_binary
    mock_predict.return_value = y
    mock_encode.return_value = y
    clf = make_mock_binary_pipeline()
    clf.fit(X, y)
    objective_names = ["f1", "precision"]
    scores = clf.score(X, y, objective_names)
    mock_fit.assert_called()
    mock_encode.assert_called()
    mock_predict.assert_called()
    assert scores == {"F1": 1.0, "Precision": 1.0}


@patch("evalml.pipelines.MulticlassClassificationPipeline._encode_targets")
@patch("evalml.pipelines.MulticlassClassificationPipeline.fit")
@patch("evalml.pipelines.components.Estimator.predict")
def test_score_multi_list(mock_predict, mock_fit, mock_encode, X_y_binary):
    X, y = X_y_binary
    mock_predict.return_value = y
    mock_encode.return_value = y
    clf = make_mock_multiclass_pipeline()
    clf.fit(X, y)
    objective_names = ["f1 micro", "precision micro"]
    scores = clf.score(X, y, objective_names)
    mock_predict.assert_called()
    assert scores == {"F1 Micro": 1.0, "Precision Micro": 1.0}


@patch("evalml.objectives.R2.score")
@patch("evalml.pipelines.RegressionPipeline.fit")
@patch("evalml.pipelines.RegressionPipeline.predict")
def test_score_regression_objective_error(
    mock_predict, mock_fit, mock_objective_score, X_y_binary
):
    mock_objective_score.side_effect = Exception("finna kabooom 💣")
    X, y = X_y_binary
    mock_predict.return_value = pd.Series(y)
    clf = make_mock_regression_pipeline()
    clf.fit(X, y)
    objective_names = ["r2", "mse"]
    # Using pytest.raises to make sure we error if an error is not thrown.
    with pytest.raises(PipelineScoreError):
        _ = clf.score(X, y, objective_names)
    try:
        _ = clf.score(X, y, objective_names)
    except PipelineScoreError as e:
        assert e.scored_successfully == {"MSE": 0.0}
        assert "finna kabooom 💣" in e.message
        assert "R2" in e.exceptions


@patch("evalml.pipelines.BinaryClassificationPipeline._encode_targets")
@patch("evalml.objectives.F1.score")
@patch("evalml.pipelines.BinaryClassificationPipeline.fit")
@patch("evalml.pipelines.components.Estimator.predict")
def test_score_binary_objective_error(
    mock_predict, mock_fit, mock_objective_score, mock_encode, X_y_binary
):
    mock_objective_score.side_effect = Exception("finna kabooom 💣")
    X, y = X_y_binary
    mock_predict.return_value = y
    mock_encode.return_value = y
    clf = make_mock_binary_pipeline()
    clf.fit(X, y)
    objective_names = ["f1", "precision"]
    # Using pytest.raises to make sure we error if an error is not thrown.
    with pytest.raises(PipelineScoreError):
        _ = clf.score(X, y, objective_names)
    try:
        _ = clf.score(X, y, objective_names)
    except PipelineScoreError as e:
        assert e.scored_successfully == {"Precision": 1.0}
        assert "finna kabooom 💣" in e.message


@patch("evalml.pipelines.BinaryClassificationPipeline._encode_targets")
@patch("evalml.objectives.F1.score")
@patch("evalml.pipelines.BinaryClassificationPipeline.fit")
@patch("evalml.pipelines.ComponentGraph.predict")
def test_score_nonlinear_binary_objective_error(
    mock_predict,
    mock_fit,
    mock_objective_score,
    mock_encode,
    nonlinear_binary_pipeline_class,
    X_y_binary,
):
    mock_objective_score.side_effect = Exception("finna kabooom 💣")
    X, y = X_y_binary
    mock_predict.return_value = pd.Series(y)
    mock_encode.return_value = y
    clf = nonlinear_binary_pipeline_class({})
    clf.fit(X, y)
    objective_names = ["f1", "precision"]
    # Using pytest.raises to make sure we error if an error is not thrown.
    with pytest.raises(PipelineScoreError):
        _ = clf.score(X, y, objective_names)
    try:
        _ = clf.score(X, y, objective_names)
    except PipelineScoreError as e:
        assert e.scored_successfully == {"Precision": 1.0}
        assert "finna kabooom 💣" in e.message


@patch("evalml.pipelines.MulticlassClassificationPipeline._encode_targets")
@patch("evalml.objectives.F1Micro.score")
@patch("evalml.pipelines.MulticlassClassificationPipeline.fit")
@patch("evalml.pipelines.components.Estimator.predict")
def test_score_multiclass_objective_error(
    mock_predict, mock_fit, mock_objective_score, mock_encode, X_y_binary
):
    mock_objective_score.side_effect = Exception("finna kabooom 💣")
    X, y = X_y_binary
    mock_predict.return_value = y
    mock_encode.return_value = y
    clf = make_mock_multiclass_pipeline()
    clf.fit(X, y)
    objective_names = ["f1 micro", "precision micro"]
    # Using pytest.raises to make sure we error if an error is not thrown.
    with pytest.raises(PipelineScoreError):
        _ = clf.score(X, y, objective_names)
    try:
        _ = clf.score(X, y, objective_names)
    except PipelineScoreError as e:
        assert e.scored_successfully == {"Precision Micro": 1.0}
        assert "finna kabooom 💣" in e.message
        assert "F1 Micro" in e.exceptions


@patch("evalml.pipelines.components.Imputer.transform")
@patch("evalml.pipelines.components.OneHotEncoder.transform")
@patch("evalml.pipelines.components.StandardScaler.transform")
def test_compute_estimator_features(
    mock_scaler,
    mock_ohe,
    mock_imputer,
    X_y_binary,
    logistic_regression_binary_pipeline_class,
):
    X, y = X_y_binary
    X = pd.DataFrame(X)
    X_expected = pd.DataFrame(index=X.index, columns=X.columns).fillna(0)
    mock_imputer.return_value = X
    mock_ohe.return_value = X
    mock_scaler.return_value = X_expected
    X_expected = X_expected.astype("int64")

    pipeline = logistic_regression_binary_pipeline_class({})
    pipeline.fit(X, y)

    X_t = pipeline.compute_estimator_features(X)
    assert_frame_equal(X_expected, X_t)
    assert mock_imputer.call_count == 2
    assert mock_ohe.call_count == 2
    assert mock_scaler.call_count == 2


@patch("evalml.pipelines.components.Imputer.transform")
@patch("evalml.pipelines.components.OneHotEncoder.transform")
@patch("evalml.pipelines.components.RandomForestClassifier.predict")
@patch("evalml.pipelines.components.ElasticNetClassifier.predict")
def test_compute_estimator_features_nonlinear(
    mock_en_predict,
    mock_rf_predict,
    mock_ohe,
    mock_imputer,
    X_y_binary,
    nonlinear_binary_pipeline_class,
):
    X, y = X_y_binary
    mock_imputer.return_value = pd.DataFrame(X)
    mock_ohe.return_value = pd.DataFrame(X)
    mock_en_predict.return_value = pd.Series(np.ones(X.shape[0]))
    mock_rf_predict.return_value = pd.Series(np.zeros(X.shape[0]))
    X_expected_df = pd.DataFrame(
        {"Random Forest": np.zeros(X.shape[0]), "Elastic Net": np.ones(X.shape[0])}
    )

    pipeline = nonlinear_binary_pipeline_class({})
    pipeline.fit(X, y)
    X_t = pipeline.compute_estimator_features(X)

    assert_frame_equal(X_expected_df, X_t)
    assert mock_imputer.call_count == 2
    assert mock_ohe.call_count == 4
    assert mock_en_predict.call_count == 2
    assert mock_rf_predict.call_count == 2


def test_no_default_parameters():
    class MockComponent(Transformer):
        name = "Mock Component"
        hyperparameter_ranges = {"a": [0, 1, 2]}

        def __init__(self, a, b=1, c="2", random_seed=0):
            self.a = a
            self.b = b
            self.c = c
            super().__init__()

    class TestPipeline(BinaryClassificationPipeline):
        component_graph = [MockComponent, "Logistic Regression Classifier"]

        def __init__(self, parameters, random_seed=0):
            super().__init__(self.component_graph, parameters=parameters)

    with pytest.raises(
        ValueError, match="Error received when instantiating component *."
    ):
        TestPipeline(parameters={})

    assert TestPipeline(parameters={"Mock Component": {"a": 42}})


def test_init_components_invalid_parameters():
    component_graph = [
        "RF Classifier Select From Model",
        "Logistic Regression Classifier",
    ]
    parameters = {"Logistic Regression Classifier": {"cool_parameter": "yes"}}

    with pytest.raises(ValueError, match="Error received when instantiating component"):
        BinaryClassificationPipeline(
            component_graph=component_graph, parameters=parameters
        )


def test_correct_parameters(logistic_regression_binary_pipeline_class):
    parameters = {
        "Imputer": {
            "categorical_impute_strategy": "most_frequent",
            "numeric_impute_strategy": "mean",
        },
        "Logistic Regression Classifier": {
            "penalty": "l2",
            "C": 3.0,
        },
    }
    lr_pipeline = logistic_regression_binary_pipeline_class(parameters=parameters)
    assert lr_pipeline.estimator.random_seed == 0
    assert lr_pipeline.estimator.parameters["C"] == 3.0
    assert (
        lr_pipeline["Imputer"].parameters["categorical_impute_strategy"]
        == "most_frequent"
    )
    assert lr_pipeline["Imputer"].parameters["numeric_impute_strategy"] == "mean"


def test_correct_nonlinear_parameters(nonlinear_binary_pipeline_class):
    parameters = {
        "Imputer": {
            "categorical_impute_strategy": "most_frequent",
            "numeric_impute_strategy": "mean",
        },
        "OneHot_RandomForest": {"top_n": 4},
        "Logistic Regression": {
            "penalty": "l2",
            "C": 3.0,
        },
    }
    nlb_pipeline = nonlinear_binary_pipeline_class(parameters=parameters)
    assert nlb_pipeline.estimator.random_seed == 0
    assert nlb_pipeline.estimator.parameters["C"] == 3.0
    assert (
        nlb_pipeline["Imputer"].parameters["categorical_impute_strategy"]
        == "most_frequent"
    )
    assert nlb_pipeline["Imputer"].parameters["numeric_impute_strategy"] == "mean"
    assert nlb_pipeline["OneHot_RandomForest"].parameters["top_n"] == 4
    assert nlb_pipeline["OneHot_ElasticNet"].parameters["top_n"] == 10


@patch("evalml.pipelines.components.Estimator.predict")
def test_score_with_objective_that_requires_predict_proba(
    mock_predict, dummy_regression_pipeline_class, X_y_binary
):
    X, y = X_y_binary
    mock_predict.return_value = pd.Series([1] * 100)
    # Using pytest.raises to make sure we error if an error is not thrown.
    with pytest.raises(PipelineScoreError):
        clf = dummy_regression_pipeline_class(parameters={})
        clf.fit(X, y)
        clf.score(X, y, ["precision", "auc"])
    try:
        clf = dummy_regression_pipeline_class(parameters={})
        clf.fit(X, y)
        clf.score(X, y, ["precision", "auc"])
    except PipelineScoreError as e:
        assert (
            "Invalid objective AUC specified for problem type regression" in e.message
        )
        assert (
            "Invalid objective Precision specified for problem type regression"
            in e.message
        )
    mock_predict.assert_called()


def test_score_auc(X_y_binary, logistic_regression_binary_pipeline_class):
    X, y = X_y_binary
    lr_pipeline = logistic_regression_binary_pipeline_class(
        parameters={"Logistic Regression Classifier": {"n_jobs": 1}}
    )
    lr_pipeline.fit(X, y)
    lr_pipeline.score(X, y, ["auc"])


def test_pipeline_summary():
    assert (
        BinaryClassificationPipeline(["Imputer", "One Hot Encoder"]).summary
        == "Pipeline w/ Imputer + One Hot Encoder"
    )
    assert BinaryClassificationPipeline(["Imputer"]).summary == "Pipeline w/ Imputer"
    assert (
        BinaryClassificationPipeline(["Random Forest Classifier"]).summary
        == "Random Forest Classifier"
    )
    assert BinaryClassificationPipeline([]).summary == "Empty Pipeline"
    assert (
        BinaryClassificationPipeline(
            ["Imputer", "One Hot Encoder", "Random Forest Classifier"]
        ).summary
        == "Random Forest Classifier w/ Imputer + One Hot Encoder"
    )


def test_nonlinear_pipeline_summary(
    nonlinear_binary_pipeline_class,
    nonlinear_multiclass_pipeline_class,
    nonlinear_regression_pipeline_class,
):
    assert (
        nonlinear_binary_pipeline_class({}).summary
        == "Logistic Regression Classifier w/ Imputer + One Hot Encoder + One Hot Encoder + Random Forest Classifier + Elastic Net Classifier"
    )
    assert (
        nonlinear_multiclass_pipeline_class({}).summary
        == "Logistic Regression Classifier w/ Imputer + One Hot Encoder + One Hot Encoder + Random Forest Classifier + Elastic Net Classifier"
    )
    assert (
        nonlinear_regression_pipeline_class({}).summary
        == "Linear Regressor w/ Imputer + One Hot Encoder + Random Forest Regressor + Elastic Net Regressor"
    )


def test_drop_columns_in_pipeline():
    parameters = {
        "Drop Columns Transformer": {"columns": ["column to drop"]},
        "Imputer": {
            "categorical_impute_strategy": "most_frequent",
            "numeric_impute_strategy": "mean",
        },
        "Logistic Regression Classifier": {"penalty": "l2", "C": 3.0, "n_jobs": 1},
    }
    pipeline_with_drop_col = BinaryClassificationPipeline(
        component_graph=[
            "Drop Columns Transformer",
            "Imputer",
            "Logistic Regression Classifier",
        ],
        parameters=parameters,
    )
    X = pd.DataFrame({"column to drop": [1, 0, 1, 3], "other col": [1, 2, 4, 1]})
    y = pd.Series([1, 0, 1, 0])
    pipeline_with_drop_col.fit(X, y)
    pipeline_with_drop_col.score(X, y, ["auc"])
    assert list(pipeline_with_drop_col.feature_importance["feature"]) == ["other col"]


@pytest.mark.parametrize("is_linear", [True, False])
def test_clone_init(
    is_linear, linear_regression_pipeline_class, nonlinear_regression_pipeline_class
):
    if is_linear:
        pipeline_class = linear_regression_pipeline_class
    else:
        pipeline_class = nonlinear_regression_pipeline_class
    parameters = {
        "Imputer": {
            "categorical_impute_strategy": "most_frequent",
            "numeric_impute_strategy": "mean",
        },
        "Linear Regressor": {
            "fit_intercept": True,
            "normalize": True,
        },
    }
    pipeline = pipeline_class(parameters=parameters, random_seed=42)
    pipeline_clone = pipeline.clone()
    assert pipeline.parameters == pipeline_clone.parameters
    assert pipeline.random_seed == pipeline_clone.random_seed


@pytest.mark.parametrize("is_linear", [True, False])
def test_clone_fitted(
    is_linear,
    X_y_binary,
    logistic_regression_binary_pipeline_class,
    nonlinear_binary_pipeline_class,
):
    X, y = X_y_binary
    if is_linear:
        pipeline_class = logistic_regression_binary_pipeline_class
    else:
        pipeline_class = nonlinear_binary_pipeline_class
    pipeline = pipeline_class(
        parameters={"Logistic Regression Classifier": {"n_jobs": 1}}, random_seed=42
    )
    pipeline.fit(X, y)
    X_t = pipeline.predict_proba(X)

    pipeline_clone = pipeline.clone()
    assert pipeline.parameters == pipeline_clone.parameters
    assert pipeline.random_seed == pipeline_clone.random_seed

    with pytest.raises(PipelineNotYetFittedError):
        pipeline_clone.predict(X)
    pipeline_clone.fit(X, y)

    X_t_clone = pipeline_clone.predict_proba(X)
    assert_frame_equal(X_t, X_t_clone)


def test_feature_importance_has_feature_names(
    X_y_binary, logistic_regression_binary_pipeline_class
):
    X, y = X_y_binary
    col_names = ["col_{}".format(i) for i in range(len(X[0]))]
    X = pd.DataFrame(X, columns=col_names)
    parameters = {
        "Imputer": {
            "categorical_impute_strategy": "most_frequent",
            "numeric_impute_strategy": "mean",
        },
        "RF Classifier Select From Model": {
            "percent_features": 1.0,
            "number_features": len(X.columns),
            "n_estimators": 20,
        },
        "Logistic Regression Classifier": {"penalty": "l2", "C": 1.0, "n_jobs": 1},
    }

    clf = logistic_regression_binary_pipeline_class(parameters=parameters)
    clf.fit(X, y)
    assert len(clf.feature_importance) == len(X.columns)
    assert not clf.feature_importance.isnull().all().all()
    assert sorted(clf.feature_importance["feature"]) == sorted(col_names)


def test_nonlinear_feature_importance_has_feature_names(
    X_y_binary, nonlinear_binary_pipeline_class
):
    X, y = X_y_binary
    col_names = ["col_{}".format(i) for i in range(len(X[0]))]
    X = pd.DataFrame(X, columns=col_names)
    parameters = {
        "Imputer": {
            "categorical_impute_strategy": "most_frequent",
            "numeric_impute_strategy": "mean",
        },
        "Logistic Regression Classifier": {"penalty": "l2", "C": 1.0, "n_jobs": 1},
    }

    clf = nonlinear_binary_pipeline_class(parameters=parameters)
    clf.fit(X, y)
    assert len(clf.feature_importance) == 2
    assert not clf.feature_importance.isnull().all().all()
    assert sorted(clf.feature_importance["feature"]) == ["Elastic Net", "Random Forest"]


@pytest.mark.parametrize(
    "problem_type",
    [ProblemTypes.BINARY, ProblemTypes.MULTICLASS, ProblemTypes.REGRESSION],
)
def test_feature_importance_has_feature_names_xgboost(
    problem_type, has_minimal_dependencies, X_y_regression, X_y_binary, X_y_multi
):
    # Testing that we store the original feature names since we map to numeric values for XGBoost
    if has_minimal_dependencies:
        pytest.skip("Skipping because XGBoost not installed for minimal dependencies")
    if problem_type == ProblemTypes.REGRESSION:
        pipeline = RegressionPipeline(
            component_graph=["Simple Imputer", "XGBoost Regressor"],
            parameters={"XGBoost Regressor": {"nthread": 1}},
        )
        X, y = X_y_regression
    elif problem_type == ProblemTypes.BINARY:
        pipeline = BinaryClassificationPipeline(
            component_graph=["Simple Imputer", "XGBoost Classifier"],
            parameters={"XGBoost Classifier": {"nthread": 1}},
        )
        X, y = X_y_binary
    elif problem_type == ProblemTypes.MULTICLASS:
        pipeline = MulticlassClassificationPipeline(
            component_graph=["Simple Imputer", "XGBoost Classifier"],
            parameters={"XGBoost Classifier": {"nthread": 1}},
        )
        X, y = X_y_multi

    X = pd.DataFrame(X)
    X = X.rename(columns={col_name: f"<[{col_name}]" for col_name in X.columns.values})
    col_names = X.columns.values
    pipeline.fit(X, y)
    assert len(pipeline.feature_importance) == len(X.columns)
    assert not pipeline.feature_importance.isnull().all().all()
    assert sorted(pipeline.feature_importance["feature"]) == sorted(col_names)


def test_component_not_found():
    with pytest.raises(MissingComponentError, match="was not found"):
        BinaryClassificationPipeline(
            component_graph=[
                "Imputer",
                "One Hot Encoder",
                "This Component Does Not Exist",
                "Standard Scaler",
                "Logistic Regression Classifier",
            ]
        )


def test_get_default_parameters(logistic_regression_binary_pipeline_class):
    expected_defaults = {
        "Imputer": {
            "categorical_impute_strategy": "most_frequent",
            "numeric_impute_strategy": "mean",
            "categorical_fill_value": None,
            "numeric_fill_value": None,
        },
        "One Hot Encoder": {
            "top_n": 10,
            "features_to_encode": None,
            "categories": None,
            "drop": "if_binary",
            "handle_unknown": "ignore",
            "handle_missing": "error",
        },
        "Logistic Regression Classifier": {
            "penalty": "l2",
            "C": 1.0,
            "n_jobs": -1,
            "multi_class": "auto",
            "solver": "lbfgs",
        },
    }
    assert (
        logistic_regression_binary_pipeline_class({}).component_graph.default_parameters
        == expected_defaults
    )


@pytest.mark.parametrize("data_type", ["li", "np", "pd", "ww"])
@pytest.mark.parametrize("problem_type", [ProblemTypes.BINARY, ProblemTypes.MULTICLASS])
@pytest.mark.parametrize(
    "target_type",
    [
        "int16",
        "int32",
        "int64",
        "float16",
        "float32",
        "float64",
        "bool",
        "category",
        "object",
    ],
)
def test_targets_data_types_classification_pipelines(
    data_type,
    problem_type,
    target_type,
    all_binary_pipeline_classes,
    make_data_type,
    all_multiclass_pipeline_classes,
    helper_functions,
):
    if data_type == "np" and target_type in ["Int64", "boolean"]:
        pytest.skip(
            "Skipping test where data type is numpy and target type is nullable dtype"
        )

    if problem_type == ProblemTypes.BINARY:
        objective = "Log Loss Binary"
        pipeline_classes = all_binary_pipeline_classes
        X, y = load_breast_cancer()
        if "bool" in target_type:
            y = y.map({"malignant": False, "benign": True})
    elif problem_type == ProblemTypes.MULTICLASS:
        if "bool" in target_type:
            pytest.skip(
                "Skipping test where problem type is multiclass but target type is boolean"
            )
        objective = "Log Loss Multiclass"
        pipeline_classes = all_multiclass_pipeline_classes
        X, y = load_wine()

    # Update target types as necessary
    unique_vals = y.unique()

    if "int" in target_type.lower():
        unique_vals = y.unique()
        y = y.map({unique_vals[i]: int(i) for i in range(len(unique_vals))})
    elif "float" in target_type.lower():
        unique_vals = y.unique()
        y = y.map({unique_vals[i]: float(i) for i in range(len(unique_vals))})
    if target_type == "category":
        y = pd.Series(pd.Categorical(y))
    else:
        y = y.astype(target_type)
    unique_vals = y.unique()

    X = make_data_type(data_type, X)
    y = make_data_type(data_type, y)

    for pipeline_class in pipeline_classes:
        pipeline = helper_functions.safe_init_pipeline_with_njobs_1(pipeline_class)
        pipeline.fit(X, y)
        predictions = pipeline.predict(X, objective)
        assert set(predictions.unique()).issubset(unique_vals)
        predict_proba = pipeline.predict_proba(X)
        assert set(predict_proba.columns) == set(unique_vals)


@pytest.mark.parametrize(
    "problem_type",
    [ProblemTypes.BINARY, ProblemTypes.MULTICLASS, ProblemTypes.REGRESSION],
)
def test_pipeline_not_fitted_error(
    problem_type,
    X_y_binary,
    X_y_multi,
    X_y_regression,
    logistic_regression_binary_pipeline_class,
    logistic_regression_multiclass_pipeline_class,
    linear_regression_pipeline_class,
):
    if problem_type == ProblemTypes.BINARY:
        X, y = X_y_binary
        clf = logistic_regression_binary_pipeline_class(
            parameters={"Logistic Regression Classifier": {"n_jobs": 1}}
        )
    elif problem_type == ProblemTypes.MULTICLASS:
        X, y = X_y_multi
        clf = logistic_regression_multiclass_pipeline_class(
            parameters={"Logistic Regression Classifier": {"n_jobs": 1}}
        )
    elif problem_type == ProblemTypes.REGRESSION:
        X, y = X_y_regression
        clf = linear_regression_pipeline_class(
            parameters={"Linear Regressor": {"n_jobs": 1}}
        )

    with pytest.raises(PipelineNotYetFittedError):
        clf.predict(X)
    with pytest.raises(PipelineNotYetFittedError):
        clf.feature_importance

    if is_classification(problem_type):
        with pytest.raises(PipelineNotYetFittedError):
            clf.predict_proba(X)

    clf.fit(X, y)

    if is_classification(problem_type):
        to_patch = "evalml.pipelines.ClassificationPipeline._predict"
        if problem_type == ProblemTypes.BINARY:
            to_patch = "evalml.pipelines.BinaryClassificationPipeline._predict"
        with patch(to_patch) as mock_predict:
            clf.predict(X)
            mock_predict.assert_called()
            _, kwargs = mock_predict.call_args
            assert kwargs["objective"] is None

            mock_predict.reset_mock()
            clf.predict(X, "Log Loss Binary")
            mock_predict.assert_called()
            _, kwargs = mock_predict.call_args
            assert kwargs["objective"] is not None

            mock_predict.reset_mock()
            clf.predict(X, objective="Log Loss Binary")
            mock_predict.assert_called()
            _, kwargs = mock_predict.call_args
            assert kwargs["objective"] is not None

        clf.predict_proba(X)
    else:
        clf.predict(X)
    clf.feature_importance


@patch("evalml.pipelines.PipelineBase.fit")
@pytest.mark.parametrize(
    "problem_type",
    [ProblemTypes.BINARY, ProblemTypes.MULTICLASS, ProblemTypes.REGRESSION],
)
def test_nonlinear_pipeline_not_fitted_error(
    mock_fit,
    problem_type,
    X_y_binary,
    X_y_multi,
    X_y_regression,
    nonlinear_binary_pipeline_class,
    nonlinear_multiclass_pipeline_class,
    nonlinear_regression_pipeline_class,
):
    if problem_type == ProblemTypes.BINARY:
        X, y = X_y_binary
        clf = nonlinear_binary_pipeline_class(
            parameters={"Logistic Regression Classifier": {"n_jobs": 1}}
        )
    elif problem_type == ProblemTypes.MULTICLASS:
        X, y = X_y_multi
        clf = nonlinear_multiclass_pipeline_class(
            parameters={"Logistic Regression Classifier": {"n_jobs": 1}}
        )
    elif problem_type == ProblemTypes.REGRESSION:
        X, y = X_y_regression
        clf = nonlinear_regression_pipeline_class(
            parameters={"Linear Regressor": {"n_jobs": 1}}
        )

    with pytest.raises(PipelineNotYetFittedError):
        clf.predict(X)
    with pytest.raises(PipelineNotYetFittedError):
        clf.feature_importance

    if problem_type in [ProblemTypes.BINARY, ProblemTypes.MULTICLASS]:
        with pytest.raises(PipelineNotYetFittedError):
            clf.predict_proba(X)

    clf.fit(X, y)
    if problem_type in [ProblemTypes.BINARY, ProblemTypes.MULTICLASS]:
        with patch("evalml.pipelines.ClassificationPipeline.predict") as mock_predict:
            clf.predict(X)
            mock_predict.assert_called()
        with patch(
            "evalml.pipelines.ClassificationPipeline.predict_proba"
        ) as mock_predict_proba:
            clf.predict_proba(X)
            mock_predict_proba.assert_called()
    else:
        with patch("evalml.pipelines.RegressionPipeline.predict") as mock_predict:
            clf.predict(X)
            mock_predict.assert_called()
    clf.feature_importance


@pytest.mark.parametrize(
    "pipeline_class",
    [
        BinaryClassificationPipeline,
        MulticlassClassificationPipeline,
        RegressionPipeline,
    ],
)
def test_pipeline_equality_different_attributes(pipeline_class):
    # Tests that two classes which are equivalent are not equal
    if pipeline_class in [
        BinaryClassificationPipeline,
        MulticlassClassificationPipeline,
    ]:
        final_estimator = "Random Forest Classifier"
    else:
        final_estimator = "Random Forest Regressor"

    class MockPipeline(pipeline_class):
        custom_name = "Mock Pipeline"
        component_graph = ["Imputer", final_estimator]

        def __init__(self, parameters, random_seed=0):
            super().__init__(
                self.component_graph,
                parameters=parameters,
                custom_name=self.custom_name,
                random_seed=random_seed,
            )

    class MockPipelineWithADifferentClassName(pipeline_class):
        custom_name = "Mock Pipeline"
        component_graph = ["Imputer", final_estimator]

        def __init__(self, parameters, random_seed=0):
            super().__init__(
                self.component_graph,
                parameters=parameters,
                custom_name=self.custom_name,
                random_seed=random_seed,
            )

    assert MockPipeline(parameters={}) != MockPipelineWithADifferentClassName(
        parameters={}
    )


@pytest.mark.parametrize(
    "pipeline_class",
    [
        BinaryClassificationPipeline,
        MulticlassClassificationPipeline,
        RegressionPipeline,
    ],
)
def test_pipeline_equality_subclasses(pipeline_class):
    if pipeline_class in [
        BinaryClassificationPipeline,
        MulticlassClassificationPipeline,
    ]:
        final_estimator = "Random Forest Classifier"
    else:
        final_estimator = "Random Forest Regressor"

    class MockPipeline(pipeline_class):
        custom_name = "Mock Pipeline"
        component_graph = ["Imputer", final_estimator]

        def __init__(self, parameters, random_seed=0):
            super().__init__(
                self.component_graph,
                parameters=parameters,
                custom_name=self.custom_name,
                random_seed=random_seed,
            )

    class MockPipelineSubclass(MockPipeline):
        pass

    assert MockPipeline(parameters={}) != MockPipelineSubclass(parameters={})


@pytest.mark.parametrize(
    "pipeline_class",
    [
        BinaryClassificationPipeline,
        MulticlassClassificationPipeline,
        RegressionPipeline,
    ],
)
@patch("evalml.pipelines.ComponentGraph.fit")
def test_pipeline_equality(mock_fit, pipeline_class):
    if pipeline_class in [
        BinaryClassificationPipeline,
        MulticlassClassificationPipeline,
    ]:
        final_estimator = "Random Forest Classifier"
    else:
        final_estimator = "Random Forest Regressor"

    parameters = {
        "Imputer": {
            "categorical_impute_strategy": "most_frequent",
            "numeric_impute_strategy": "mean",
        }
    }

    different_parameters = {
        "Imputer": {
            "categorical_impute_strategy": "constant",
            "numeric_impute_strategy": "mean",
        }
    }

    class MockPipeline(pipeline_class):
        custom_name = "Mock Pipeline"
        component_graph = ["Imputer", final_estimator]

        def __init__(self, parameters, random_seed=0):
            super().__init__(
                self.component_graph,
                parameters=parameters,
                custom_name=self.custom_name,
                random_seed=random_seed,
            )

    # Test self-equality
    mock_pipeline = MockPipeline(parameters={})
    assert mock_pipeline == mock_pipeline

    # Test defaults
    assert MockPipeline(parameters={}) == MockPipeline(parameters={})

    # Test random_seed
    assert MockPipeline(parameters={}, random_seed=10) == MockPipeline(
        parameters={}, random_seed=10
    )
    assert MockPipeline(parameters={}, random_seed=10) != MockPipeline(
        parameters={}, random_seed=0
    )

    # Test parameters
    assert MockPipeline(parameters=parameters) != MockPipeline(
        parameters=different_parameters
    )

    # Test fitted equality
    X = pd.DataFrame({})
    y = pd.Series([])
    mock_pipeline.fit(X, y)
    assert mock_pipeline != MockPipeline(parameters={})

    mock_pipeline_equal = MockPipeline(parameters={})
    mock_pipeline_equal.fit(X, y)
    assert mock_pipeline == mock_pipeline_equal

    # Test fitted equality: same data but different target names are not equal
    mock_pipeline_different_target_name = MockPipeline(parameters={})
    mock_pipeline_different_target_name.fit(
        X, y=pd.Series([], name="target with a name")
    )
    assert mock_pipeline != mock_pipeline_different_target_name


@pytest.mark.parametrize(
    "pipeline_class",
    [
        BinaryClassificationPipeline,
        MulticlassClassificationPipeline,
        RegressionPipeline,
    ],
)
def test_nonlinear_pipeline_equality(pipeline_class):
    if pipeline_class in [
        BinaryClassificationPipeline,
        MulticlassClassificationPipeline,
    ]:
        final_estimator = "Random Forest Classifier"
    else:
        final_estimator = "Random Forest Regressor"

    parameters = {
        "Imputer": {
            "categorical_impute_strategy": "most_frequent",
            "numeric_impute_strategy": "mean",
        },
        "OHE_1": {"top_n": 5},
    }

    different_parameters = {
        "Imputer": {
            "categorical_impute_strategy": "constant",
            "numeric_impute_strategy": "mean",
        },
        "OHE_2": {
            "top_n": 7,
        },
    }

    class MockPipeline(pipeline_class):
        custom_name = "Mock Pipeline"
        component_graph = {
            "Imputer": ["Imputer"],
            "OHE_1": ["One Hot Encoder", "Imputer"],
            "OHE_2": ["One Hot Encoder", "Imputer"],
            "Estimator": [final_estimator, "OHE_1", "OHE_2"],
        }

        def __init__(self, parameters, random_seed=0):
            super().__init__(
                self.component_graph,
                parameters=parameters,
                custom_name=self.custom_name,
                random_seed=random_seed,
            )

        def fit(self, X, y=None):
            return self

    # Test self-equality
    mock_pipeline = MockPipeline(parameters={})
    assert mock_pipeline == mock_pipeline

    # Test defaults
    assert MockPipeline(parameters={}) == MockPipeline(parameters={})

    # Test random_seed
    assert MockPipeline(parameters={}, random_seed=10) == MockPipeline(
        parameters={}, random_seed=10
    )
    assert MockPipeline(parameters={}, random_seed=10) != MockPipeline(
        parameters={}, random_seed=0
    )

    # Test parameters
    assert MockPipeline(parameters=parameters) != MockPipeline(
        parameters=different_parameters
    )

    # Test fitted equality
    X = pd.DataFrame({})
    mock_pipeline.fit(X)
    assert mock_pipeline != MockPipeline(parameters={})

    mock_pipeline_equal = MockPipeline(parameters={})
    mock_pipeline_equal.fit(X)
    assert mock_pipeline == mock_pipeline_equal


@pytest.mark.parametrize(
    "problem_type",
    [ProblemTypes.BINARY, ProblemTypes.MULTICLASS, ProblemTypes.REGRESSION],
)
def test_pipeline_equality_different_fitted_data(
    problem_type,
    X_y_binary,
    X_y_multi,
    X_y_regression,
    linear_regression_pipeline_class,
    logistic_regression_binary_pipeline_class,
    logistic_regression_multiclass_pipeline_class,
):
    # Test fitted on different data
    if problem_type == ProblemTypes.BINARY:
        pipeline = logistic_regression_binary_pipeline_class(
            parameters={"Logistic Regression Classifier": {"n_jobs": 1}}
        )
        X, y = X_y_binary
    elif problem_type == ProblemTypes.MULTICLASS:
        pipeline = logistic_regression_multiclass_pipeline_class(
            parameters={"Logistic Regression Classifier": {"n_jobs": 1}}
        )
        X, y = X_y_multi
    elif problem_type == ProblemTypes.REGRESSION:
        pipeline = linear_regression_pipeline_class(
            parameters={"Linear Regressor": {"n_jobs": 1}}
        )
        X, y = X_y_regression

    pipeline_diff_data = pipeline.clone()
    assert pipeline == pipeline_diff_data

    pipeline.fit(X, y)
    # Add new column to data to make it different
    X = np.append(X, np.zeros((len(X), 1)), axis=1)
    pipeline_diff_data.fit(X, y)

    assert pipeline != pipeline_diff_data


def test_pipeline_str():
    class MockBinaryPipeline(BinaryClassificationPipeline):
        custom_name = "Mock Binary Pipeline"
        component_graph = ["Imputer", "Random Forest Classifier"]

        def __init__(self, parameters, random_seed=0):
            super().__init__(
                self.component_graph,
                parameters=parameters,
                custom_name=self.custom_name,
                random_seed=random_seed,
            )

    class MockMulticlassPipeline(MulticlassClassificationPipeline):
        custom_name = "Mock Multiclass Pipeline"
        component_graph = ["Imputer", "Random Forest Classifier"]

        def __init__(self, parameters, random_seed=0):
            super().__init__(
                self.component_graph,
                parameters=parameters,
                custom_name=self.custom_name,
                random_seed=random_seed,
            )

    class MockRegressionPipeline(RegressionPipeline):
        custom_name = "Mock Regression Pipeline"
        component_graph = ["Imputer", "Random Forest Regressor"]

        def __init__(self, parameters, random_seed=0):
            super().__init__(
                self.component_graph,
                parameters=parameters,
                custom_name=self.custom_name,
                random_seed=random_seed,
            )

    binary_pipeline = MockBinaryPipeline(parameters={})
    multiclass_pipeline = MockMulticlassPipeline(parameters={})
    regression_pipeline = MockRegressionPipeline(parameters={})

    assert str(binary_pipeline) == "Mock Binary Pipeline"
    assert str(multiclass_pipeline) == "Mock Multiclass Pipeline"
    assert str(regression_pipeline) == "Mock Regression Pipeline"


@pytest.mark.parametrize(
    "pipeline_class",
    [
        BinaryClassificationPipeline,
        MulticlassClassificationPipeline,
        RegressionPipeline,
    ],
)
def test_pipeline_repr(pipeline_class):
    if pipeline_class in [
        BinaryClassificationPipeline,
        MulticlassClassificationPipeline,
    ]:
        final_estimator = "Random Forest Classifier"
    else:
        final_estimator = "Random Forest Regressor"

    custom_name = "Mock Pipeline"
    component_graph = ["Imputer", final_estimator]
<<<<<<< HEAD
=======
    component_graph_str = ""
    if pipeline_class == RegressionPipeline:
        component_graph_str = f"{{'Imputer': ['Imputer'], 'Random Forest Regressor': ['Random Forest Regressor', 'Imputer.x']}}"
    else:
        component_graph_str = f"{{'Imputer': ['Imputer'], 'Random Forest Classifier': ['Random Forest Classifier', 'Imputer.x']}}"
>>>>>>> e83bf1ab

    pipeline = pipeline_class(component_graph=component_graph, custom_name=custom_name)
    expected_repr = (
        f"pipeline = {pipeline_class.__name__}(component_graph={component_graph_str}, "
        f"parameters={{'Imputer':{{'categorical_impute_strategy': 'most_frequent', 'numeric_impute_strategy': 'mean', 'categorical_fill_value': None, 'numeric_fill_value': None}}, '{final_estimator}':{{'n_estimators': 100, 'max_depth': 6, 'n_jobs': -1}}}}, "
        "custom_name='Mock Pipeline', random_seed=0)"
    )
    assert repr(pipeline) == expected_repr

    pipeline_with_parameters = pipeline_class(
        component_graph=component_graph,
        parameters={"Imputer": {"numeric_fill_value": 42}},
        custom_name=custom_name,
    )
    expected_repr = (
        f"pipeline = {pipeline_class.__name__}(component_graph={component_graph_str}, "
        f"parameters={{'Imputer':{{'categorical_impute_strategy': 'most_frequent', 'numeric_impute_strategy': 'mean', 'categorical_fill_value': None, 'numeric_fill_value': 42}}, '{final_estimator}':{{'n_estimators': 100, 'max_depth': 6, 'n_jobs': -1}}}}, "
        "custom_name='Mock Pipeline', random_seed=0)"
    )
    assert repr(pipeline_with_parameters) == expected_repr

    pipeline_with_inf_parameters = pipeline_class(
        component_graph=component_graph,
        parameters={
            "Imputer": {
                "numeric_fill_value": float("inf"),
                "categorical_fill_value": np.inf,
            }
        },
    )
    expected_repr = (
        f"pipeline = {pipeline_class.__name__}(component_graph={component_graph_str}, "
        f"parameters={{'Imputer':{{'categorical_impute_strategy': 'most_frequent', 'numeric_impute_strategy': 'mean', 'categorical_fill_value': float('inf'), 'numeric_fill_value': float('inf')}}, '{final_estimator}':{{'n_estimators': 100, 'max_depth': 6, 'n_jobs': -1}}}}, random_seed=0)"
    )
    assert repr(pipeline_with_inf_parameters) == expected_repr

    pipeline_with_nan_parameters = pipeline_class(
        component_graph=component_graph,
        parameters={
            "Imputer": {
                "numeric_fill_value": float("nan"),
                "categorical_fill_value": np.nan,
            }
        },
    )
    expected_repr = (
        f"pipeline = {pipeline_class.__name__}(component_graph={component_graph_str}, "
        f"parameters={{'Imputer':{{'categorical_impute_strategy': 'most_frequent', 'numeric_impute_strategy': 'mean', 'categorical_fill_value': np.nan, 'numeric_fill_value': np.nan}}, '{final_estimator}':{{'n_estimators': 100, 'max_depth': 6, 'n_jobs': -1}}}}, random_seed=0)"
    )
    assert repr(pipeline_with_nan_parameters) == expected_repr


@pytest.mark.parametrize(
    "pipeline_class",
    [
        BinaryClassificationPipeline,
        MulticlassClassificationPipeline,
        RegressionPipeline,
    ],
)
def test_nonlinear_pipeline_repr(pipeline_class):
    if pipeline_class in [
        BinaryClassificationPipeline,
        MulticlassClassificationPipeline,
    ]:
        final_estimator = "Random Forest Classifier"
    else:
        final_estimator = "Random Forest Regressor"

    custom_name = "Mock Pipeline"
    component_graph = {
        "Imputer": ["Imputer"],
        "OHE_1": ["One Hot Encoder", "Imputer"],
        "OHE_2": ["One Hot Encoder", "Imputer"],
        "Estimator": [final_estimator, "OHE_1", "OHE_2"],
    }

    pipeline = pipeline_class(component_graph=component_graph, custom_name=custom_name)
    component_graph_str = ""
    if pipeline_class == RegressionPipeline:
        component_graph_str = "{'Imputer': ['Imputer'], 'OHE_1': ['One Hot Encoder', 'Imputer'], 'OHE_2': ['One Hot Encoder', 'Imputer'], 'Estimator': ['Random Forest Regressor', 'OHE_1', 'OHE_2']}"
    else:
        component_graph_str = "{'Imputer': ['Imputer'], 'OHE_1': ['One Hot Encoder', 'Imputer'], 'OHE_2': ['One Hot Encoder', 'Imputer'], 'Estimator': ['Random Forest Classifier', 'OHE_1', 'OHE_2']}"
    expected_repr = (
        f"pipeline = {pipeline_class.__name__}(component_graph={component_graph_str}, "
        "parameters={'Imputer':{'categorical_impute_strategy': 'most_frequent', 'numeric_impute_strategy': 'mean', 'categorical_fill_value': None, 'numeric_fill_value': None}, "
        "'OHE_1':{'top_n': 10, 'features_to_encode': None, 'categories': None, 'drop': 'if_binary', 'handle_unknown': 'ignore', 'handle_missing': 'error'}, "
        "'OHE_2':{'top_n': 10, 'features_to_encode': None, 'categories': None, 'drop': 'if_binary', 'handle_unknown': 'ignore', 'handle_missing': 'error'}, "
        "'Estimator':{'n_estimators': 100, 'max_depth': 6, 'n_jobs': -1}}, custom_name='Mock Pipeline', random_seed=0)"
    )
    assert repr(pipeline) == expected_repr

    pipeline_with_parameters = pipeline_class(
        component_graph=component_graph,
        custom_name=custom_name,
        parameters={"Imputer": {"numeric_fill_value": 42}},
    )
    expected_repr = (
        f"pipeline = {pipeline_class.__name__}(component_graph={component_graph_str}, "
        "parameters={'Imputer':{'categorical_impute_strategy': 'most_frequent', 'numeric_impute_strategy': 'mean', 'categorical_fill_value': None, 'numeric_fill_value': 42}, "
        "'OHE_1':{'top_n': 10, 'features_to_encode': None, 'categories': None, 'drop': 'if_binary', 'handle_unknown': 'ignore', 'handle_missing': 'error'}, "
        "'OHE_2':{'top_n': 10, 'features_to_encode': None, 'categories': None, 'drop': 'if_binary', 'handle_unknown': 'ignore', 'handle_missing': 'error'}, "
        "'Estimator':{'n_estimators': 100, 'max_depth': 6, 'n_jobs': -1}}, custom_name='Mock Pipeline', random_seed=0)"
    )
    assert repr(pipeline_with_parameters) == expected_repr

    pipeline_with_inf_parameters = pipeline_class(
        component_graph=component_graph,
        custom_name=custom_name,
        parameters={
            "Imputer": {
                "numeric_fill_value": float("inf"),
                "categorical_fill_value": np.inf,
            }
        },
    )
    expected_repr = (
        f"pipeline = {pipeline_class.__name__}(component_graph={component_graph_str}, "
        "parameters={'Imputer':{'categorical_impute_strategy': 'most_frequent', 'numeric_impute_strategy': 'mean', 'categorical_fill_value': float('inf'), 'numeric_fill_value': float('inf')}, "
        "'OHE_1':{'top_n': 10, 'features_to_encode': None, 'categories': None, 'drop': 'if_binary', 'handle_unknown': 'ignore', 'handle_missing': 'error'}, "
        "'OHE_2':{'top_n': 10, 'features_to_encode': None, 'categories': None, 'drop': 'if_binary', 'handle_unknown': 'ignore', 'handle_missing': 'error'}, "
        "'Estimator':{'n_estimators': 100, 'max_depth': 6, 'n_jobs': -1}}, custom_name='Mock Pipeline', random_seed=0)"
    )
    assert repr(pipeline_with_inf_parameters) == expected_repr

    pipeline_with_nan_parameters = pipeline_class(
        component_graph=component_graph,
        custom_name=custom_name,
        parameters={
            "Imputer": {
                "numeric_fill_value": float("nan"),
                "categorical_fill_value": np.nan,
            }
        },
    )
    expected_repr = (
        f"pipeline = {pipeline_class.__name__}(component_graph={component_graph_str}, "
        "parameters={'Imputer':{'categorical_impute_strategy': 'most_frequent', 'numeric_impute_strategy': 'mean', 'categorical_fill_value': np.nan, 'numeric_fill_value': np.nan}, "
        "'OHE_1':{'top_n': 10, 'features_to_encode': None, 'categories': None, 'drop': 'if_binary', 'handle_unknown': 'ignore', 'handle_missing': 'error'}, "
        "'OHE_2':{'top_n': 10, 'features_to_encode': None, 'categories': None, 'drop': 'if_binary', 'handle_unknown': 'ignore', 'handle_missing': 'error'}, "
        "'Estimator':{'n_estimators': 100, 'max_depth': 6, 'n_jobs': -1}}, custom_name='Mock Pipeline', random_seed=0)"
    )
    assert repr(pipeline_with_nan_parameters) == expected_repr


@pytest.mark.parametrize(
    "problem_type",
    [
        ProblemTypes.BINARY,
        ProblemTypes.MULTICLASS,
        ProblemTypes.REGRESSION,
        ProblemTypes.TIME_SERIES_REGRESSION,
        ProblemTypes.TIME_SERIES_BINARY,
        ProblemTypes.TIME_SERIES_MULTICLASS,
    ],
)
def test_predict_has_input_target_name(
    problem_type,
    X_y_binary,
    X_y_multi,
    X_y_regression,
    ts_data,
    logistic_regression_binary_pipeline_class,
    logistic_regression_multiclass_pipeline_class,
    linear_regression_pipeline_class,
    time_series_regression_pipeline_class,
    time_series_binary_classification_pipeline_class,
    time_series_multiclass_classification_pipeline_class,
):
    if problem_type == ProblemTypes.BINARY:
        X, y = X_y_binary
        clf = logistic_regression_binary_pipeline_class(
            parameters={"Logistic Regression Classifier": {"n_jobs": 1}}
        )

    elif problem_type == ProblemTypes.MULTICLASS:
        X, y = X_y_multi
        clf = logistic_regression_multiclass_pipeline_class(
            parameters={"Logistic Regression Classifier": {"n_jobs": 1}}
        )

    elif problem_type == ProblemTypes.REGRESSION:
        X, y = X_y_regression
        clf = linear_regression_pipeline_class(
            parameters={"Linear Regressor": {"n_jobs": 1}}
        )

    elif problem_type == ProblemTypes.TIME_SERIES_REGRESSION:
        X, y = ts_data
        clf = time_series_regression_pipeline_class(
            parameters={"pipeline": {"gap": 0, "max_delay": 0, "date_index": None}}
        )
    elif problem_type == ProblemTypes.TIME_SERIES_BINARY:
        X, y = X_y_binary
        clf = time_series_binary_classification_pipeline_class(
            parameters={
                "Logistic Regression Classifier": {"n_jobs": 1},
                "pipeline": {"gap": 0, "max_delay": 0, "date_index": None},
            }
        )
    elif problem_type == ProblemTypes.TIME_SERIES_MULTICLASS:
        X, y = X_y_multi
        clf = time_series_multiclass_classification_pipeline_class(
            parameters={
                "Logistic Regression Classifier": {"n_jobs": 1},
                "pipeline": {"gap": 0, "max_delay": 0, "date_index": None},
            }
        )
    y = pd.Series(y, name="test target name")
    clf.fit(X, y)
    if is_time_series(problem_type):
        predictions = clf.predict(X, y)
    else:
        predictions = clf.predict(X)
    assert predictions.name == "test target name"


def test_linear_pipeline_iteration(logistic_regression_binary_pipeline_class):
    expected_order = [
        Imputer(),
        OneHotEncoder(),
        StandardScaler(),
        LogisticRegressionClassifier(),
    ]

    pipeline = logistic_regression_binary_pipeline_class({})
    order = [c for c in pipeline]
    order_again = [c for c in pipeline]

    assert order == expected_order
    assert order_again == expected_order

    expected_order_params = [
        Imputer(numeric_impute_strategy="median"),
        OneHotEncoder(top_n=2),
        StandardScaler(),
        LogisticRegressionClassifier(),
    ]

    pipeline = logistic_regression_binary_pipeline_class(
        {
            "One Hot Encoder": {"top_n": 2},
            "Imputer": {"numeric_impute_strategy": "median"},
        }
    )
    order_params = [c for c in pipeline]
    order_again_params = [c for c in pipeline]

    assert order_params == expected_order_params
    assert order_again_params == expected_order_params


def test_nonlinear_pipeline_iteration(nonlinear_binary_pipeline_class):
    expected_order = [
        Imputer(),
        OneHotEncoder(),
        ElasticNetClassifier(),
        OneHotEncoder(),
        RandomForestClassifier(),
        LogisticRegressionClassifier(),
    ]

    pipeline = nonlinear_binary_pipeline_class({})
    order = [c for c in pipeline]
    order_again = [c for c in pipeline]

    assert order == expected_order
    assert order_again == expected_order

    expected_order_params = [
        Imputer(),
        OneHotEncoder(top_n=2),
        ElasticNetClassifier(),
        OneHotEncoder(top_n=5),
        RandomForestClassifier(),
        LogisticRegressionClassifier(),
    ]

    pipeline = nonlinear_binary_pipeline_class(
        {"OneHot_ElasticNet": {"top_n": 2}, "OneHot_RandomForest": {"top_n": 5}}
    )
    order_params = [c for c in pipeline]
    order_again_params = [c for c in pipeline]

    assert order_params == expected_order_params
    assert order_again_params == expected_order_params


def test_linear_getitem(logistic_regression_binary_pipeline_class):
    pipeline = logistic_regression_binary_pipeline_class(
        {"One Hot Encoder": {"top_n": 4}}
    )

    assert pipeline[0] == Imputer()
    assert pipeline[1] == OneHotEncoder(top_n=4)
    assert pipeline[2] == StandardScaler()
    assert pipeline[3] == LogisticRegressionClassifier()

    assert pipeline["Imputer"] == Imputer()
    assert pipeline["One Hot Encoder"] == OneHotEncoder(top_n=4)
    assert pipeline["Standard Scaler"] == StandardScaler()
    assert pipeline["Logistic Regression Classifier"] == LogisticRegressionClassifier()


def test_nonlinear_getitem(nonlinear_binary_pipeline_class):
    pipeline = nonlinear_binary_pipeline_class({"OneHot_RandomForest": {"top_n": 4}})

    assert pipeline[0] == Imputer()
    assert pipeline[1] == OneHotEncoder()
    assert pipeline[2] == ElasticNetClassifier()
    assert pipeline[3] == OneHotEncoder(top_n=4)
    assert pipeline[4] == RandomForestClassifier()
    assert pipeline[5] == LogisticRegressionClassifier()

    assert pipeline["Imputer"] == Imputer()
    assert pipeline["OneHot_ElasticNet"] == OneHotEncoder()
    assert pipeline["Elastic Net"] == ElasticNetClassifier()
    assert pipeline["OneHot_RandomForest"] == OneHotEncoder(top_n=4)
    assert pipeline["Random Forest"] == RandomForestClassifier()
    assert pipeline["Logistic Regression"] == LogisticRegressionClassifier()


def test_get_component(
    logistic_regression_binary_pipeline_class, nonlinear_binary_pipeline_class
):
    pipeline = logistic_regression_binary_pipeline_class(
        {"One Hot Encoder": {"top_n": 4}}
    )

    assert pipeline.get_component("Imputer") == Imputer()
    assert pipeline.get_component("One Hot Encoder") == OneHotEncoder(top_n=4)
    assert pipeline.get_component("Standard Scaler") == StandardScaler()
    assert (
        pipeline.get_component("Logistic Regression Classifier")
        == LogisticRegressionClassifier()
    )

    pipeline = nonlinear_binary_pipeline_class({"OneHot_RandomForest": {"top_n": 4}})

    assert pipeline.get_component("Imputer") == Imputer()
    assert pipeline.get_component("OneHot_ElasticNet") == OneHotEncoder()
    assert pipeline.get_component("Elastic Net") == ElasticNetClassifier()
    assert pipeline.get_component("OneHot_RandomForest") == OneHotEncoder(top_n=4)
    assert pipeline.get_component("Random Forest") == RandomForestClassifier()
    assert (
        pipeline.get_component("Logistic Regression") == LogisticRegressionClassifier()
    )


@pytest.mark.parametrize("problem_type", ProblemTypes.all_problem_types)
def test_score_error_when_custom_objective_not_instantiated(
    problem_type,
    logistic_regression_binary_pipeline_class,
    dummy_multiclass_pipeline_class,
    dummy_regression_pipeline_class,
    X_y_binary,
):
    pipeline = dummy_regression_pipeline_class({})
    if is_binary(problem_type):
        pipeline = logistic_regression_binary_pipeline_class({})
    elif is_multiclass(problem_type):
        pipeline = dummy_multiclass_pipeline_class({})

    X, y = X_y_binary
    pipeline.fit(X, y)
    msg = "Cannot pass cost benefit matrix as a string in pipeline.score. Instantiate first and then add it to the list of objectives."
    with pytest.raises(ObjectiveCreationError, match=msg):
        pipeline.score(X, y, objectives=["cost benefit matrix", "F1"])

    # Verify ObjectiveCreationError only raised when string matches an existing objective
    with pytest.raises(
        ObjectiveNotFoundError, match="cost benefit is not a valid Objective!"
    ):
        pipeline.score(X, y, objectives=["cost benefit", "F1"])

    # Verify no exception when objective properly specified
    if is_binary(problem_type):
        pipeline.score(X, y, objectives=[CostBenefitMatrix(1, 1, -1, -1), "F1"])


@pytest.mark.parametrize("is_time_series", [True, False])
def test_binary_pipeline_string_target_thresholding(
    is_time_series,
    make_data_type,
    time_series_binary_classification_pipeline_class,
    logistic_regression_binary_pipeline_class,
    X_y_binary,
):
    X, y = X_y_binary
    X = make_data_type("ww", X)
    y = ww.init_series(pd.Series([f"String value {i}" for i in y]), "Categorical")
    objective = get_objective("F1", return_instance=True)
    pipeline_class = (
        time_series_binary_classification_pipeline_class
        if is_time_series
        else logistic_regression_binary_pipeline_class
    )

    pipeline = pipeline_class(
        parameters={
            "Logistic Regression Classifier": {"n_jobs": 1},
            "pipeline": {"gap": 0, "max_delay": 1, "date_index": None},
        }
    )
    pipeline.fit(X, y)
    assert pipeline.threshold is None
    pred_proba = pipeline.predict_proba(X, y).iloc[:, 1]
    pipeline.optimize_threshold(X, y, pred_proba, objective)
    assert pipeline.threshold is not None


@patch("evalml.pipelines.components.LogisticRegressionClassifier.fit")
def test_undersampler_component_in_pipeline_fit(mock_fit):
    X = pd.DataFrame({"a": [i for i in range(1000)], "b": [i % 3 for i in range(1000)]})
    y = pd.Series([0] * 100 + [1] * 900)
    pipeline = BinaryClassificationPipeline(
        ["Imputer", "Undersampler", "Logistic Regression Classifier"]
    )
    pipeline.fit(X, y)
    # make sure we undersample to 500 values in the X and y
    assert len(mock_fit.call_args[0][0]) == 500
    assert all(mock_fit.call_args[0][1].value_counts().values == [400, 100])

    # balance the data
    y_balanced = pd.Series([0] * 400 + [1] * 600)
    pipeline.fit(X, y_balanced)
    assert len(mock_fit.call_args[0][0]) == 1000


def test_undersampler_component_in_pipeline_predict():
    X = pd.DataFrame({"a": [i for i in range(1000)], "b": [i % 3 for i in range(1000)]})
    y = pd.Series([0] * 100 + [1] * 900)
    pipeline = BinaryClassificationPipeline(
        ["Imputer", "Undersampler", "Logistic Regression Classifier"]
    )
    pipeline.fit(X, y)
    preds = pipeline.predict(X)
    assert len(preds) == 1000
    preds = pipeline.predict_proba(X)
    assert len(preds) == 1000


@pytest.mark.parametrize(
    "oversampler", ["SMOTE Oversampler", "SMOTENC Oversampler", "SMOTEN Oversampler"]
)
@patch("evalml.pipelines.components.LogisticRegressionClassifier.fit")
def test_oversampler_component_in_pipeline_fit(mock_fit, oversampler):
    pytest.importorskip(
        "imblearn.over_sampling",
        reason="Skipping test because imbalanced-learn not installed",
    )

    X = pd.DataFrame(
        {
            "a": [i for i in range(1000)],
            "b": [i % 3 for i in range(1000)],
            "c": [i % 7 for i in range(1, 1001)],
        }
    )
    X.ww.init(logical_types={"c": "Categorical"})
    y = pd.Series([0] * 100 + [1] * 900)
    pipeline = BinaryClassificationPipeline(
        ["Imputer", oversampler, "Logistic Regression Classifier"]
    )
    pipeline.fit(X, y)
    # make sure we oversample 0 to 225 values values in the X and y
    assert len(mock_fit.call_args[0][0]) == 1125
    assert all(mock_fit.call_args[0][1].value_counts().values == [900, 225])

    # balance the data
    y_balanced = pd.Series([0] * 400 + [1] * 600)
    pipeline.fit(X, y_balanced)
    assert len(mock_fit.call_args[0][0]) == 1000


@pytest.mark.parametrize(
    "oversampler", ["SMOTE Oversampler", "SMOTENC Oversampler", "SMOTEN Oversampler"]
)
def test_oversampler_component_in_pipeline_predict(oversampler):
    pytest.importorskip(
        "imblearn.over_sampling",
        reason="Skipping test because imbalanced-learn not installed",
    )
    X = pd.DataFrame(
        {
            "a": [i for i in range(1000)],
            "b": [i % 3 for i in range(1000)],
            "c": [i % 7 for i in range(1, 1001)],
        }
    )
    X.ww.init(logical_types={"c": "Categorical"})
    y = pd.Series([0] * 100 + [1] * 900)
    pipeline = BinaryClassificationPipeline(
        ["Imputer", oversampler, "Logistic Regression Classifier"]
    )
    pipeline.fit(X, y)
    preds = pipeline.predict(X)
    assert len(preds) == 1000
    preds = pipeline.predict_proba(X)
    assert len(preds) == 1000<|MERGE_RESOLUTION|>--- conflicted
+++ resolved
@@ -1797,14 +1797,11 @@
 
     custom_name = "Mock Pipeline"
     component_graph = ["Imputer", final_estimator]
-<<<<<<< HEAD
-=======
     component_graph_str = ""
     if pipeline_class == RegressionPipeline:
         component_graph_str = f"{{'Imputer': ['Imputer'], 'Random Forest Regressor': ['Random Forest Regressor', 'Imputer.x']}}"
     else:
         component_graph_str = f"{{'Imputer': ['Imputer'], 'Random Forest Classifier': ['Random Forest Classifier', 'Imputer.x']}}"
->>>>>>> e83bf1ab
 
     pipeline = pipeline_class(component_graph=component_graph, custom_name=custom_name)
     expected_repr = (
