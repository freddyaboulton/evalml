<<<<<<< HEAD
"""Sensitivity at Low Alert Rates objective."""
=======
import logging

>>>>>>> adb844b9
import numpy as np

from .binary_classification_objective import BinaryClassificationObjective

logger = logging.getLogger(__name__)


class SensitivityLowAlert(BinaryClassificationObjective):
    """Create instance of SensitivityLowAlert.

    Args:
        alert_rate (float): percentage of top scores to classify as high risk.
    """

    name = "Sensitivity at Low Alert Rates"
    greater_is_better = True
    score_needs_proba = False
    perfect_score = 1.0
    is_bounded_like_percentage = True
    expected_range = [0, 1]

    def __init__(self, alert_rate=0.01):
        if (alert_rate > 1) or (alert_rate < 0):
            raise ValueError("Alert rate is outside of valid range [0,1]")

        self.alert_rate = alert_rate

    def decision_function(self, ypred_proba, **kwargs):
        """Determine if an observation is high risk given an alert rate.

        Args:
            ypred_proba (pd.Series): Predicted probabilities
        """
        ypred_proba = self._standardize_input_type(ypred_proba)
        if len(ypred_proba.unique()) == 1:
            logger.debug(
                f"All predicted probabilities have the same value: {ypred_proba.unique()}"
            )

        prob_thresh = np.quantile(ypred_proba, 1 - self.alert_rate)
        if (prob_thresh == 0) or (prob_thresh == 1):
            logger.debug(f"Extreme threshold of {prob_thresh}")

        return ypred_proba.astype(float) >= prob_thresh

    def objective_function(self, y_true, y_predicted, **kwargs):
        """Calculate sensitivity across all predictions, using the top alert_rate percent of observations as the predicted positive class.

        Args:
            y_true (pd.Series): True labels
            y_predicted (pd.Series): Predicted labels based on alert_rate

        Returns:
            float: sensitivity using the observations with the top scores as the predicted positive class
        """
        y_true = self._standardize_input_type(y_true)
        y_predicted = self._standardize_input_type(y_predicted)
        self.validate_inputs(y_true, y_predicted)

        tp = y_true & y_predicted
        fn = y_true & (~y_predicted)

        if (tp.sum() + fn.sum()) > 0:
            sensitivity = tp.sum() / (tp.sum() + fn.sum())
        else:
            sensitivity = np.nan

        return sensitivity<|MERGE_RESOLUTION|>--- conflicted
+++ resolved
@@ -1,9 +1,6 @@
-<<<<<<< HEAD
 """Sensitivity at Low Alert Rates objective."""
-=======
 import logging
 
->>>>>>> adb844b9
 import numpy as np
 
 from .binary_classification_objective import BinaryClassificationObjective
