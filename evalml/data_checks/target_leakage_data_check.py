--- conflicted
+++ resolved
@@ -1,10 +1,5 @@
-<<<<<<< HEAD
 """Data check that checks if any of the features are highly correlated with the target by using mutual information or Pearson correlation."""
 
-import pandas as pd
-
-=======
->>>>>>> 411a0c10
 from evalml.data_checks import (
     DataCheck,
     DataCheckAction,
