import pandas as pd

<<<<<<< HEAD
from .binary_classification_pipeline_mixin import BinaryClassificationPipelineMixin
=======
from .binary_classification_pipeline_mixin import (
    BinaryClassificationPipelineMixin,
)
>>>>>>> 9b8b4a6c

from evalml.objectives import get_objective
from evalml.pipelines.classification_pipeline import ClassificationPipeline
from evalml.pipelines.pipeline_meta import TimeSeriesPipelineBaseMeta
from evalml.problem_types import ProblemTypes
<<<<<<< HEAD
from evalml.utils import drop_rows_with_nans, infer_feature_types, pad_with_nans
=======
from evalml.utils import (
    drop_rows_with_nans,
    infer_feature_types,
    pad_with_nans,
)
>>>>>>> 9b8b4a6c


class TimeSeriesClassificationPipeline(
    ClassificationPipeline, metaclass=TimeSeriesPipelineBaseMeta
):
    """Pipeline base class for time series classification problems."""

    def __init__(
<<<<<<< HEAD
        self, component_graph, parameters=None, custom_name=None, random_seed=0
=======
        self,
        component_graph,
        parameters=None,
        custom_name=None,
        custom_hyperparameters=None,
        random_seed=0,
>>>>>>> 9b8b4a6c
    ):
        """Machine learning pipeline for time series classification problems made out of transformers and a classifier.

        Arguments:
            component_graph (list or dict): List of components in order. Accepts strings or ComponentBase subclasses in the list.
                Note that when duplicate components are specified in a list, the duplicate component names will be modified with the
                component's index in the list. For example, the component graph
                [Imputer, One Hot Encoder, Imputer, Logistic Regression Classifier] will have names
                ["Imputer", "One Hot Encoder", "Imputer_2", "Logistic Regression Classifier"]
            parameters (dict): Dictionary with component names as keys and dictionary of that component's parameters as values.
                 An empty dictionary {} implies using all default values for component parameters. Pipeline-level
                 parameters such as date_index, gap, and max_delay must be specified with the "pipeline" key. For example:
                 Pipeline(parameters={"pipeline": {"date_index": "Date", "max_delay": 4, "gap": 2}}).
            random_seed (int): Seed for the random number generator. Defaults to 0.
        """
        if "pipeline" not in parameters:
            raise ValueError(
                "date_index, gap, and max_delay parameters cannot be omitted from the parameters dict. "
                "Please specify them as a dictionary with the key 'pipeline'."
            )
        pipeline_params = parameters["pipeline"]
        self.date_index = pipeline_params["date_index"]
        self.gap = pipeline_params["gap"]
        self.max_delay = pipeline_params["max_delay"]
        super().__init__(
            component_graph,
            custom_name=custom_name,
            parameters=parameters,
<<<<<<< HEAD
=======
            custom_hyperparameters=custom_hyperparameters,
>>>>>>> 9b8b4a6c
            random_seed=random_seed,
        )

    @staticmethod
    def _convert_to_woodwork(X, y):
        if X is None:
            X = pd.DataFrame()
        X = infer_feature_types(X)
        y = infer_feature_types(y)
        return X, y

    def fit(self, X, y):
        """Fit a time series classification pipeline.

        Arguments:
            X (pd.DataFrame or np.ndarray): The input training data of shape [n_samples, n_features]
            y (pd.Series, np.ndarray): The target training targets of length [n_samples]

        Returns:
            self
        """
        X, y = self._convert_to_woodwork(X, y)
        self._encoder.fit(y)
        y = self._encode_targets(y)
        X_t = self._compute_features_during_fit(X, y)
        y_shifted = y.shift(-self.gap)
        X_t, y_shifted = drop_rows_with_nans(X_t, y_shifted)
        self.estimator.fit(X_t, y_shifted)
        self.input_feature_names = self._component_graph.input_feature_names
        return self

    def _estimator_predict(self, features, y):
        """Get estimator predictions.

        This helper passes y as an argument if needed by the estimator.
        """
        y_arg = None
        if self.estimator.predict_uses_y:
            y_arg = y
        return self.estimator.predict(features, y=y_arg)

    def _estimator_predict_proba(self, features, y):
        """Get estimator predicted probabilities.

        This helper passes y as an argument if needed by the estimator.
        """
        y_arg = None
        if self.estimator.predict_uses_y:
            y_arg = y
        return self.estimator.predict_proba(features, y=y_arg)

    def _predict(self, X, y, objective=None, pad=False):
        features = self.compute_estimator_features(X, y)
        features_no_nan, y_no_nan = drop_rows_with_nans(features, y)
        predictions = self._estimator_predict(features_no_nan, y_no_nan)
        if pad:
            padded = pad_with_nans(
                predictions, max(0, features.shape[0] - predictions.shape[0])
            )
            return infer_feature_types(padded)
        return predictions

    def predict(self, X, y=None, objective=None):
        """Make predictions using selected features.

        Arguments:
            X (pd.DataFrame, or np.ndarray): Data of shape [n_samples, n_features]
            y (pd.Series, np.ndarray, None): The target training targets of length [n_samples]
            objective (Object or string): The objective to use to make predictions

        Returns:
            pd.Series: Predicted values.
        """
        X, y = self._convert_to_woodwork(X, y)
        y = self._encode_targets(y)
        n_features = max(len(y), X.shape[0])
        predictions = self._predict(X, y, objective=objective, pad=False)
        # In case gap is 0 and this is a baseline pipeline, we drop the nans in the
        # predictions before decoding them
        predictions = pd.Series(
            self._decode_targets(predictions.dropna()), name=self.input_target_name
        )
        padded = pad_with_nans(predictions, max(0, n_features - predictions.shape[0]))
        return infer_feature_types(padded)

    def predict_proba(self, X, y=None):
        """Make probability estimates for labels.

        Arguments:
            X (pd.DataFrame or np.ndarray): Data of shape [n_samples, n_features]

        Returns:
            pd.DataFrame: Probability estimates
        """
        X, y = self._convert_to_woodwork(X, y)
        y = self._encode_targets(y)
        features = self.compute_estimator_features(X, y)
        features_no_nan, y_no_nan = drop_rows_with_nans(features, y)
        proba = self._estimator_predict_proba(features_no_nan, y_no_nan)
        proba.columns = self._encoder.classes_
        padded = pad_with_nans(proba, max(0, features.shape[0] - proba.shape[0]))
        return infer_feature_types(padded)

    def score(self, X, y, objectives):
        """Evaluate model performance on current and additional objectives.

        Arguments:
            X (pd.DataFrame or np.ndarray): Data of shape [n_samples, n_features]
            y (pd.Series): True labels of length [n_samples]
            objectives (list): Non-empty list of objectives to score on

        Returns:
            dict: Ordered dictionary of objective scores
        """
        X, y = self._convert_to_woodwork(X, y)
        objectives = self.create_objectives(objectives)

        y_encoded = self._encode_targets(y)
        y_shifted = y_encoded.shift(-self.gap)
        y_predicted, y_predicted_proba = self._compute_predictions(
            X, y, objectives, time_series=True
        )
        y_shifted, y_predicted, y_predicted_proba = drop_rows_with_nans(
            y_shifted, y_predicted, y_predicted_proba
        )
        return self._score_all_objectives(
            X,
            y_shifted,
            y_predicted,
            y_pred_proba=y_predicted_proba,
            objectives=objectives,
        )


class TimeSeriesBinaryClassificationPipeline(
    BinaryClassificationPipelineMixin,
    TimeSeriesClassificationPipeline,
    metaclass=TimeSeriesPipelineBaseMeta,
):
    problem_type = ProblemTypes.TIME_SERIES_BINARY

    def _predict(self, X, y, objective=None, pad=False):
        features = self.compute_estimator_features(X, y)
        features_no_nan, y_no_nan = drop_rows_with_nans(features, y)

        if objective is not None:
            objective = get_objective(objective, return_instance=True)
            if not objective.is_defined_for_problem_type(self.problem_type):
                raise ValueError(
                    f"Objective {objective.name} is not defined for time series binary classification."
                )

        if self.threshold is None:
            predictions = self._estimator_predict(features_no_nan, y_no_nan)
        else:
            proba = self._estimator_predict_proba(features_no_nan, y_no_nan)
            proba = proba.iloc[:, 1]
            if objective is None:
                predictions = proba > self.threshold
            else:
                predictions = objective.decision_function(
                    proba, threshold=self.threshold, X=features_no_nan
                )
        if pad:
            predictions = pad_with_nans(
                predictions, max(0, features.shape[0] - predictions.shape[0])
            )
        return infer_feature_types(predictions)

    @staticmethod
    def _score(X, y, predictions, objective):
        """Given data, model predictions or predicted probabilities computed on the data, and an objective, evaluate and return the objective score."""
        if predictions.ndim > 1:
            predictions = predictions.iloc[:, 1]
        return TimeSeriesClassificationPipeline._score(X, y, predictions, objective)


class TimeSeriesMulticlassClassificationPipeline(TimeSeriesClassificationPipeline):
    problem_type = ProblemTypes.TIME_SERIES_MULTICLASS<|MERGE_RESOLUTION|>--- conflicted
+++ resolved
@@ -1,26 +1,18 @@
 import pandas as pd
 
-<<<<<<< HEAD
-from .binary_classification_pipeline_mixin import BinaryClassificationPipelineMixin
-=======
 from .binary_classification_pipeline_mixin import (
     BinaryClassificationPipelineMixin,
 )
->>>>>>> 9b8b4a6c
 
 from evalml.objectives import get_objective
 from evalml.pipelines.classification_pipeline import ClassificationPipeline
 from evalml.pipelines.pipeline_meta import TimeSeriesPipelineBaseMeta
 from evalml.problem_types import ProblemTypes
-<<<<<<< HEAD
-from evalml.utils import drop_rows_with_nans, infer_feature_types, pad_with_nans
-=======
 from evalml.utils import (
     drop_rows_with_nans,
     infer_feature_types,
     pad_with_nans,
 )
->>>>>>> 9b8b4a6c
 
 
 class TimeSeriesClassificationPipeline(
@@ -29,16 +21,11 @@
     """Pipeline base class for time series classification problems."""
 
     def __init__(
-<<<<<<< HEAD
-        self, component_graph, parameters=None, custom_name=None, random_seed=0
-=======
         self,
         component_graph,
         parameters=None,
         custom_name=None,
-        custom_hyperparameters=None,
         random_seed=0,
->>>>>>> 9b8b4a6c
     ):
         """Machine learning pipeline for time series classification problems made out of transformers and a classifier.
 
@@ -67,10 +54,6 @@
             component_graph,
             custom_name=custom_name,
             parameters=parameters,
-<<<<<<< HEAD
-=======
-            custom_hyperparameters=custom_hyperparameters,
->>>>>>> 9b8b4a6c
             random_seed=random_seed,
         )
 
