from woodwork import logical_types

from .binary_classification_pipeline import BinaryClassificationPipeline
from .multiclass_classification_pipeline import (
    MulticlassClassificationPipeline,
)
from .regression_pipeline import RegressionPipeline
from .time_series_classification_pipelines import (
    TimeSeriesBinaryClassificationPipeline,
    TimeSeriesMulticlassClassificationPipeline,
)
from .time_series_regression_pipeline import TimeSeriesRegressionPipeline

from evalml.data_checks import DataCheckActionCode
from evalml.model_family import ModelFamily
from evalml.pipelines import PipelineBase
from evalml.pipelines.components import (  # noqa: F401
    CatBoostClassifier,
    CatBoostRegressor,
    ComponentBase,
    DateTimeFeaturizer,
    DelayedFeatureTransformer,
    DropColumns,
    DropNullColumns,
    Estimator,
    Imputer,
    OneHotEncoder,
    RandomForestClassifier,
    SMOTENCSampler,
    SMOTENSampler,
    SMOTESampler,
    StackedEnsembleClassifier,
    StackedEnsembleRegressor,
    StandardScaler,
    TargetImputer,
    TextFeaturizer,
    Undersampler,
)
from evalml.pipelines.components.utils import get_estimators
from evalml.problem_types import (
    ProblemTypes,
    handle_problem_types,
    is_classification,
    is_time_series,
)
from evalml.utils import get_logger, import_or_raise, infer_feature_types

logger = get_logger(__file__)


def _get_preprocessing_components(
    X, y, problem_type, estimator_class, sampler_name=None
):
    """Given input data, target data and an estimator class, construct a recommended preprocessing chain to be combined with the estimator and trained on the provided data.

    Arguments:
        X (pd.DataFrame): The input data of shape [n_samples, n_features]
        y (pd.Series): The target data of length [n_samples]
        problem_type (ProblemTypes or str): Problem type
        estimator_class (class): A class which subclasses Estimator estimator for pipeline,
        sampler_name (str): The name of the sampler component to add to the pipeline. Defaults to None

    Returns:
        list[Transformer]: A list of applicable preprocessing components to use with the estimator
    """

    pp_components = []
    all_null_cols = X.columns[X.isnull().all()]
    if len(all_null_cols) > 0:
        pp_components.append(DropNullColumns)

    input_logical_types = {type(lt) for lt in X.ww.logical_types.values()}
    types_imputer_handles = {
        logical_types.Boolean,
        logical_types.Categorical,
        logical_types.Double,
        logical_types.Integer,
    }

    text_columns = list(X.ww.select("NaturalLanguage", return_schema=True).columns)
    if len(text_columns) > 0:
        pp_components.append(TextFeaturizer)

<<<<<<< HEAD
    if len(input_logical_types.intersection(types_imputer_handles)) > 0:
        pp_components.append(Imputer)

    index_columns = list(X.ww.select("index", return_schema=True).columns)
    if len(index_columns) > 0:
=======
    index_and_unknown_columns = list(
        X.ww.select(["index", "unknown"], return_schema=True).columns
    )
    if len(index_and_unknown_columns) > 0:
>>>>>>> b3e16f06
        pp_components.append(DropColumns)

    datetime_cols = list(X.ww.select(["Datetime"], return_schema=True).columns)

    add_datetime_featurizer = len(datetime_cols) > 0
    if add_datetime_featurizer and estimator_class.model_family != ModelFamily.ARIMA:
        pp_components.append(DateTimeFeaturizer)

    if (
        is_time_series(problem_type)
        and estimator_class.model_family != ModelFamily.ARIMA
    ):
        pp_components.append(DelayedFeatureTransformer)

    categorical_cols = list(X.ww.select("category", return_schema=True).columns)
    if len(categorical_cols) > 0 and estimator_class not in {
        CatBoostClassifier,
        CatBoostRegressor,
    }:
        pp_components.append(OneHotEncoder)

    sampler_components = {
        "Undersampler": Undersampler,
        "SMOTE Oversampler": SMOTESampler,
        "SMOTENC Oversampler": SMOTENCSampler,
        "SMOTEN Oversampler": SMOTENSampler,
    }
    if sampler_name is not None:
        try:
            import_or_raise(
                "imblearn.over_sampling", error_msg="imbalanced-learn is not installed"
            )
            pp_components.append(sampler_components[sampler_name])
        except ImportError:
            logger.debug(
                f"Could not import imblearn.over_sampling, so defaulting to use Undersampler"
            )
            pp_components.append(Undersampler)

    if estimator_class.model_family == ModelFamily.LINEAR_MODEL:
        pp_components.append(StandardScaler)

    return pp_components


def _make_component_dict_from_component_list(component_list):
    """Generates a component dictionary from a list of components."""
    seen = set()
    component_dict = {}
    most_recent_features = "X"
    most_recent_target = "y"

    for idx, component in enumerate(component_list):
        component_name = component.name
        if component_name in seen:
            component_name = f"{component_name}_{idx}"
        seen.add(component_name)

        component_dict[component_name] = [
            component,
            most_recent_features,
            most_recent_target,
        ]
        if component.modifies_target:
            most_recent_target = f"{component_name}.y"
        if component.modifies_features:
            most_recent_features = f"{component_name}.x"
    return component_dict


def _get_pipeline_base_class(problem_type):
    """Returns pipeline base class for problem_type"""
    if problem_type == ProblemTypes.BINARY:
        return BinaryClassificationPipeline
    elif problem_type == ProblemTypes.MULTICLASS:
        return MulticlassClassificationPipeline
    elif problem_type == ProblemTypes.REGRESSION:
        return RegressionPipeline
    elif problem_type == ProblemTypes.TIME_SERIES_REGRESSION:
        return TimeSeriesRegressionPipeline
    elif problem_type == ProblemTypes.TIME_SERIES_BINARY:
        return TimeSeriesBinaryClassificationPipeline
    else:
        return TimeSeriesMulticlassClassificationPipeline


def make_pipeline(
    X,
    y,
    estimator,
    problem_type,
    parameters=None,
    sampler_name=None,
):
    """Given input data, target data, an estimator class and the problem type,
         generates a pipeline class with a preprocessing chain which was recommended based on the inputs.
         The pipeline will be a subclass of the appropriate pipeline base class for the specified problem_type.

    Arguments:
         X (pd.DataFrame): The input data of shape [n_samples, n_features]
         y (pd.Series): The target data of length [n_samples]
         estimator (Estimator): Estimator for pipeline
         problem_type (ProblemTypes or str): Problem type for pipeline to generate
         parameters (dict): Dictionary with component names as keys and dictionary of that component's parameters as values.
             An empty dictionary or None implies using all default values for component parameters.
         sampler_name (str): The name of the sampler component to add to the pipeline. Only used in classification problems.
             Defaults to None

     Returns:
         PipelineBase object: PipelineBase instance with dynamically generated preprocessing components and specified estimator

    """
    X = infer_feature_types(X)
    y = infer_feature_types(y)

    problem_type = handle_problem_types(problem_type)
    if estimator not in get_estimators(problem_type):
        raise ValueError(f"{estimator.name} is not a valid estimator for problem type")
    if not is_classification(problem_type) and sampler_name is not None:
        raise ValueError(
            f"Sampling is unsupported for problem_type {str(problem_type)}"
        )
    preprocessing_components = _get_preprocessing_components(
        X, y, problem_type, estimator, sampler_name
    )
    complete_component_list = preprocessing_components + [estimator]
    component_graph = _make_component_dict_from_component_list(complete_component_list)
    base_class = _get_pipeline_base_class(problem_type)
    return base_class(
        component_graph,
        parameters=parameters,
    )


def generate_pipeline_code(element):
    """Creates and returns a string that contains the Python imports and code required for running the EvalML pipeline.

    Arguments:
        element (pipeline instance): The instance of the pipeline to generate string Python code

    Returns:
        String representation of Python code that can be run separately in order to recreate the pipeline instance.
        Does not include code for custom component implementation.
    """
    # hold the imports needed and add code to end
    code_strings = []
    if not isinstance(element, PipelineBase):
        raise ValueError(
            "Element must be a pipeline instance, received {}".format(type(element))
        )
    if isinstance(element.component_graph, dict):
        raise ValueError("Code generation for nonlinear pipelines is not supported yet")
    code_strings.append(
        "from {} import {}".format(
            element.__class__.__module__, element.__class__.__name__
        )
    )
    code_strings.append(repr(element))
    return "\n".join(code_strings)


def _make_stacked_ensemble_pipeline(
    input_pipelines, problem_type, n_jobs=-1, random_seed=0
):
    """
    Creates a pipeline with a stacked ensemble estimator.

    Arguments:
        input_pipelines (list(PipelineBase or subclass obj)): List of pipeline instances to use as the base estimators for the stacked ensemble.
            This must not be None or an empty list or else EnsembleMissingPipelinesError will be raised.
        problem_type (ProblemType): problem type of pipeline
        n_jobs (int or None): Integer describing level of parallelism used for pipelines.
            None and 1 are equivalent. If set to -1, all CPUs are used. For n_jobs below -1, (n_cpus + 1 + n_jobs) are used.
            Defaults to -1.

    Returns:
        Pipeline with appropriate stacked ensemble estimator.
    """
    parameters = {}
    if is_classification(problem_type):
        parameters = {
            "Stacked Ensemble Classifier": {
                "input_pipelines": input_pipelines,
                "n_jobs": n_jobs,
            }
        }
        estimator = StackedEnsembleClassifier
    else:
        parameters = {
            "Stacked Ensemble Regressor": {
                "input_pipelines": input_pipelines,
                "n_jobs": n_jobs,
            }
        }
        estimator = StackedEnsembleRegressor

    pipeline_class, pipeline_name = {
        ProblemTypes.BINARY: (
            BinaryClassificationPipeline,
            "Stacked Ensemble Classification Pipeline",
        ),
        ProblemTypes.MULTICLASS: (
            MulticlassClassificationPipeline,
            "Stacked Ensemble Classification Pipeline",
        ),
        ProblemTypes.REGRESSION: (
            RegressionPipeline,
            "Stacked Ensemble Regression Pipeline",
        ),
    }[problem_type]

    return pipeline_class(
        [estimator],
        parameters=parameters,
        custom_name=pipeline_name,
        random_seed=random_seed,
    )


def _make_component_list_from_actions(actions):
    """
    Creates a list of components from the input DataCheckAction list

    Arguments:
        actions (list(DataCheckAction)): List of DataCheckAction objects used to create list of components

    Returns:
        List of components used to address the input actions
    """
    components = []
    for action in actions:
        if action.action_code == DataCheckActionCode.DROP_COL:
            components.append(DropColumns(columns=action.metadata["columns"]))
        if action.action_code == DataCheckActionCode.IMPUTE_COL:
            metadata = action.metadata
            if metadata["is_target"]:
                components.append(
                    TargetImputer(impute_strategy=metadata["impute_strategy"])
                )
    return components<|MERGE_RESOLUTION|>--- conflicted
+++ resolved
@@ -81,18 +81,13 @@
     if len(text_columns) > 0:
         pp_components.append(TextFeaturizer)
 
-<<<<<<< HEAD
     if len(input_logical_types.intersection(types_imputer_handles)) > 0:
         pp_components.append(Imputer)
 
-    index_columns = list(X.ww.select("index", return_schema=True).columns)
-    if len(index_columns) > 0:
-=======
     index_and_unknown_columns = list(
         X.ww.select(["index", "unknown"], return_schema=True).columns
     )
     if len(index_and_unknown_columns) > 0:
->>>>>>> b3e16f06
         pp_components.append(DropColumns)
 
     datetime_cols = list(X.ww.select(["Datetime"], return_schema=True).columns)
