--- conflicted
+++ resolved
@@ -1,9 +1,6 @@
-<<<<<<< HEAD
 """Utility methods for EvalML pipelines."""
-=======
 import logging
 
->>>>>>> adb844b9
 from woodwork import logical_types
 
 from .binary_classification_pipeline import BinaryClassificationPipeline
