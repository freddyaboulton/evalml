--- conflicted
+++ resolved
@@ -130,11 +130,7 @@
         return TimeSeriesMulticlassClassificationPipeline
 
 
-<<<<<<< HEAD
-def make_pipeline(X, y, estimator, problem_type, custom_hyperparameters=None, sampler_name=None):
-=======
-def make_pipeline(X, y, estimator, problem_type, parameters=None, custom_hyperparameters=None):
->>>>>>> ccf70220
+def make_pipeline(X, y, estimator, problem_type, parameters=None, custom_hyperparameters=None, sampler_name=None):
     """Given input data, target data, an estimator class and the problem type,
         generates a pipeline class with a preprocessing chain which was recommended based on the inputs.
         The pipeline will be a subclass of the appropriate pipeline base class for the specified problem_type.
