--- conflicted
+++ resolved
@@ -53,7 +53,6 @@
         )
 
     def fit(self, X, y=None):
-<<<<<<< HEAD
         """Fits time series baseline estimator to data.
 
         Args:
@@ -62,19 +61,21 @@
 
         Returns:
             self
+
+        Raises:
+            ValueError: If input y is None.
         """
-        if X is None:
-            X = pd.DataFrame()
-        X = infer_feature_types(X)
-        self._num_features = X.shape[1]
+        if y is None:
+            raise ValueError("Cannot fit Time Series Baseline Classifier if y is None")
+        vals, _ = np.unique(y, return_counts=True)
+        self._classes = list(vals)
         return self
 
-    def predict(self, X, y=None):
+    def predict(self, X):
         """Make predictions using fitted time series baseline estimator.
 
         Args:
             X (pd.DataFrame): Data of shape [n_samples, n_features].
-            y (pd.Series): Target data. Defaults to None.
 
         Returns:
             pd.Series: Predicted values.
@@ -82,39 +83,22 @@
         Raises:
             ValueError: If input y is None.
         """
-        if y is None:
-=======
-        if y is None:
-            raise ValueError("Cannot fit Time Series Baseline Classifier if y is None")
-        vals, _ = np.unique(y, return_counts=True)
-        self._classes = list(vals)
-        return self
-
-    def predict(self, X):
         X = infer_feature_types(X)
         feature_name = DelayedFeatureTransformer.target_colname_prefix.format(
             self.start_delay
         )
         if feature_name not in X.columns:
->>>>>>> 882e09b9
             raise ValueError(
                 "Time Series Baseline Estimator is meant to be used in a pipeline with "
                 "a DelayedFeaturesTransformer"
             )
         return X.ww[feature_name]
 
-<<<<<<< HEAD
-        if self.gap == 0:
-            y = y.shift(periods=1)
-
-        return infer_feature_types(y)
-
-    def predict_proba(self, X, y=None):
+    def predict_proba(self, X):
         """Make prediction probabilities using fitted time series baseline estimator.
 
         Args:
             X (pd.DataFrame): Data of shape [n_samples, n_features].
-            y (pd.Series): Target data. Defaults to None.
 
         Returns:
             pd.DataFrame: Predicted probability values.
@@ -122,18 +106,8 @@
         Raises:
             ValueError: If input y is None.
         """
-        if y is None:
-            raise ValueError(
-                "Cannot predict Time Series Baseline Estimator if y is None"
-            )
-        y = infer_feature_types(y)
-        preds = self.predict(X, y).dropna(axis=0, how="any").astype("int")
-        proba_arr = np.zeros((len(preds), y.max() + 1))
-=======
-    def predict_proba(self, X):
         preds = self.predict(X).astype("int")
         proba_arr = np.zeros((len(preds), len(self._classes)))
->>>>>>> 882e09b9
         proba_arr[np.arange(len(preds)), preds] = 1
         return infer_feature_types(proba_arr)
 
