--- conflicted
+++ resolved
@@ -1,11 +1,8 @@
-<<<<<<< HEAD
 """XGBoost Classifier."""
-=======
 import numpy as np
 import pandas as pd
 from pandas.api.types import is_integer_dtype
 from sklearn.preprocessing import LabelEncoder
->>>>>>> 411a0c10
 from skopt.space import Integer, Real
 
 from evalml.model_family import ModelFamily
