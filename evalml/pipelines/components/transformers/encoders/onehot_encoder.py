--- conflicted
+++ resolved
@@ -158,14 +158,10 @@
             X_t = pd.concat([X_t, X_cat], axis=1)
             X_t = X_t.drop(columns=self._features_to_drop)
             self._feature_names = X_t.columns
-<<<<<<< HEAD
-        return _retain_custom_types_and_initalize_woodwork(X_ww, X_t)
-=======
         booleans = {c: "Boolean" for c in self.get_feature_names()}
         X_ww = _retain_custom_types_and_initalize_woodwork(X_ww, X_t)
         X_ww = X_ww.set_types(booleans)
         return X_ww
->>>>>>> 40ecfe83
 
     def _handle_parameter_handle_missing(self, X):
         """Helper method to handle the `handle_missing` parameter."""
