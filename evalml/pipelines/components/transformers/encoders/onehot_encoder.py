import numpy as np
import pandas as pd
from sklearn.preprocessing import OneHotEncoder as SKOneHotEncoder

from evalml.pipelines.components import ComponentBaseMeta
from evalml.pipelines.components.transformers.transformer import Transformer
from evalml.utils import (
    _retain_custom_types_and_initalize_woodwork,
    infer_feature_types
)


class OneHotEncoderMeta(ComponentBaseMeta):
    """A version of the ComponentBaseMeta class which includes validation on an additional one-hot-encoder-specific method `categories`"""
    METHODS_TO_CHECK = ComponentBaseMeta.METHODS_TO_CHECK + ['categories', 'get_feature_names']


class OneHotEncoder(Transformer, metaclass=OneHotEncoderMeta):
    """One-hot encoder to encode non-numeric data."""
    name = 'One Hot Encoder'
    hyperparameter_ranges = {}

    def __init__(self,
                 top_n=10,
                 features_to_encode=None,
                 categories=None,
                 drop='if_binary',
                 handle_unknown="ignore",
                 handle_missing="error",
                 random_seed=0,
                 **kwargs):
        """Initalizes an transformer that encodes categorical features in a one-hot numeric array."

        Arguments:
            top_n (int): Number of categories per column to encode. If None, all categories will be encoded.
                Otherwise, the `n` most frequent will be encoded and all others will be dropped. Defaults to 10.
            features_to_encode (list[str]): List of columns to encode. All other columns will remain untouched.
                If None, all appropriate columns will be encoded. Defaults to None.
            categories (list): A two dimensional list of categories, where `categories[i]` is a list of the categories
                for the column at index `i`. This can also be `None`, or `"auto"` if `top_n` is not None. Defaults to None.
            drop (string, list): Method ("first" or "if_binary") to use to drop one category per feature. Can also be
                a list specifying which categories to drop for each feature. Defaults to 'if_binary'.
            handle_unknown (string): Whether to ignore or error for unknown categories for a feature encountered
                during `fit` or `transform`. If either `top_n` or `categories` is used to limit the number of categories
                per column, this must be "ignore". Defaults to "ignore".
            handle_missing (string): Options for how to handle missing (NaN) values encountered during
                `fit` or `transform`. If this is set to "as_category" and NaN values are within the `n` most frequent,
                "nan" values will be encoded as their own column. If this is set to "error", any missing
                values encountered will raise an error. Defaults to "error".
            random_seed (int): Seed for the random number generator. Defaults to 0.
        """
        parameters = {"top_n": top_n,
                      "features_to_encode": features_to_encode,
                      "categories": categories,
                      "drop": drop,
                      "handle_unknown": handle_unknown,
                      "handle_missing": handle_missing}
        parameters.update(kwargs)

        # Check correct inputs
        unknown_input_options = ["ignore", "error"]
        missing_input_options = ["as_category", "error"]
        if handle_unknown not in unknown_input_options:
            raise ValueError("Invalid input {} for handle_unknown".format(handle_unknown))
        if handle_missing not in missing_input_options:
            raise ValueError("Invalid input {} for handle_missing".format(handle_missing))
        if top_n is not None and categories is not None:
            raise ValueError("Cannot use categories and top_n arguments simultaneously")

        self.features_to_encode = features_to_encode
        self._encoder = None
        super().__init__(parameters=parameters,
                         component_obj=None,
                         random_seed=random_seed)
        self._initial_state = self.random_seed
        self._provenance = {}

    @staticmethod
    def _get_cat_cols(X):
        """Get names of categorical columns in the input Woodwork DataTable."""
        return list(X.ww.select(include=['category']).columns)

    def fit(self, X, y=None):
        top_n = self.parameters['top_n']
        X = infer_feature_types(X)
        if self.features_to_encode is None:
            self.features_to_encode = self._get_cat_cols(X)

        X_t = X
        invalid_features = [col for col in self.features_to_encode if col not in list(X.columns)]
        if len(invalid_features) > 0:
            raise ValueError("Could not find and encode {} in input data.".format(', '.join(invalid_features)))

        X_t = self._handle_parameter_handle_missing(X_t)
        self._binary_values_to_drop = []

        if len(self.features_to_encode) == 0:
            categories = 'auto'
        elif self.parameters['categories'] is not None:
            categories = self.parameters['categories']
            if len(categories) != len(self.features_to_encode) or not isinstance(categories[0], list):
                raise ValueError('Categories argument must contain a list of categories for each categorical feature')
        else:
            categories = []
            for col in X_t[self.features_to_encode]:
                value_counts = X_t[col].value_counts(dropna=False).to_frame()
                if self.parameters['drop'] == "if_binary" and len(value_counts) == 2:
                    majority_class_value = value_counts.index.tolist()[0]
                    self._binary_values_to_drop.append((col, majority_class_value))
                if top_n is None or len(value_counts) <= top_n:
                    unique_values = value_counts.index.tolist()
                else:
                    value_counts = value_counts.sample(frac=1, random_state=self._initial_state)
                    value_counts = value_counts.sort_values([col], ascending=False, kind='mergesort')
                    unique_values = value_counts.head(top_n).index.tolist()
                unique_values = np.sort(unique_values)
                categories.append(unique_values)

        # Create an encoder to pass off the rest of the computation to
        # if "drop" is set to "if_binary", pass None to scikit-learn because we manually handle
        drop_to_use = None if self.parameters['drop'] == "if_binary" else self.parameters['drop']
        self._encoder = SKOneHotEncoder(categories=categories,
                                        drop=drop_to_use,
                                        handle_unknown=self.parameters['handle_unknown'])

        self._encoder.fit(X_t[self.features_to_encode])
        return self

    def transform(self, X, y=None):
        """One-hot encode the input data.

        Arguments:
            X (ww.DataTable, pd.DataFrame): Features to one-hot encode.
            y (ww.DataColumn, pd.Series): Ignored.

        Returns:
            ww.DataTable: Transformed data, where each categorical feature has been encoded into numerical columns using one-hot encoding.
        """
        X_ww = infer_feature_types(X)
        X_copy = self._handle_parameter_handle_missing(X_ww)

        X_ww = X_ww.ww.drop(self.features_to_encode)

        # Call sklearn's transform on the categorical columns
        if len(self.features_to_encode) > 0:
            X_cat = pd.DataFrame(self._encoder.transform(X_copy[self.features_to_encode]).toarray(), index=X_copy.index)
            X_cat.columns = self._get_feature_names()
<<<<<<< HEAD
            X_cat = X_cat.drop(columns=self._features_to_drop)
            self._feature_names = X_cat.columns

            for col in X_cat:
                X_ww.ww[col] = X_cat[col]

=======
            X_t = pd.concat([X_t, X_cat], axis=1)
            X_t = X_t.drop(columns=self._features_to_drop)
            self._feature_names = X_t.columns
        booleans = {c: "Boolean" for c in self.get_feature_names()}
        X_ww = _retain_custom_types_and_initalize_woodwork(X_ww, X_t)
        X_ww = X_ww.set_types(booleans)
>>>>>>> 1762f83b
        return X_ww

    def _handle_parameter_handle_missing(self, X):
        """Helper method to handle the `handle_missing` parameter."""
        cat_cols = self.features_to_encode
        if self.parameters['handle_missing'] == "error" and X.isnull().any().any():
            raise ValueError("Input contains NaN")
        if self.parameters['handle_missing'] == "as_category":
            for col in cat_cols:
                if X[col].dtype == 'category' and pd.isna(X[col]).any():
                    X.ww[col] = X[col].cat.add_categories("nan")
                    X.ww[col] = X[col].where(~pd.isna(X[col]), other='nan')
                X.ww[col] = X[col].replace(np.nan, "nan")
        return X

    def categories(self, feature_name):
        """Returns a list of the unique categories to be encoded for the particular feature, in order.

        Arguments:
            feature_name (str): the name of any feature provided to one-hot encoder during fit
        Returns:
            np.ndarray: the unique categories, in the same dtype as they were provided during fit
        """
        try:
            index = self.features_to_encode.index(feature_name)
        except Exception:
            raise ValueError(f'Feature "{feature_name}" was not provided to one-hot encoder as a training feature')
        return self._encoder.categories_[index]

    @staticmethod
    def _make_name_unique(name, seen_before):
        """Helper to make the name unique."""

        if name not in seen_before:
            return name

        # Only modify the name if it has been seen before
        i = 1
        name = f"{name}_{i}"
        while name in seen_before:
            name = f"{name[:name.rindex('_')]}_{i}"
            i += 1
        return name

    def _get_feature_names(self):
        """Return feature names for the categorical features after fitting, before the majority class for binary encoded features are dropped.

        Feature names are formatted as {column name}_{category name}. In the event of a duplicate name,
        an integer will be added at the end of the feature name to distinguish it.

        For example, consider a dataframe with a column called "A" and category "x_y" and another column
        called "A_x" with "y". In this example, the feature names would be "A_x_y" and "A_x_y_1".

        Returns:
            np.ndarray: The feature names after encoding, provided in the same order as input_features.
        """
        self._features_to_drop = []
        unique_names = []
        seen_before = set([])
        provenance = {}
        for col_index, col in enumerate(self.features_to_encode):
            column_categories = self.categories(col)
            unique_encoded_columns = []
            encoded_features_to_drop = []
            for cat_index, category in enumerate(column_categories):

                # Drop categories specified by the user
                if self._encoder.drop_idx_ is not None and self._encoder.drop_idx_[col_index] is not None:
                    if cat_index == self._encoder.drop_idx_[col_index]:
                        continue

                # Follow sklearn naming convention but if name has been seen before
                # then add an int to make it unique
                proposed_name = self._make_name_unique(f"{col}_{category}", seen_before)
                if (col, category) in self._binary_values_to_drop:
                    encoded_features_to_drop.append(proposed_name)

                unique_names.append(proposed_name)
                unique_encoded_columns.append(proposed_name)
                seen_before.add(proposed_name)
            self._features_to_drop.extend(encoded_features_to_drop)
            unique_encoded_columns_without_dropped = unique_encoded_columns
            for feature_to_drop in encoded_features_to_drop:
                unique_encoded_columns_without_dropped.remove(feature_to_drop)
            provenance[col] = unique_encoded_columns_without_dropped
        self._provenance = provenance
        return unique_names

    def get_feature_names(self):
        """Return feature names for the categorical features after fitting.

        Feature names are formatted as {column name}_{category name}. In the event of a duplicate name,
        an integer will be added at the end of the feature name to distinguish it.

        For example, consider a dataframe with a column called "A" and category "x_y" and another column
        called "A_x" with "y". In this example, the feature names would be "A_x_y" and "A_x_y_1".

        Returns:
            np.ndarray: The feature names after encoding, provided in the same order as input_features.
        """
        feature_names = self._get_feature_names()
        for feature_name in self._features_to_drop:
            feature_names.remove(feature_name)
        return feature_names

    def _get_feature_provenance(self):
        return self._provenance<|MERGE_RESOLUTION|>--- conflicted
+++ resolved
@@ -145,21 +145,12 @@
         if len(self.features_to_encode) > 0:
             X_cat = pd.DataFrame(self._encoder.transform(X_copy[self.features_to_encode]).toarray(), index=X_copy.index)
             X_cat.columns = self._get_feature_names()
-<<<<<<< HEAD
             X_cat = X_cat.drop(columns=self._features_to_drop)
+            X_cat.ww.init(logical_types={c: "Boolean" for c in X_cat.columns})
             self._feature_names = X_cat.columns
-
             for col in X_cat:
                 X_ww.ww[col] = X_cat[col]
 
-=======
-            X_t = pd.concat([X_t, X_cat], axis=1)
-            X_t = X_t.drop(columns=self._features_to_drop)
-            self._feature_names = X_t.columns
-        booleans = {c: "Boolean" for c in self.get_feature_names()}
-        X_ww = _retain_custom_types_and_initalize_woodwork(X_ww, X_t)
-        X_ww = X_ww.set_types(booleans)
->>>>>>> 1762f83b
         return X_ww
 
     def _handle_parameter_handle_missing(self, X):
