import copy
from abc import abstractmethod

from evalml.pipelines.components.transformers import Transformer
from evalml.utils.woodwork_utils import infer_feature_types


class BaseSampler(Transformer):
    """Base Sampler component. Used as the base class of all sampler components.

    Args:
        parameters (dict): Dictionary of parameters for the component. Defaults to None.
        component_obj (obj): Third-party objects useful in component implementation. Defaults to None.
        random_seed (int): Seed for the random number generator. Defaults to 0.
    """

    modifies_features = True
    modifies_target = True

    def fit(self, X, y):
        """Fits the sampler to the data.

        Args:
            X (pd.DataFrame): Input features.
            y (pd.Series): Target.

        Returns:
            self
        """
        if y is None:
            raise ValueError("y cannot be None")
        X_ww, y_ww = self._prepare_data(X, y)
        self._initialize_sampler(X_ww, y_ww)
        return self

    @abstractmethod
    def _initialize_sampler(self, X, y):
        """Helper function to initialize the sampler component object.

        Args:
            X (pd.DataFrame): Features.
            y (pd.Series): The target data.
        """

    def _prepare_data(self, X, y):
        """Transforms the input data to pandas data structure that our sampler can ingest.

        Args:
            X (pd.DataFrame): Training features.
            y (pd.Series): Target.

        Returns:
            pd.DataFrame, pd.Series: Prepared X and y data as pandas types
        """
        X = infer_feature_types(X)
        if y is None:
            raise ValueError("y cannot be None")
        y = infer_feature_types(y)
        return X, y

    def transform(self, X, y=None):
        """Transforms the input data by sampling the data.

        Args:
            X (pd.DataFrame): Training features.
            y (pd.Series): Target.

        Returns:
            pd.DataFrame, pd.Series: Transformed features and target.
        """
        X_pd, y_pd = self._prepare_data(X, y)
        X_new, y_new = self._component_obj.fit_resample(X_pd, y_pd)
        return infer_feature_types(X_new), infer_feature_types(y_new)

    def _convert_dictionary(self, sampling_dict, y):
        """Converts the provided sampling dictionary from a dictionary of ratios to a dictionary of number of samples. Expects the provided dictionary keys to be the target values y, and the associated values to be the min:max ratios. Converts and returns a dictionary with the same keys, but changes the values to be the number of samples rather than ratio.

        Args:
            sampling_dict (dict): The input sampling dictionary passed in from user.
            y (pd.Series): The target values.

        Returns:
            dict: A dictionary with target values as keys and the number of samples as values.
        """
        # check that the lengths of the dict and y are equal
        y_unique = y.unique()
        if len(sampling_dict) != len(y_unique):
            raise ValueError(
                "Sampling dictionary contains a different number of targets than are provided in the data."
            )

        if len(set(sampling_dict.keys()).intersection(set(y_unique))) != len(y_unique):
            raise ValueError("Dictionary keys are different from target values!")

        new_dic = {}
        y_counts = y.value_counts()
        for k, v in sampling_dict.items():
            # turn the ratios into sampler values
            if self.__class__.__name__ == "Undersampler":
                # for undersampling, we make sure we never sample more than the
                # total samples for that class
                new_dic[k] = int(min(y_counts.values[-1] / v, y_counts[k]))
            else:
                # for oversampling, we need to make sure we never sample less than
                # the total samples for that class
                new_dic[k] = int(max(y_counts.values[0] * v, y_counts[k]))
        return new_dic

    def _dictionary_to_params(self, sampling_dict, y):
        """If a sampling ratio dictionary is provided, add the updated sampling dictionary to the parameters and return the updated parameter dictionary. Otherwise, simply return the current parameters.

        Args:
            sampling_dict (dict): The input sampling dictionary passed in from user.
            y (pd.Series): The target values.

        Returns:
            dict: The parameters dictionary with the sampling_ratio_dict value replaced as necessary.
        """
        param_copy = copy.copy(self.parameters)
        if self.parameters["sampling_ratio_dict"]:
            new_dic = self._convert_dictionary(
                self.parameters["sampling_ratio_dict"], y
            )
            param_copy["sampling_ratio_dict"] = new_dic
        return param_copy

    def fit_transform(self, X, y):
<<<<<<< HEAD
        return self.fit(X, y).transform(X, y)


class BaseOversampler(BaseSampler):
    """Base Oversampler component. Used as the base class of all imbalance-learn oversampler components.

    Args:
        sampler (obj): Sampler object to use.
        sampling_ratio (float): This is the goal ratio of the minority to majority class, with range (0, 1]. A value of 0.25 means we want a 1:4 ratio
            of the minority to majority class after oversampling. We will create the a sampling dictionary using this ratio, with the keys corresponding to the class
            and the values responding to the number of samples. Defaults to 0.25.
        sampling_ratio_dict (dict): A dictionary specifying the desired balanced ratio for each target value. For instance, in a binary case where class 1 is the minority, we could specify:
            `sampling_ratio_dict={0: 0.5, 1: 1}`, which means we would undersample class 0 to have twice the number of samples as class 1 (minority:majority ratio = 0.5), and don't sample class 1.
            Overrides sampling_ratio if provided. Defaults to None.
        k_neighbors_default (int): The number of nearest neighbors used to construct synthetic samples. This is the default value used, but the actual k_neighbors value might be smaller
            if there are less samples. Defaults to 5.
        n_jobs (int): The number of CPU cores to use. Defaults to -1.
        random_seed (int): The seed to use for random sampling. Defaults to 0.
    """

    def __init__(
        self,
        sampler,
        sampling_ratio=0.25,
        sampling_ratio_dict=None,
        k_neighbors_default=5,
        n_jobs=-1,
        random_seed=0,
        **kwargs,
    ):
        error_msg = "imbalanced-learn is not installed. Please install using 'pip install imbalanced-learn'"
        im = import_or_raise("imblearn.over_sampling", error_msg=error_msg)
        parameters = {
            "sampling_ratio": sampling_ratio,
            "k_neighbors_default": k_neighbors_default,
            "n_jobs": n_jobs,
            "sampling_ratio_dict": sampling_ratio_dict,
        }
        parameters.update(kwargs)
        self.sampler = {"SMOTE": im.SMOTE, "SMOTENC": im.SMOTENC, "SMOTEN": im.SMOTEN}[
            sampler
        ]
        super().__init__(
            parameters=parameters, component_obj=None, random_seed=random_seed
        )

    def _initialize_sampler(self, X, y):
        """Initializes the oversampler with the given sampler_ratio or sampler_ratio_dict. If a sampler_ratio_dict is provided, we will opt to use that. Otherwise, we use will create the sampler_ratio_dict dictionary.

        Args:
            X (pd.DataFrame): Input features.
            y (pd.Series): Target.
        """
        sampler_class = self.sampler
        _, y_pd = self._prepare_data(X, y)
        sampler_params = {
            k: v
            for k, v in self.parameters.items()
            if k not in ["sampling_ratio", "sampling_ratio_dict", "k_neighbors_default"]
        }
        if self.parameters["sampling_ratio_dict"] is not None:
            # make the dictionary
            dic = self._convert_dictionary(self.parameters["sampling_ratio_dict"], y_pd)
        else:
            # create the sampling dictionary
            sampling_ratio = self.parameters["sampling_ratio"]
            dic = make_balancing_dictionary(y_pd, sampling_ratio)
        sampler_params["sampling_strategy"] = dic

        # check for k_neighbors value
        neighbors = self.parameters["k_neighbors_default"]
        min_counts = y_pd.value_counts().values[-1]
        if min_counts == 1:
            raise ValueError(
                f"Minority class needs more than 1 sample to use SMOTE!, received {min_counts} sample"
            )
        if min_counts <= neighbors:
            neighbors = min_counts - 1

        sampler_params["k_neighbors"] = neighbors
        self._parameters["k_neighbors"] = neighbors
        sampler = sampler_class(**sampler_params, random_state=self.random_seed)
        self._component_obj = sampler
=======
        return self.fit(X, y).transform(X, y)
>>>>>>> 1def4fe4
<|MERGE_RESOLUTION|>--- conflicted
+++ resolved
@@ -125,90 +125,4 @@
         return param_copy
 
     def fit_transform(self, X, y):
-<<<<<<< HEAD
-        return self.fit(X, y).transform(X, y)
-
-
-class BaseOversampler(BaseSampler):
-    """Base Oversampler component. Used as the base class of all imbalance-learn oversampler components.
-
-    Args:
-        sampler (obj): Sampler object to use.
-        sampling_ratio (float): This is the goal ratio of the minority to majority class, with range (0, 1]. A value of 0.25 means we want a 1:4 ratio
-            of the minority to majority class after oversampling. We will create the a sampling dictionary using this ratio, with the keys corresponding to the class
-            and the values responding to the number of samples. Defaults to 0.25.
-        sampling_ratio_dict (dict): A dictionary specifying the desired balanced ratio for each target value. For instance, in a binary case where class 1 is the minority, we could specify:
-            `sampling_ratio_dict={0: 0.5, 1: 1}`, which means we would undersample class 0 to have twice the number of samples as class 1 (minority:majority ratio = 0.5), and don't sample class 1.
-            Overrides sampling_ratio if provided. Defaults to None.
-        k_neighbors_default (int): The number of nearest neighbors used to construct synthetic samples. This is the default value used, but the actual k_neighbors value might be smaller
-            if there are less samples. Defaults to 5.
-        n_jobs (int): The number of CPU cores to use. Defaults to -1.
-        random_seed (int): The seed to use for random sampling. Defaults to 0.
-    """
-
-    def __init__(
-        self,
-        sampler,
-        sampling_ratio=0.25,
-        sampling_ratio_dict=None,
-        k_neighbors_default=5,
-        n_jobs=-1,
-        random_seed=0,
-        **kwargs,
-    ):
-        error_msg = "imbalanced-learn is not installed. Please install using 'pip install imbalanced-learn'"
-        im = import_or_raise("imblearn.over_sampling", error_msg=error_msg)
-        parameters = {
-            "sampling_ratio": sampling_ratio,
-            "k_neighbors_default": k_neighbors_default,
-            "n_jobs": n_jobs,
-            "sampling_ratio_dict": sampling_ratio_dict,
-        }
-        parameters.update(kwargs)
-        self.sampler = {"SMOTE": im.SMOTE, "SMOTENC": im.SMOTENC, "SMOTEN": im.SMOTEN}[
-            sampler
-        ]
-        super().__init__(
-            parameters=parameters, component_obj=None, random_seed=random_seed
-        )
-
-    def _initialize_sampler(self, X, y):
-        """Initializes the oversampler with the given sampler_ratio or sampler_ratio_dict. If a sampler_ratio_dict is provided, we will opt to use that. Otherwise, we use will create the sampler_ratio_dict dictionary.
-
-        Args:
-            X (pd.DataFrame): Input features.
-            y (pd.Series): Target.
-        """
-        sampler_class = self.sampler
-        _, y_pd = self._prepare_data(X, y)
-        sampler_params = {
-            k: v
-            for k, v in self.parameters.items()
-            if k not in ["sampling_ratio", "sampling_ratio_dict", "k_neighbors_default"]
-        }
-        if self.parameters["sampling_ratio_dict"] is not None:
-            # make the dictionary
-            dic = self._convert_dictionary(self.parameters["sampling_ratio_dict"], y_pd)
-        else:
-            # create the sampling dictionary
-            sampling_ratio = self.parameters["sampling_ratio"]
-            dic = make_balancing_dictionary(y_pd, sampling_ratio)
-        sampler_params["sampling_strategy"] = dic
-
-        # check for k_neighbors value
-        neighbors = self.parameters["k_neighbors_default"]
-        min_counts = y_pd.value_counts().values[-1]
-        if min_counts == 1:
-            raise ValueError(
-                f"Minority class needs more than 1 sample to use SMOTE!, received {min_counts} sample"
-            )
-        if min_counts <= neighbors:
-            neighbors = min_counts - 1
-
-        sampler_params["k_neighbors"] = neighbors
-        self._parameters["k_neighbors"] = neighbors
-        sampler = sampler_class(**sampler_params, random_state=self.random_seed)
-        self._component_obj = sampler
-=======
-        return self.fit(X, y).transform(X, y)
->>>>>>> 1def4fe4
+        return self.fit(X, y).transform(X, y)