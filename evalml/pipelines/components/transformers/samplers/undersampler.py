import pandas as pd

from evalml.pipelines.components.transformers.samplers.base_sampler import (
    BaseSampler
)
from evalml.preprocessing.data_splitters.balanced_classification_sampler import (
    BalancedClassificationSampler
)


class Undersampler(BaseSampler):
    """Random undersampler component. This component is only run during training and not during predict."""
    name = "Undersampler"
<<<<<<< HEAD
    hyperparameter_ranges = {}

    def __init__(self, sampling_ratio=4, min_samples=100, min_percentage=0.1, random_seed=0, **kwargs):
        """Initializes an undersampling transformer to downsample the majority classes in the dataset.

        Arguments:
            sampling_ratio (float): The largest majority:minority ratio that is accepted as 'balanced'. For instance, a 4:1 ratio would be
                represented as 4, while a 6:5 ratio is 1.2. Must be greater than or equal to 1 (or 1:1). Defaults to 4.
=======
    hyperparameter_ranges = {
        'balanced_ratio': Real(1e-10, 1),
        'min_samples': Integer(50, 1000),
    }

    def __init__(self, balanced_ratio=0.25, min_samples=100, min_percentage=0.1, random_seed=0, **kwargs):
        """Initializes an undersampling transformer to downsample the majority classes in the dataset.

        Arguments:
            balanced_ratio (float): The smallest minority:majority ratio that is accepted as 'balanced'. For instance, a 1:4 ratio would be
                represented as 0.25, while a 1:1 ratio is 1.0. Must be between 0 and 1, inclusive. Defaults to 0.25.
>>>>>>> 23fb5347
            min_samples (int): The minimum number of samples that we must have for any class, pre or post sampling. If a class must be downsampled, it will not be downsampled past this value.
                To determine severe imbalance, the minority class must occur less often than this and must have a class ratio below min_percentage.
                Must be greater than 0. Defaults to 100.
            min_percentage (float): The minimum percentage of the minimum class to total dataset that we tolerate, as long as it is above min_samples.
                If min_percentage and min_samples are not met, treat this as severely imbalanced, and we will not resample the data.
                Must be between 0 and 0.5, inclusive. Defaults to 0.1.
            random_seed (int): The seed to use for random sampling. Defaults to 0.
        """
        parameters = {"sampling_ratio": sampling_ratio,
                      "min_samples": min_samples,
                      "min_percentage": min_percentage}
        parameters.update(kwargs)
        sampler = BalancedClassificationSampler(**parameters, random_seed=random_seed)

        super().__init__(parameters=parameters,
                         component_obj=sampler,
                         random_seed=random_seed)

    def fit_transform(self, X, y):
        """Fit and transform the data using the undersampler. Used during training of the pipeline

        Arguments:
            X (ww.DataFrame): Training features
            y (ww.DataColumn): Target features

         Returns:
            ww.DataTable, ww.DataColumn: Undersampled X and y data
        """
        X, y, X_pd, y_pd = self._prepare_data(X, y)
        index_df = pd.Series(y_pd.index)
        indices = self._component_obj.fit_resample(X_pd, y_pd)
        train_indices = index_df[index_df.isin(indices)].index.values.tolist()
        return X.iloc[train_indices], y.iloc[train_indices]<|MERGE_RESOLUTION|>--- conflicted
+++ resolved
@@ -11,28 +11,14 @@
 class Undersampler(BaseSampler):
     """Random undersampler component. This component is only run during training and not during predict."""
     name = "Undersampler"
-<<<<<<< HEAD
     hyperparameter_ranges = {}
 
-    def __init__(self, sampling_ratio=4, min_samples=100, min_percentage=0.1, random_seed=0, **kwargs):
+    def __init__(self, sampling_ratio=0.25, min_samples=100, min_percentage=0.1, random_seed=0, **kwargs):
         """Initializes an undersampling transformer to downsample the majority classes in the dataset.
 
         Arguments:
-            sampling_ratio (float): The largest majority:minority ratio that is accepted as 'balanced'. For instance, a 4:1 ratio would be
-                represented as 4, while a 6:5 ratio is 1.2. Must be greater than or equal to 1 (or 1:1). Defaults to 4.
-=======
-    hyperparameter_ranges = {
-        'balanced_ratio': Real(1e-10, 1),
-        'min_samples': Integer(50, 1000),
-    }
-
-    def __init__(self, balanced_ratio=0.25, min_samples=100, min_percentage=0.1, random_seed=0, **kwargs):
-        """Initializes an undersampling transformer to downsample the majority classes in the dataset.
-
-        Arguments:
-            balanced_ratio (float): The smallest minority:majority ratio that is accepted as 'balanced'. For instance, a 1:4 ratio would be
+            sampling_ratio (float): The smallest minority:majority ratio that is accepted as 'balanced'. For instance, a 1:4 ratio would be
                 represented as 0.25, while a 1:1 ratio is 1.0. Must be between 0 and 1, inclusive. Defaults to 0.25.
->>>>>>> 23fb5347
             min_samples (int): The minimum number of samples that we must have for any class, pre or post sampling. If a class must be downsampled, it will not be downsampled past this value.
                 To determine severe imbalance, the minority class must occur less often than this and must have a class ratio below min_percentage.
                 Must be greater than 0. Defaults to 100.
