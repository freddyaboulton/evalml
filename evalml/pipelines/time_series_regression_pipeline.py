import pandas as pd

from evalml.pipelines.pipeline_meta import TimeSeriesPipelineBaseMeta
from evalml.pipelines.regression_pipeline import RegressionPipeline
from evalml.problem_types import ProblemTypes
<<<<<<< HEAD
from evalml.utils import drop_rows_with_nans, infer_feature_types, pad_with_nans
=======
from evalml.utils import (
    drop_rows_with_nans,
    infer_feature_types,
    pad_with_nans,
)
>>>>>>> 9b8b4a6c


class TimeSeriesRegressionPipeline(
    RegressionPipeline, metaclass=TimeSeriesPipelineBaseMeta
):
    """Pipeline base class for time series regression problems."""

    problem_type = ProblemTypes.TIME_SERIES_REGRESSION

    def __init__(
<<<<<<< HEAD
        self, component_graph, parameters=None, custom_name=None, random_seed=0
=======
        self,
        component_graph,
        parameters=None,
        custom_name=None,
        custom_hyperparameters=None,
        random_seed=0,
>>>>>>> 9b8b4a6c
    ):
        """Machine learning pipeline for time series regression problems made out of transformers and a classifier.

        Arguments:
            component_graph (list or dict): List of components in order. Accepts strings or ComponentBase subclasses in the list.
                Note that when duplicate components are specified in a list, the duplicate component names will be modified with the
                component's index in the list. For example, the component graph
                [Imputer, One Hot Encoder, Imputer, Logistic Regression Classifier] will have names
                ["Imputer", "One Hot Encoder", "Imputer_2", "Logistic Regression Classifier"]
            parameters (dict): Dictionary with component names as keys and dictionary of that component's parameters as values.
                 An empty dictionary {} implies using all default values for component parameters. Pipeline-level
                 parameters such as date_index, gap, and max_delay must be specified with the "pipeline" key. For example:
                 Pipeline(parameters={"pipeline": {"date_index": "Date", "max_delay": 4, "gap": 2}}).
            random_seed (int): Seed for the random number generator. Defaults to 0.
        """
        if "pipeline" not in parameters:
            raise ValueError(
                "date_index, gap, and max_delay parameters cannot be omitted from the parameters dict. "
                "Please specify them as a dictionary with the key 'pipeline'."
            )
        pipeline_params = parameters["pipeline"]
        self.date_index = pipeline_params["date_index"]
        self.gap = pipeline_params["gap"]
        self.max_delay = pipeline_params["max_delay"]
        super().__init__(
            component_graph,
            custom_name=custom_name,
            parameters=parameters,
<<<<<<< HEAD
=======
            custom_hyperparameters=custom_hyperparameters,
>>>>>>> 9b8b4a6c
            random_seed=random_seed,
        )

    def fit(self, X, y):
        """Fit a time series regression pipeline.

        Arguments:
            X (pd.DataFrame or np.ndarray): The input training data of shape [n_samples, n_features]
            y (pd.Series, np.ndarray): The target training targets of length [n_samples]

        Returns:
            self
        """
        if X is None:
            X = pd.DataFrame()

        X = infer_feature_types(X)
        y = infer_feature_types(y)
        X_t = self._compute_features_during_fit(X, y)

        y_shifted = y.shift(-self.gap)
        X_t, y_shifted = drop_rows_with_nans(X_t, y_shifted)
        self.estimator.fit(X_t, y_shifted)
        self.input_feature_names = self._component_graph.input_feature_names

        return self

    def predict(self, X, y=None, objective=None):
        """Make predictions using selected features.

        Arguments:
            X (pd.DataFrame, or np.ndarray): Data of shape [n_samples, n_features]
            y (pd.Series, np.ndarray, None): The target training targets of length [n_samples]
            objective (Object or string): The objective to use to make predictions

        Returns:
            pd.Series: Predicted values.
        """
        if X is None:
            X = pd.DataFrame()
        X = infer_feature_types(X)
        y = infer_feature_types(y)
        features = self.compute_estimator_features(X, y)
        features_no_nan, y = drop_rows_with_nans(features, y)
        y_arg = None
        if self.estimator.predict_uses_y:
            y_arg = y
        predictions = self.estimator.predict(features_no_nan, y_arg)
        predictions = predictions.rename(self.input_target_name)
        padded = pad_with_nans(
            predictions, max(0, features.shape[0] - predictions.shape[0])
        )
        return infer_feature_types(padded)

    def score(self, X, y, objectives):
        """Evaluate model performance on current and additional objectives.

        Arguments:
            X (pd.DataFrame or np.ndarray): Data of shape [n_samples, n_features]
            y (pd.Series): True labels of length [n_samples]
            objectives (list): Non-empty list of objectives to score on

        Returns:
            dict: Ordered dictionary of objective scores
        """
        # Only converting X for the call to _score_all_objectives
        if X is None:
            X = pd.DataFrame()
        X = infer_feature_types(X)
        y = infer_feature_types(y)

        y_predicted = self.predict(X, y)

        y_shifted = y.shift(-self.gap)
        objectives = self.create_objectives(objectives)
        y_shifted, y_predicted = drop_rows_with_nans(y_shifted, y_predicted)
        return self._score_all_objectives(
            X, y_shifted, y_predicted, y_pred_proba=None, objectives=objectives
        )<|MERGE_RESOLUTION|>--- conflicted
+++ resolved
@@ -3,15 +3,11 @@
 from evalml.pipelines.pipeline_meta import TimeSeriesPipelineBaseMeta
 from evalml.pipelines.regression_pipeline import RegressionPipeline
 from evalml.problem_types import ProblemTypes
-<<<<<<< HEAD
-from evalml.utils import drop_rows_with_nans, infer_feature_types, pad_with_nans
-=======
 from evalml.utils import (
     drop_rows_with_nans,
     infer_feature_types,
     pad_with_nans,
 )
->>>>>>> 9b8b4a6c
 
 
 class TimeSeriesRegressionPipeline(
@@ -22,16 +18,11 @@
     problem_type = ProblemTypes.TIME_SERIES_REGRESSION
 
     def __init__(
-<<<<<<< HEAD
-        self, component_graph, parameters=None, custom_name=None, random_seed=0
-=======
         self,
         component_graph,
         parameters=None,
         custom_name=None,
-        custom_hyperparameters=None,
         random_seed=0,
->>>>>>> 9b8b4a6c
     ):
         """Machine learning pipeline for time series regression problems made out of transformers and a classifier.
 
@@ -60,10 +51,6 @@
             component_graph,
             custom_name=custom_name,
             parameters=parameters,
-<<<<<<< HEAD
-=======
-            custom_hyperparameters=custom_hyperparameters,
->>>>>>> 9b8b4a6c
             random_seed=random_seed,
         )
 
