import copy
from collections import namedtuple

import pandas as pd
from sklearn.model_selection import KFold, StratifiedKFold

from evalml.objectives import get_objective
<<<<<<< HEAD
from evalml.pipelines import ComponentGraph, BinaryClassificationPipeline, MulticlassClassificationPipeline, \
    RegressionPipeline, TimeSeriesBinaryClassificationPipeline, TimeSeriesMulticlassClassificationPipeline, \
    TimeSeriesRegressionPipeline
=======
from evalml.pipelines import ComponentGraph
>>>>>>> e83bf1ab
from evalml.preprocessing.data_splitters import (
    TimeSeriesSplit,
    TrainingValidationSplit,
)
from evalml.problem_types import (
    ProblemTypes,
    handle_problem_types,
    is_binary,
    is_time_series,
)
from evalml.utils import import_or_raise

_LARGE_DATA_ROW_THRESHOLD = int(1e5)
_SAMPLER_THRESHOLD = 20000
_LARGE_DATA_PERCENT_VALIDATION = 0.75


def get_default_primary_search_objective(problem_type):
    """Get the default primary search objective for a problem type.

    Arguments:
        problem_type (str or ProblemType): problem type of interest.

    Returns:
        ObjectiveBase: primary objective instance for the problem type.
    """
    problem_type = handle_problem_types(problem_type)
    objective_name = {
        "binary": "Log Loss Binary",
        "multiclass": "Log Loss Multiclass",
        "regression": "R2",
        "time series regression": "R2",
        "time series binary": "Log Loss Binary",
        "time series multiclass": "Log Loss Multiclass",
    }[problem_type.value]
    return get_objective(objective_name, return_instance=True)


def make_data_splitter(
    X,
    y,
    problem_type,
    problem_configuration=None,
    n_splits=3,
    shuffle=True,
    random_seed=0,
):
    """Given the training data and ML problem parameters, compute a data splitting method to use during AutoML search.

    Arguments:
        X (pd.DataFrame): The input training data of shape [n_samples, n_features].
        y (pd.Series): The target training data of length [n_samples].
        problem_type (ProblemType): The type of machine learning problem.
        problem_configuration (dict, None): Additional parameters needed to configure the search. For example,
            in time series problems, values should be passed in for the date_index, gap, and max_delay variables. Defaults to None.
        n_splits (int, None): The number of CV splits, if applicable. Defaults to 3.
        shuffle (bool): Whether or not to shuffle the data before splitting, if applicable. Defaults to True.
        random_seed (int): Seed for the random number generator. Defaults to 0.

    Returns:
        sklearn.model_selection.BaseCrossValidator: Data splitting method.
    """
    random_seed = random_seed
    problem_type = handle_problem_types(problem_type)
    if is_time_series(problem_type):
        if not problem_configuration:
            raise ValueError(
                "problem_configuration is required for time series problem types"
            )
        return TimeSeriesSplit(
            n_splits=n_splits,
            gap=problem_configuration.get("gap"),
            max_delay=problem_configuration.get("max_delay"),
            date_index=problem_configuration.get("date_index"),
        )
    if X.shape[0] > _LARGE_DATA_ROW_THRESHOLD:
        return TrainingValidationSplit(
            test_size=_LARGE_DATA_PERCENT_VALIDATION, shuffle=shuffle
        )
    if problem_type == ProblemTypes.REGRESSION:
        return KFold(n_splits=n_splits, random_state=random_seed, shuffle=shuffle)
    elif problem_type in [ProblemTypes.BINARY, ProblemTypes.MULTICLASS]:
        return StratifiedKFold(
            n_splits=n_splits, random_state=random_seed, shuffle=shuffle
        )


def tune_binary_threshold(
    pipeline, objective, problem_type, X_threshold_tuning, y_threshold_tuning
):
    """Tunes the threshold of a binary pipeline to the X and y thresholding data

    Arguments:
        pipeline (Pipeline): Pipeline instance to threshold.
        objective (ObjectiveBase): The objective we want to tune with. If not tuneable and best_pipeline is True, will use F1.
        problem_type (ProblemType): The problem type of the pipeline.
        X_threshold_tuning (pd.DataFrame): Features to tune pipeline to.
        y_threshold_tuning (pd.Series): Target data to tune pipeline to.
    """
    if (
        is_binary(problem_type)
        and objective.is_defined_for_problem_type(problem_type)
        and objective.can_optimize_threshold
    ):
        pipeline.threshold = 0.5
        if X_threshold_tuning is not None:
            y_predict_proba = pipeline.predict_proba(X_threshold_tuning)
            y_predict_proba = y_predict_proba.iloc[:, 1]
            pipeline.optimize_threshold(
                X_threshold_tuning, y_threshold_tuning, y_predict_proba, objective
            )


def check_all_pipeline_names_unique(pipelines):
    """Checks whether all the pipeline names are unique.

    Arguments:
        pipelines (list(PipelineBase)): List of pipelines to check if all names are unique.

    Returns:
          None

    Raises:
        ValueError: if any pipeline names are duplicated.
    """
    name_count = pd.Series([p.name for p in pipelines]).value_counts()
    duplicate_names = name_count[name_count > 1].index.tolist()

    if duplicate_names:
        plural, tense = ("s", "were") if len(duplicate_names) > 1 else ("", "was")
        duplicates = ", ".join([f"'{name}'" for name in sorted(duplicate_names)])
        raise ValueError(
            f"All pipeline names must be unique. The name{plural} {duplicates} {tense} repeated."
        )


AutoMLConfig = namedtuple(
    "AutoMLConfig",
    [
        "data_splitter",
        "problem_type",
        "objective",
        "additional_objectives",
        "optimize_thresholds",
        "error_callback",
        "random_seed",
        "X_schema",
        "y_schema",
    ],
)


def get_best_sampler_for_data(X, y, sampler_method, sampler_balanced_ratio):
    """Returns the name of the sampler component to use for AutoMLSearch.

    Arguments:
        X (pd.DataFrame): The input feature data
        y (pd.Series): The input target data
        sampler_method (str): The sampler_type argument passed to AutoMLSearch
        sampler_balanced_ratio (float): The ratio of min:majority targets that we would consider balanced,
            or should balance the classes to.

    Returns:
        str, None: The string name of the sampling component to use, or None if no sampler is necessary
    """
    # we check for the class balances
    counts = y.value_counts()
    minority_class = min(counts)
    class_ratios = minority_class / counts
    # if all class ratios are larger than the ratio provided, we don't need to sample
    if all(class_ratios >= sampler_balanced_ratio):
        return None
    # We set a threshold to use the Undersampler in order to avoid long runtimes
    elif len(y) >= _SAMPLER_THRESHOLD and sampler_method != "Oversampler":
        return "Undersampler"
    else:
        try:
            import_or_raise(
                "imblearn.over_sampling", error_msg="imbalanced-learn is not installed"
            )
            cat_cols = X.ww.select("Categorical").columns
            # Use different samplers depending on the number of categorical columns
            if len(cat_cols) == X.shape[1]:
                return "SMOTEN Oversampler"
            elif not len(cat_cols):
                return "SMOTE Oversampler"
            else:
                return "SMOTENC Oversampler"
        except ImportError:
            return "Undersampler"


def get_hyperparameter_ranges(component_graph, custom_hyperparameters):
    """
    Returns hyperparameter ranges from all components as a dictionary.

    Arguments:
<<<<<<< HEAD
        component_graph (list): The component_graph of the pipeline.
=======
        component_graph (list(str, ComponentBase)): The component_graph of the pipeline.
>>>>>>> e83bf1ab
        custom_hyperparameters (dict): The custom hyperparameters to be passed to the pipeline.

    Returns:
        dict: Dictionary of hyperparameter ranges for each component in the component graph.
    """
    linearized_component_graph = ComponentGraph.linearized_component_graph(
        component_graph
    )
    hyperparameter_ranges = dict()
    for component_name, component_class in linearized_component_graph:
        component_hyperparameters = copy.copy(component_class.hyperparameter_ranges)
        if custom_hyperparameters and component_name in custom_hyperparameters:
            component_hyperparameters.update(custom_hyperparameters[component_name])
        hyperparameter_ranges[component_name] = component_hyperparameters
<<<<<<< HEAD
    return hyperparameter_ranges


def get_pipelines_from_component_graphs(component_graphs_list, problem_type, parameters):
    """
    Returns created pipelines from passed component graphs based on the specified problem type.

    Arguments:
        component_graphs_list (list): The list of component graphs.
        problem_type (str or ProblemType): The problem type for which pipelines will be created.

    Returns:
        list: List of pipelines made from the passed component graphs.
    """
    pipeline_class = {
        ProblemTypes.BINARY: BinaryClassificationPipeline,
        ProblemTypes.MULTICLASS: MulticlassClassificationPipeline,
        ProblemTypes.REGRESSION: RegressionPipeline,
        ProblemTypes.TIME_SERIES_BINARY: TimeSeriesBinaryClassificationPipeline,
        ProblemTypes.TIME_SERIES_MULTICLASS: TimeSeriesMulticlassClassificationPipeline,
        ProblemTypes.TIME_SERIES_REGRESSION: TimeSeriesRegressionPipeline
    }[handle_problem_types(problem_type)]
    created_pipelines = []
    for component_graph in component_graphs_list:
        comp_seed = 0
        if "random_seed" in component_graph.keys():
            comp_seed = component_graph.pop("random_seed")
        comp_name = next(iter(component_graph))
        comp_graph = component_graph[comp_name]
        print(f"utils - get_pipelines_from_component_graphs - parameters: {parameters}")
        created_pipelines.append(pipeline_class(component_graph=comp_graph, parameters=parameters, custom_name=comp_name, random_seed=comp_seed))
    return created_pipelines
=======
    return hyperparameter_ranges
>>>>>>> e83bf1ab
<|MERGE_RESOLUTION|>--- conflicted
+++ resolved
@@ -5,13 +5,9 @@
 from sklearn.model_selection import KFold, StratifiedKFold
 
 from evalml.objectives import get_objective
-<<<<<<< HEAD
 from evalml.pipelines import ComponentGraph, BinaryClassificationPipeline, MulticlassClassificationPipeline, \
     RegressionPipeline, TimeSeriesBinaryClassificationPipeline, TimeSeriesMulticlassClassificationPipeline, \
     TimeSeriesRegressionPipeline
-=======
-from evalml.pipelines import ComponentGraph
->>>>>>> e83bf1ab
 from evalml.preprocessing.data_splitters import (
     TimeSeriesSplit,
     TrainingValidationSplit,
@@ -209,11 +205,7 @@
     Returns hyperparameter ranges from all components as a dictionary.
 
     Arguments:
-<<<<<<< HEAD
-        component_graph (list): The component_graph of the pipeline.
-=======
         component_graph (list(str, ComponentBase)): The component_graph of the pipeline.
->>>>>>> e83bf1ab
         custom_hyperparameters (dict): The custom hyperparameters to be passed to the pipeline.
 
     Returns:
@@ -228,7 +220,6 @@
         if custom_hyperparameters and component_name in custom_hyperparameters:
             component_hyperparameters.update(custom_hyperparameters[component_name])
         hyperparameter_ranges[component_name] = component_hyperparameters
-<<<<<<< HEAD
     return hyperparameter_ranges
 
 
@@ -260,7 +251,4 @@
         comp_graph = component_graph[comp_name]
         print(f"utils - get_pipelines_from_component_graphs - parameters: {parameters}")
         created_pipelines.append(pipeline_class(component_graph=comp_graph, parameters=parameters, custom_name=comp_name, random_seed=comp_seed))
-    return created_pipelines
-=======
-    return hyperparameter_ranges
->>>>>>> e83bf1ab
+    return created_pipelines