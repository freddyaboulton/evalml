import copy
import sys
import time
import traceback
from collections import OrderedDict, defaultdict

import cloudpickle
import numpy as np
import pandas as pd
from sklearn.model_selection import BaseCrossValidator

from .pipeline_search_plots import PipelineSearchPlots

from evalml.automl.automl_algorithm import IterativeAlgorithm
from evalml.automl.callbacks import log_error_callback
from evalml.automl.utils import (
    get_default_primary_search_objective,
    make_data_splitter
)
from evalml.data_checks import (
    AutoMLDataChecks,
    DataChecks,
    DefaultDataChecks,
    EmptyDataChecks,
    HighVarianceCVDataCheck
)
from evalml.exceptions import (
    AutoMLSearchException,
    PipelineNotFoundError,
    PipelineScoreError
)
from evalml.model_family import ModelFamily
from evalml.objectives import (
    get_core_objectives,
    get_non_core_objectives,
    get_objective
)
from evalml.pipelines import (
    BinaryClassificationPipeline,
    MeanBaselineRegressionPipeline,
    ModeBaselineBinaryPipeline,
    ModeBaselineMulticlassPipeline,
    PipelineBase,
    TimeSeriesBaselineBinaryPipeline,
    TimeSeriesBaselineMulticlassPipeline,
    TimeSeriesBaselineRegressionPipeline
)
from evalml.pipelines.components.utils import get_estimators
from evalml.pipelines.utils import get_generated_pipeline_class, make_pipeline
from evalml.preprocessing import split_data
from evalml.problem_types import ProblemTypes, handle_problem_types, is_binary
from evalml.tuners import SKOptTuner
from evalml.utils import convert_to_seconds, get_random_seed
from evalml.utils.gen_utils import (
    _convert_to_woodwork_structure,
    _convert_woodwork_types_wrapper
)
from evalml.utils.logger import (
    get_logger,
    log_subtitle,
    log_title,
    time_elapsed,
    update_pipeline
)

logger = get_logger(__file__)


class AutoMLSearch:
    """Automated Pipeline search."""
    _MAX_NAME_LEN = 40

    # Necessary for "Plotting" documentation, since Sphinx does not work well with instance attributes.
    plot = PipelineSearchPlots

    def __init__(self,
                 X_train=None,
                 y_train=None,
                 problem_type=None,
                 objective='auto',
                 max_iterations=None,
                 max_time=None,
                 patience=None,
                 tolerance=None,
                 data_splitter=None,
                 allowed_pipelines=None,
                 allowed_model_families=None,
                 start_iteration_callback=None,
                 add_result_callback=None,
                 error_callback=None,
                 additional_objectives=None,
                 random_state=0,
                 n_jobs=-1,
                 tuner_class=None,
                 optimize_thresholds=False,
                 ensembling=False,
                 max_batches=None,
                 problem_configuration=None,
                 train_best_pipeline=True,
                 pipeline_parameters=None,
                 sampler=None,
                 _pipelines_per_batch=5):
        """Automated pipeline search

        Arguments:
            X_train (pd.DataFrame, ww.DataTable): The input training data of shape [n_samples, n_features]. Required.

            y_train (pd.Series, ww.DataColumn): The target training data of length [n_samples]. Required for supervised learning tasks.

            problem_type (str or ProblemTypes): type of supervised learning problem. See evalml.problem_types.ProblemType.all_problem_types for a full list.

            objective (str, ObjectiveBase): The objective to optimize for. Used to propose and rank pipelines, but not for optimizing each pipeline during fit-time.
                When set to 'auto', chooses:

                - LogLossBinary for binary classification problems,
                - LogLossMulticlass for multiclass classification problems, and
                - R2 for regression problems.

            max_iterations (int): Maximum number of iterations to search. If max_iterations and
                max_time is not set, then max_iterations will default to max_iterations of 5.

            max_time (int, str): Maximum time to search for pipelines.
                This will not start a new pipeline search after the duration
                has elapsed. If it is an integer, then the time will be in seconds.
                For strings, time can be specified as seconds, minutes, or hours.

            patience (int): Number of iterations without improvement to stop search early. Must be positive.
                If None, early stopping is disabled. Defaults to None.

            tolerance (float): Minimum percentage difference to qualify as score improvement for early stopping.
                Only applicable if patience is not None. Defaults to None.

            allowed_pipelines (list(class)): A list of PipelineBase subclasses indicating the pipelines allowed in the search.
                The default of None indicates all pipelines for this problem type are allowed. Setting this field will cause
                allowed_model_families to be ignored.

            allowed_model_families (list(str, ModelFamily)): The model families to search. The default of None searches over all
                model families. Run evalml.pipelines.components.utils.allowed_model_families("binary") to see options. Change `binary`
                to `multiclass` or `regression` depending on the problem type. Note that if allowed_pipelines is provided,
                this parameter will be ignored.

            data_splitter (sklearn.model_selection.BaseCrossValidator): Data splitting method to use. Defaults to StratifiedKFold.

            tuner_class: The tuner class to use. Defaults to SKOptTuner.

            start_iteration_callback (callable): Function called before each pipeline training iteration.
                Callback function takes three positional parameters: The pipeline class, the pipeline parameters, and the AutoMLSearch object.

            add_result_callback (callable): Function called after each pipeline training iteration.
                Callback function takes three positional parameters: A dictionary containing the training results for the new pipeline, an untrained_pipeline containing the parameters used during training, and the AutoMLSearch object.

            error_callback (callable): Function called when `search()` errors and raises an Exception.
                Callback function takes three positional parameters: the Exception raised, the traceback, and the AutoMLSearch object.
                Must also accepts kwargs, so AutoMLSearch is able to pass along other appropriate parameters by default.
                Defaults to None, which will call `log_error_callback`.

            additional_objectives (list): Custom set of objectives to score on.
                Will override default objectives for problem type if not empty.

            random_state (int): Seed for the random number generator. Defaults to 0.

            n_jobs (int or None): Non-negative integer describing level of parallelism used for pipelines.
                None and 1 are equivalent. If set to -1, all CPUs are used. For n_jobs below -1, (n_cpus + 1 + n_jobs) are used.

            ensembling (boolean): If True, runs ensembling in a separate batch after every allowed pipeline class has been iterated over.
                If the number of unique pipelines to search over per batch is one, ensembling will not run. Defaults to False.

            max_batches (int): The maximum number of batches of pipelines to search. Parameters max_time, and
                max_iterations have precedence over stopping the search.

            problem_configuration (dict, None): Additional parameters needed to configure the search. For example,
                in time series problems, values should be passed in for the gap and max_delay variables.

            train_best_pipeline (boolean): Whether or not to train the best pipeline before returning it. Defaults to True

            _pipelines_per_batch (int): The number of pipelines to train for every batch after the first one.
                The first batch will train a baseline pipline + one of each pipeline family allowed in the search.
        """
        if X_train is None:
            raise ValueError('Must specify training data as a 2d array using the X_train argument')
        if y_train is None:
            raise ValueError('Must specify training data target values as a 1d vector using the y_train argument')
        try:
            self.problem_type = handle_problem_types(problem_type)
        except ValueError:
            raise ValueError('choose one of (binary, multiclass, regression) as problem_type')

        self.tuner_class = tuner_class or SKOptTuner
        self.start_iteration_callback = start_iteration_callback
        self.add_result_callback = add_result_callback
        self.error_callback = error_callback or log_error_callback
        self.data_splitter = data_splitter
<<<<<<< HEAD
        self.data_splitter_provided = True if data_splitter is not None else False
        self.verbose = verbose
=======
>>>>>>> 1f089b9f
        self.optimize_thresholds = optimize_thresholds
        self.ensembling = ensembling
        if objective == 'auto':
            objective = get_default_primary_search_objective(self.problem_type.value)
        objective = get_objective(objective, return_instance=False)
        self.objective = self._validate_objective(objective)
        if self.data_splitter is not None and not issubclass(self.data_splitter.__class__, BaseCrossValidator):
            raise ValueError("Not a valid data splitter")
        if not objective.is_defined_for_problem_type(self.problem_type):
            raise ValueError("Given objective {} is not compatible with a {} problem.".format(self.objective.name, self.problem_type.value))
        if additional_objectives is None:
            additional_objectives = get_core_objectives(self.problem_type)
            # if our main objective is part of default set of objectives for problem_type, remove it
            existing_main_objective = next((obj for obj in additional_objectives if obj.name == self.objective.name), None)
            if existing_main_objective is not None:
                additional_objectives.remove(existing_main_objective)
        else:
            additional_objectives = [get_objective(o) for o in additional_objectives]
        additional_objectives = [self._validate_objective(obj) for obj in additional_objectives]
        self.additional_objectives = additional_objectives
        self.objective_name_to_class = {o.name: o for o in [self.objective] + self.additional_objectives}

        if not isinstance(max_time, (int, float, str, type(None))):
            raise TypeError(f"Parameter max_time must be a float, int, string or None. Received {type(max_time)} with value {str(max_time)}..")
        if isinstance(max_time, (int, float)) and max_time < 0:
            raise ValueError(f"Parameter max_time must be None or non-negative. Received {max_time}.")
        if max_batches is not None and max_batches < 0:
            raise ValueError(f"Parameter max_batches must be None or non-negative. Received {max_batches}.")
        if max_iterations is not None and max_iterations < 0:
            raise ValueError(f"Parameter max_iterations must be None or non-negative. Received {max_iterations}.")
        self.max_time = convert_to_seconds(max_time) if isinstance(max_time, str) else max_time
        self.max_iterations = max_iterations
        self.max_batches = max_batches
        self._pipelines_per_batch = _pipelines_per_batch
        if not self.max_iterations and not self.max_time and not self.max_batches:
            self.max_batches = 1
            logger.info("Using default limit of max_batches=1.\n")

        if patience and (not isinstance(patience, int) or patience < 0):
            raise ValueError("patience value must be a positive integer. Received {} instead".format(patience))

        if tolerance and (tolerance > 1.0 or tolerance < 0.0):
            raise ValueError("tolerance value must be a float between 0.0 and 1.0 inclusive. Received {} instead".format(tolerance))

        self.patience = patience
        self.tolerance = tolerance or 0.0
        self._results = {
            'pipeline_results': {},
            'search_order': [],
            'errors': []
        }
        self.random_state = get_random_seed(random_state)
        self.n_jobs = n_jobs

        self.plot = None
        try:
            self.plot = PipelineSearchPlots(self)
        except ImportError:
            logger.warning("Unable to import plotly; skipping pipeline search plotting\n")

        self._data_check_results = None

        self.allowed_pipelines = allowed_pipelines
        self.allowed_model_families = allowed_model_families
        self._automl_algorithm = None
        self._start = None
        self._baseline_cv_scores = {}
        self.show_batch_output = False

        self._validate_problem_type()
        self.problem_configuration = self._validate_problem_configuration(problem_configuration)
        self._train_best_pipeline = train_best_pipeline
        self._best_pipeline = None
        self._searched = False

        # make everything ww objects
        self.X_train = _convert_to_woodwork_structure(X_train)
        self.y_train = _convert_to_woodwork_structure(y_train)
        self.sampler = sampler if (sampler is not None and sampler != 'None') else None
        default_data_splitter = make_data_splitter(self.X_train, self.y_train, self.problem_type, self.problem_configuration,
                                                   n_splits=3, shuffle=True, sampler=self.sampler, random_state=self.random_state)
        self.data_splitter = self.data_splitter or default_data_splitter
        self.pipeline_parameters = pipeline_parameters if pipeline_parameters is not None else {}

    def _validate_objective(self, objective):
        non_core_objectives = get_non_core_objectives()
        if isinstance(objective, type):
            if objective in non_core_objectives:
                raise ValueError(f"{objective.name.lower()} is not allowed in AutoML! "
                                 "Use evalml.objectives.utils.get_core_objective_names() "
                                 "to get all objective names allowed in automl.")
            return objective()
        return objective

    @property
    def data_check_results(self):
        """If there are data checks, return any error messages that are found"""
        return self._data_check_results

    def __str__(self):
        def _print_list(obj_list):
            lines = sorted(['\t{}'.format(o.name) for o in obj_list])
            return '\n'.join(lines)

        def _get_funct_name(function):
            if callable(function):
                return function.__name__
            else:
                return None

        search_desc = (
            f"{handle_problem_types(self.problem_type).name} Search\n\n"
            f"Parameters: \n{'='*20}\n"
            f"Objective: {get_objective(self.objective).name}\n"
            f"Max Time: {self.max_time}\n"
            f"Max Iterations: {self.max_iterations}\n"
            f"Max Batches: {self.max_batches}\n"
            f"Allowed Pipelines: \n{_print_list(self.allowed_pipelines or [])}\n"
            f"Patience: {self.patience}\n"
            f"Tolerance: {self.tolerance}\n"
            f"Data Splitting: {self.data_splitter}\n"
            f"Tuner: {self.tuner_class.__name__}\n"
            f"Start Iteration Callback: {_get_funct_name(self.start_iteration_callback)}\n"
            f"Add Result Callback: {_get_funct_name(self.add_result_callback)}\n"
            f"Additional Objectives: {_print_list(self.additional_objectives or [])}\n"
            f"Random State: {self.random_state}\n"
            f"n_jobs: {self.n_jobs}\n"
            f"Optimize Thresholds: {self.optimize_thresholds}\n"
        )

        rankings_desc = ""
        if not self.rankings.empty:
            rankings_str = self.rankings.drop(['parameters'], axis='columns').to_string()
            rankings_desc = f"\nSearch Results: \n{'='*20}\n{rankings_str}"

        return search_desc + rankings_desc

    def _validate_problem_configuration(self, problem_configuration=None):
        if self.problem_type in [ProblemTypes.TIME_SERIES_REGRESSION]:
            required_parameters = {'gap', 'max_delay'}
            if not problem_configuration or not all(p in problem_configuration for p in required_parameters):
                raise ValueError("user_parameters must be a dict containing values for at least the gap and max_delay "
                                 f"parameters. Received {problem_configuration}.")
        return problem_configuration or {}

    def _validate_data_checks(self, data_checks):
        """Validate data_checks parameter.

        Arguments:
            data_checks (DataChecks, list(Datacheck), str, None): Input to validate. If not of the right type,
                raise an exception.

        Returns:
            An instance of DataChecks used to perform checks before search.
        """
        if isinstance(data_checks, DataChecks):
            return data_checks
        elif isinstance(data_checks, list):
            return AutoMLDataChecks(data_checks)
        elif isinstance(data_checks, str):
            if data_checks == "auto":
                return DefaultDataChecks(problem_type=self.problem_type, objective=self.objective, n_splits=self.data_splitter.get_n_splits())
            elif data_checks == "disabled":
                return EmptyDataChecks()
            else:
                raise ValueError("If data_checks is a string, it must be either 'auto' or 'disabled'. "
                                 f"Received '{data_checks}'.")
        elif data_checks is None:
            return EmptyDataChecks()
        else:
            return DataChecks(data_checks)

    def _handle_keyboard_interrupt(self, pipeline, current_batch_pipelines):
        """Presents a prompt to the user asking if they want to stop the search.

        Arguments:
            pipeline (PipelineBase): Current pipeline in the search.
            current_batch_pipelines (list): Other pipelines in the batch.

        Returns:
            list: Next pipelines to search in the batch. If the user decides to stop the search,
                an empty list will be returned.
        """
        leading_char = "\n"
        start_of_loop = time.time()
        while True:
            choice = input(leading_char + "Do you really want to exit search (y/n)? ").strip().lower()
            if choice == "y":
                logger.info("Exiting AutoMLSearch.")
                return []
            elif choice == "n":
                # So that the time in this loop does not count towards the time budget (if set)
                time_in_loop = time.time() - start_of_loop
                self._start += time_in_loop
                return [pipeline] + current_batch_pipelines
            else:
                leading_char = ""

    def search(self, data_checks="auto", show_iteration_plot=True):
        """Find the best pipeline for the data set.

        Arguments:
            data_checks (DataChecks, list(Datacheck), str, None): A collection of data checks to run before
                automl search. If data checks produce any errors, an exception will be thrown before the
                search begins. If "disabled" or None, `no` data checks will be done.
                If set to "auto", DefaultDataChecks will be done. Default value is set to "auto".

            feature_types (list, optional): list of feature types, either numerical or categorical.
                Categorical features will automatically be encoded

            show_iteration_plot (boolean, True): Shows an iteration vs. score plot in Jupyter notebook.
                Disabled by default in non-Jupyter enviroments.
        """
        if self._searched:
            logger.info("AutoMLSearch.search() has already been run and will not run again on the same instance. Re-initialize AutoMLSearch to search again.")
            return

        # don't show iteration plot outside of a jupyter notebook
        if show_iteration_plot:
            try:
                get_ipython
            except NameError:
                show_iteration_plot = False

        text_column_vals = self.X_train.select('natural_language')
        text_columns = list(text_column_vals.to_dataframe().columns)
        if len(text_columns) == 0:
            text_columns = None

        data_checks = self._validate_data_checks(data_checks)
        self._data_check_results = data_checks.validate(_convert_woodwork_types_wrapper(self.X_train.to_dataframe()),
                                                        _convert_woodwork_types_wrapper(self.y_train.to_series()))
        for result in self._data_check_results["warnings"]:
            logger.warning(result["message"])
        for result in self._data_check_results["errors"]:
            logger.error(result["message"])
        if self._data_check_results["errors"]:
            raise ValueError("Data checks raised some warnings and/or errors. Please see `self.data_check_results` for more information or pass data_checks='disabled' to search() to disable data checking.")
        if self.allowed_pipelines is None:
            logger.info("Generating pipelines to search over...")
            allowed_estimators = get_estimators(self.problem_type, self.allowed_model_families)
            logger.debug(f"allowed_estimators set to {[estimator.name for estimator in allowed_estimators]}")
            self.allowed_pipelines = [make_pipeline(self.X_train, self.y_train, estimator, self.problem_type, custom_hyperparameters=self.pipeline_parameters, text_columns=text_columns) for estimator in allowed_estimators]

        if self.allowed_pipelines == []:
            raise ValueError("No allowed pipelines to search")

        run_ensembling = self.ensembling
        if run_ensembling and len(self.allowed_pipelines) == 1:
            logger.warning("Ensembling is set to True, but the number of unique pipelines is one, so ensembling will not run.")
            run_ensembling = False

        if run_ensembling and self.max_iterations is not None:
            # Baseline + first batch + each pipeline iteration + 1
            first_ensembling_iteration = (1 + len(self.allowed_pipelines) + len(self.allowed_pipelines) * self._pipelines_per_batch + 1)
            if self.max_iterations < first_ensembling_iteration:
                run_ensembling = False
                logger.warning(f"Ensembling is set to True, but max_iterations is too small, so ensembling will not run. Set max_iterations >= {first_ensembling_iteration} to run ensembling.")
            else:
                logger.info(f"Ensembling will run at the {first_ensembling_iteration} iteration and every {len(self.allowed_pipelines) * self._pipelines_per_batch} iterations after that.")

        if self.max_batches and self.max_iterations is None:
            self.show_batch_output = True
            if run_ensembling:
                ensemble_nth_batch = len(self.allowed_pipelines) + 1
                num_ensemble_batches = (self.max_batches - 1) // ensemble_nth_batch
                if num_ensemble_batches == 0:
                    logger.warning(f"Ensembling is set to True, but max_batches is too small, so ensembling will not run. Set max_batches >= {ensemble_nth_batch + 1} to run ensembling.")
                else:
                    logger.info(f"Ensembling will run every {ensemble_nth_batch} batches.")

                self.max_iterations = (1 + len(self.allowed_pipelines) +
                                       self._pipelines_per_batch * (self.max_batches - 1 - num_ensemble_batches) +
                                       num_ensemble_batches)
            else:
                self.max_iterations = 1 + len(self.allowed_pipelines) + (self._pipelines_per_batch * (self.max_batches - 1))
        self.allowed_model_families = list(set([p.model_family for p in (self.allowed_pipelines)]))

        logger.debug(f"allowed_pipelines set to {[pipeline.name for pipeline in self.allowed_pipelines]}")
        logger.debug(f"allowed_model_families set to {self.allowed_model_families}")
        if len(self.problem_configuration):
            pipeline_params = {**{'pipeline': self.problem_configuration}, **self.pipeline_parameters}
        else:
            pipeline_params = self.pipeline_parameters

        self._automl_algorithm = IterativeAlgorithm(
            max_iterations=self.max_iterations,
            allowed_pipelines=self.allowed_pipelines,
            tuner_class=self.tuner_class,
            text_columns=text_columns,
            random_state=self.random_state,
            n_jobs=self.n_jobs,
            number_features=self.X_train.shape[1],
            pipelines_per_batch=self._pipelines_per_batch,
            ensembling=run_ensembling,
            pipeline_params=pipeline_params
        )

        log_title(logger, "Beginning pipeline search")
        logger.info("Optimizing for %s. " % self.objective.name)
        logger.info("{} score is better.\n".format('Greater' if self.objective.greater_is_better else 'Lower'))

        if self.max_batches is not None:
            logger.info(f"Searching up to {self.max_batches} batches for a total of {self.max_iterations} pipelines. ")
        elif self.max_iterations is not None:
            logger.info("Searching up to %s pipelines. " % self.max_iterations)
        if self.max_time is not None:
            logger.info("Will stop searching for new pipelines after %d seconds.\n" % self.max_time)
        logger.info("Allowed model families: %s\n" % ", ".join([model.value for model in self.allowed_model_families]))
        search_iteration_plot = None
        if self.plot:
            search_iteration_plot = self.plot.search_iteration_plot(interactive_plot=show_iteration_plot)

        self._start = time.time()

        should_terminate = self._add_baseline_pipelines()
        if should_terminate:
            return

        current_batch_pipelines = []
        current_batch_pipeline_scores = []
        while self._check_stopping_condition(self._start):
            try:
                if current_batch_pipeline_scores and np.isnan(np.array(current_batch_pipeline_scores, dtype=float)).all():
                    raise AutoMLSearchException(f"All pipelines in the current AutoML batch produced a score of np.nan on the primary objective {self.objective}.")
                current_batch_pipelines = self._automl_algorithm.next_batch()
                current_batch_pipeline_scores = []
            except StopIteration:
                logger.info('AutoML Algorithm out of recommendations, ending')
                break

            current_batch_size = len(current_batch_pipelines)
            current_batch_pipeline_scores = self._evaluate_pipelines(current_batch_pipelines, search_iteration_plot=search_iteration_plot)

            # Different size indicates early stopping
            if len(current_batch_pipeline_scores) != current_batch_size:
                break

        elapsed_time = time_elapsed(self._start)
        desc = f"\nSearch finished after {elapsed_time}"
        desc = desc.ljust(self._MAX_NAME_LEN)
        logger.info(desc)

        best_pipeline = self.rankings.iloc[0]
        best_pipeline_name = best_pipeline["pipeline_name"]
        self._find_best_pipeline()
        logger.info(f"Best pipeline: {best_pipeline_name}")
        logger.info(f"Best pipeline {self.objective.name}: {best_pipeline['score']:3f}")
        self._searched = True

    def _find_best_pipeline(self):
        """Finds the best pipeline in the rankings
        If self._best_pipeline already exists, check to make sure it is different from the current best pipeline before training and thresholding"""
        best_pipeline = self.rankings.iloc[0]
        if not (self._best_pipeline and self._best_pipeline == self.get_pipeline(best_pipeline['id'])):
            self._best_pipeline = self.get_pipeline(best_pipeline['id'])
            if self._train_best_pipeline:
                X_threshold_tuning = None
                y_threshold_tuning = None
                X_train, y_train = self.X_train, self.y_train
                if self.optimize_thresholds and self.objective.is_defined_for_problem_type(ProblemTypes.BINARY) and self.objective.can_optimize_threshold and is_binary(self.problem_type):
                    X_train, X_threshold_tuning, y_train, y_threshold_tuning = split_data(X_train, y_train, self.problem_type,
                                                                                          test_size=0.2,
                                                                                          random_state=self.random_state)
                if getattr(self.data_splitter, "transform", None):
                    X_train, y_train = self.data_splitter.transform(X_train, y_train)
                self._best_pipeline.fit(X_train, y_train)
                self._best_pipeline = self._tune_binary_threshold(self._best_pipeline, X_threshold_tuning, y_threshold_tuning)

    def _tune_binary_threshold(self, pipeline, X_threshold_tuning, y_threshold_tuning):
        """Tunes the threshold of a binary pipeline to the X and y thresholding data

        Arguments:
            pipeline (Pipeline): Pipeline instance to threshold
            X_threshold_tuning (ww.DataTable): X data to tune pipeline to
            y_threshold_tuning (ww.DataColumn): Target data to tune pipeline to

        Returns:
            Trained pipeline instance
        """
        if self.objective.is_defined_for_problem_type(ProblemTypes.BINARY) and is_binary(self.problem_type):
            pipeline.threshold = 0.5
            if X_threshold_tuning:
                y_predict_proba = pipeline.predict_proba(X_threshold_tuning)
                y_predict_proba = y_predict_proba.iloc[:, 1]
                pipeline.threshold = self.objective.optimize_threshold(y_predict_proba, y_threshold_tuning, X=X_threshold_tuning)
        return pipeline

    def _check_stopping_condition(self, start):
        should_continue = True
        num_pipelines = len(self._results['pipeline_results'])

        # check max_time and max_iterations
        elapsed = time.time() - start
        if self.max_time and elapsed >= self.max_time:
            return False
        elif self.max_iterations and num_pipelines >= self.max_iterations:
            return False

        # check for early stopping
        if self.patience is None:
            return True

        first_id = self._results['search_order'][0]
        best_score = self._results['pipeline_results'][first_id]['score']
        num_without_improvement = 0
        for id in self._results['search_order'][1:]:
            curr_score = self._results['pipeline_results'][id]['score']
            significant_change = abs((curr_score - best_score) / best_score) > self.tolerance
            score_improved = curr_score > best_score if self.objective.greater_is_better else curr_score < best_score
            if score_improved and significant_change:
                best_score = curr_score
                num_without_improvement = 0
            else:
                num_without_improvement += 1
            if num_without_improvement >= self.patience:
                logger.info("\n\n{} iterations without improvement. Stopping search early...".format(self.patience))
                return False
        return should_continue

    def _validate_problem_type(self):
        for obj in self.additional_objectives:
            if not obj.is_defined_for_problem_type(self.problem_type):
                raise ValueError("Additional objective {} is not compatible with a {} problem.".format(obj.name, self.problem_type.value))

        for pipeline in self.allowed_pipelines or []:
            if pipeline.problem_type != self.problem_type:
                raise ValueError("Given pipeline {} is not compatible with problem_type {}.".format(pipeline.name, self.problem_type.value))

    def _add_baseline_pipelines(self):
        """Fits a baseline pipeline to the data.

        This is the first pipeline fit during search.

        Returns:
            bool - If the user ends the search early, will return True and searching will immediately finish. Else,
                will return False and more pipelines will be searched.
        """

        if self.problem_type == ProblemTypes.BINARY:
            baseline = ModeBaselineBinaryPipeline(parameters={})
        elif self.problem_type == ProblemTypes.MULTICLASS:
            baseline = ModeBaselineMulticlassPipeline(parameters={})
        elif self.problem_type == ProblemTypes.REGRESSION:
            baseline = MeanBaselineRegressionPipeline(parameters={})
        else:
            pipeline_class = {ProblemTypes.TIME_SERIES_REGRESSION: TimeSeriesBaselineRegressionPipeline,
                              ProblemTypes.TIME_SERIES_MULTICLASS: TimeSeriesBaselineMulticlassPipeline,
                              ProblemTypes.TIME_SERIES_BINARY: TimeSeriesBaselineBinaryPipeline}[self.problem_type]
            gap = self.problem_configuration['gap']
            max_delay = self.problem_configuration['max_delay']
            baseline = pipeline_class(parameters={"pipeline": {"gap": gap, "max_delay": max_delay},
                                                  "Time Series Baseline Estimator": {"gap": gap, "max_delay": max_delay}})

        pipelines = [baseline]
        scores = self._evaluate_pipelines(pipelines, baseline=True)
        if scores == []:
            return True
        return False

    @staticmethod
    def _get_mean_cv_scores_for_all_objectives(cv_data, objective_name_to_class):
        scores = defaultdict(int)
        n_folds = len(cv_data)
        for fold_data in cv_data:
            for field, value in fold_data['all_objective_scores'].items():
                # The 'all_objective_scores' field contains scores for all objectives
                # but also fields like "# Training" and "# Testing", so we want to exclude them since
                # they are not scores
                if field in objective_name_to_class:
                    scores[field] += value
        return {objective: float(score) / n_folds for objective, score in scores.items()}

    def _compute_cv_scores(self, pipeline):
        start = time.time()
        cv_data = []
        logger.info("\tStarting cross validation")

        X_pd = _convert_woodwork_types_wrapper(self.X_train.to_dataframe())
        y_pd = _convert_woodwork_types_wrapper(self.y_train.to_series())
        for i, (train, valid) in enumerate(self.data_splitter.split(X_pd, y_pd)):

            if pipeline.model_family == ModelFamily.ENSEMBLE and i > 0:
                # Stacked ensembles do CV internally, so we do not run CV here for performance reasons.
                logger.debug(f"Skipping fold {i} because CV for stacked ensembles is not supported.")
                break
            logger.debug(f"\t\tTraining and scoring on fold {i}")
            if not self.sampler:
                X_train, X_valid = self.X_train.iloc[train], self.X_train.iloc[valid]
                y_train, y_valid = self.y_train.iloc[train], self.y_train.iloc[valid]
            else:
                X_train, y_train = train[0], train[1]
                X_valid, y_valid = valid[0], valid[1]
            if self.problem_type in [ProblemTypes.BINARY, ProblemTypes.MULTICLASS]:
                diff_train = set(np.setdiff1d(self.y_train.to_series(), y_train.to_series()))
                diff_valid = set(np.setdiff1d(self.y_train.to_series(), y_valid.to_series()))
                diff_string = f"Missing target values in the training set after data split: {diff_train}. " if diff_train else ""
                diff_string += f"Missing target values in the validation set after data split: {diff_valid}." if diff_valid else ""
                if diff_string:
                    raise Exception(diff_string)
            objectives_to_score = [self.objective] + self.additional_objectives
            cv_pipeline = None
            try:
                X_threshold_tuning = None
                y_threshold_tuning = None
                if self.optimize_thresholds and self.objective.is_defined_for_problem_type(ProblemTypes.BINARY) and self.objective.can_optimize_threshold and is_binary(self.problem_type):
                    X_train, X_threshold_tuning, y_train, y_threshold_tuning = split_data(X_train, y_train, self.problem_type,
                                                                                          test_size=0.2,
                                                                                          random_state=self.random_state)
                cv_pipeline = pipeline.clone()
                logger.debug(f"\t\t\tFold {i}: starting training")
                cv_pipeline.fit(X_train, y_train)
                logger.debug(f"\t\t\tFold {i}: finished training")
                cv_pipeline = self._tune_binary_threshold(cv_pipeline, X_threshold_tuning, y_threshold_tuning)
                if X_threshold_tuning:
                    logger.debug(f"\t\t\tFold {i}: Optimal threshold found ({cv_pipeline.threshold:.3f})")
                logger.debug(f"\t\t\tFold {i}: Scoring trained pipeline")
                scores = cv_pipeline.score(X_valid, y_valid, objectives=objectives_to_score)
                logger.debug(f"\t\t\tFold {i}: {self.objective.name} score: {scores[self.objective.name]:.3f}")
                score = scores[self.objective.name]
            except Exception as e:
                if self.error_callback is not None:
                    self.error_callback(exception=e, traceback=traceback.format_tb(sys.exc_info()[2]), automl=self,
                                        fold_num=i, pipeline=pipeline)
                if isinstance(e, PipelineScoreError):
                    nan_scores = {objective: np.nan for objective in e.exceptions}
                    scores = {**nan_scores, **e.scored_successfully}
                    scores = OrderedDict({o.name: scores[o.name] for o in [self.objective] + self.additional_objectives})
                    score = scores[self.objective.name]
                else:
                    score = np.nan
                    scores = OrderedDict(zip([n.name for n in self.additional_objectives], [np.nan] * len(self.additional_objectives)))

            ordered_scores = OrderedDict()
            ordered_scores.update({self.objective.name: score})
            ordered_scores.update(scores)
            ordered_scores.update({"# Training": y_train.shape[0]})
            ordered_scores.update({"# Validation": y_valid.shape[0]})

            evaluation_entry = {"all_objective_scores": ordered_scores, "score": score, 'binary_classification_threshold': None}
            if isinstance(cv_pipeline, BinaryClassificationPipeline) and cv_pipeline.threshold is not None:
                evaluation_entry['binary_classification_threshold'] = cv_pipeline.threshold
            cv_data.append(evaluation_entry)
        training_time = time.time() - start
        cv_scores = pd.Series([fold['score'] for fold in cv_data])
        cv_score_mean = cv_scores.mean()
        logger.info(f"\tFinished cross validation - mean {self.objective.name}: {cv_score_mean:.3f}")
        return {'cv_data': cv_data, 'training_time': training_time, 'cv_scores': cv_scores, 'cv_score_mean': cv_score_mean}

    def _add_result(self, trained_pipeline, parameters, training_time, cv_data, cv_scores):
        cv_score = cv_scores.mean()

        percent_better_than_baseline = {}
        mean_cv_all_objectives = self._get_mean_cv_scores_for_all_objectives(cv_data, self.objective_name_to_class)
        for obj_name in mean_cv_all_objectives:
            objective_class = self.objective_name_to_class[obj_name]

            # In the event add_to_rankings is called before search _baseline_cv_scores will be empty so we will return
            # nan for the base score.
            percent_better = objective_class.calculate_percent_difference(mean_cv_all_objectives[obj_name],
                                                                          self._baseline_cv_scores.get(obj_name, np.nan))
            percent_better_than_baseline[obj_name] = percent_better

        pipeline_name = trained_pipeline.name
        pipeline_summary = trained_pipeline.summary
        pipeline_id = len(self._results['pipeline_results'])

        high_variance_cv_check = HighVarianceCVDataCheck(threshold=0.2)
        high_variance_cv_check_results = high_variance_cv_check.validate(pipeline_name=pipeline_name, cv_scores=cv_scores)
        high_variance_cv = False

        if high_variance_cv_check_results["warnings"]:
            logger.warning(high_variance_cv_check_results["warnings"][0]["message"])
            high_variance_cv = True
        self._results['pipeline_results'][pipeline_id] = {
            "id": pipeline_id,
            "pipeline_name": pipeline_name,
            "pipeline_class": type(trained_pipeline),
            "pipeline_summary": pipeline_summary,
            "parameters": parameters,
            "score": cv_score,
            "high_variance_cv": high_variance_cv,
            "training_time": training_time,
            "cv_data": cv_data,
            "percent_better_than_baseline_all_objectives": percent_better_than_baseline,
            "percent_better_than_baseline": percent_better_than_baseline[self.objective.name],
            "validation_score": cv_scores[0]
        }
        self._results['search_order'].append(pipeline_id)

        if self.add_result_callback:
            self.add_result_callback(self._results['pipeline_results'][pipeline_id], trained_pipeline, self)

    def _evaluate_pipelines(self, current_pipeline_batch, baseline=False, search_iteration_plot=None):
        current_batch_pipeline_scores = []
        add_single_pipeline = False
        if isinstance(current_pipeline_batch, PipelineBase):
            current_pipeline_batch = [current_pipeline_batch]
            add_single_pipeline = True

        while len(current_pipeline_batch) > 0 and (add_single_pipeline or baseline or self._check_stopping_condition(self._start)):
            pipeline = current_pipeline_batch.pop()
            try:
                parameters = pipeline.parameters
                logger.debug('Evaluating pipeline {}'.format(pipeline.name))
                logger.debug('Pipeline parameters: {}'.format(parameters))

                if self.start_iteration_callback:
                    self.start_iteration_callback(pipeline.__class__, parameters, self)
                desc = f"{pipeline.name}"
                if len(desc) > self._MAX_NAME_LEN:
                    desc = desc[:self._MAX_NAME_LEN - 3] + "..."
                desc = desc.ljust(self._MAX_NAME_LEN)

                if not add_single_pipeline:
                    update_pipeline(logger, desc, len(self._results['pipeline_results']) + 1, self.max_iterations,
                                    self._start, 1 if baseline else self._automl_algorithm.batch_number, self.show_batch_output)

                evaluation_results = self._compute_cv_scores(pipeline)
                parameters = pipeline.parameters

                if baseline:
                    self._baseline_cv_scores = self._get_mean_cv_scores_for_all_objectives(evaluation_results["cv_data"], self.objective_name_to_class)

                logger.debug('Adding results for pipeline {}\nparameters {}\nevaluation_results {}'.format(pipeline.name, parameters, evaluation_results))
                self._add_result(trained_pipeline=pipeline,
                                 parameters=parameters,
                                 training_time=evaluation_results['training_time'],
                                 cv_data=evaluation_results['cv_data'],
                                 cv_scores=evaluation_results['cv_scores'])
                logger.debug('Adding results complete')

                score = evaluation_results['cv_score_mean']
                score_to_minimize = -score if self.objective.greater_is_better else score
                current_batch_pipeline_scores.append(score_to_minimize)

                if not baseline and not add_single_pipeline:
                    self._automl_algorithm.add_result(score_to_minimize, pipeline)

                if search_iteration_plot:
                    search_iteration_plot.update()

                if add_single_pipeline:
                    add_single_pipeline = False

            except KeyboardInterrupt:
                current_pipeline_batch = self._handle_keyboard_interrupt(pipeline, current_pipeline_batch)
                if current_pipeline_batch == []:
                    return current_batch_pipeline_scores

        return current_batch_pipeline_scores

    def get_pipeline(self, pipeline_id):
        """Given the ID of a pipeline training result, returns an untrained instance of the specified pipeline
        initialized with the parameters used to train that pipeline during automl search.

        Arguments:
            pipeline_id (int): pipeline to retrieve

        Returns:
            PipelineBase: untrained pipeline instance associated with the provided ID
        """
        pipeline_results = self.results['pipeline_results'].get(pipeline_id)
        if pipeline_results is None:
            raise PipelineNotFoundError("Pipeline not found in automl results")
        pipeline_class = pipeline_results.get('pipeline_class')
        parameters = pipeline_results.get('parameters')
        if pipeline_class is None or parameters is None:
            raise PipelineNotFoundError("Pipeline class or parameters not found in automl results")
        pipeline = get_generated_pipeline_class(self.problem_type)
        pipeline.custom_hyperparameters = pipeline_class.custom_hyperparameters
        pipeline.custom_name = pipeline_class.name
        pipeline.component_graph = pipeline_class.component_graph
        return pipeline(parameters, random_state=self.random_state)

    def describe_pipeline(self, pipeline_id, return_dict=False):
        """Describe a pipeline

        Arguments:
            pipeline_id (int): pipeline to describe
            return_dict (bool): If True, return dictionary of information
                about pipeline. Defaults to False.

        Returns:
            Description of specified pipeline. Includes information such as
            type of pipeline components, problem, training time, cross validation, etc.
        """
        if pipeline_id not in self._results['pipeline_results']:
            raise PipelineNotFoundError("Pipeline not found")

        pipeline = self.get_pipeline(pipeline_id)
        pipeline_results = self._results['pipeline_results'][pipeline_id]

        pipeline.describe()
        log_subtitle(logger, "Training")
        logger.info("Training for {} problems.".format(pipeline.problem_type))

        if self.optimize_thresholds and self.objective.is_defined_for_problem_type(ProblemTypes.BINARY) and self.objective.can_optimize_threshold:
            logger.info("Objective to optimize binary classification pipeline thresholds for: {}".format(self.objective))

        logger.info("Total training time (including CV): %.1f seconds" % pipeline_results["training_time"])
        log_subtitle(logger, "Cross Validation", underline="-")

        all_objective_scores = [fold["all_objective_scores"] for fold in pipeline_results["cv_data"]]
        all_objective_scores = pd.DataFrame(all_objective_scores)

        for c in all_objective_scores:
            if c in ["# Training", "# Validation"]:
                all_objective_scores[c] = all_objective_scores[c].astype("object")
                continue

            mean = all_objective_scores[c].mean(axis=0)
            std = all_objective_scores[c].std(axis=0)
            all_objective_scores.loc["mean", c] = mean
            all_objective_scores.loc["std", c] = std
            all_objective_scores.loc["coef of var", c] = std / mean if abs(mean) > 0 else np.inf

        all_objective_scores = all_objective_scores.fillna("-")

        with pd.option_context('display.float_format', '{:.3f}'.format, 'expand_frame_repr', False):
            logger.info(all_objective_scores)

        if return_dict:
            return pipeline_results

    def add_to_rankings(self, pipeline):
        """Fits and evaluates a given pipeline then adds the results to the automl rankings with the requirement that automl search has been run.

        Arguments:
            pipeline (PipelineBase): pipeline to train and evaluate.
        """
        pipeline_rows = self.full_rankings[self.full_rankings['pipeline_name'] == pipeline.name]
        for parameter in pipeline_rows['parameters']:
            if pipeline.parameters == parameter:
                return
        self._evaluate_pipelines(pipeline)
        self._find_best_pipeline()

    @property
    def results(self):
        """Class that allows access to a copy of the results from `automl_search`.

           Returns: dict containing `pipeline_results`: a dict with results from each pipeline,
                    and `search_order`: a list describing the order the pipelines were searched.
           """
        return copy.deepcopy(self._results)

    @property
    def rankings(self):
        """Returns a pandas.DataFrame with scoring results from the highest-scoring set of parameters used with each pipeline."""
        return self.full_rankings.drop_duplicates(subset="pipeline_name", keep="first")

    @property
    def full_rankings(self):
        """Returns a pandas.DataFrame with scoring results from all pipelines searched"""
        ascending = True
        if self.objective.greater_is_better:
            ascending = False

        full_rankings_cols = ["id", "pipeline_name", "score", "validation_score",
                              "percent_better_than_baseline", "high_variance_cv", "parameters"]
        if not self._results['pipeline_results']:
            return pd.DataFrame(columns=full_rankings_cols)

        rankings_df = pd.DataFrame(self._results['pipeline_results'].values())
        rankings_df = rankings_df[full_rankings_cols]
        rankings_df.sort_values("score", ascending=ascending, inplace=True)
        rankings_df.reset_index(drop=True, inplace=True)
        return rankings_df

    @property
    def best_pipeline(self):
        """Returns a trained instance of the best pipeline and parameters found during automl search. If `train_best_pipeline` is set to False, returns an untrained pipeline instance.

        Returns:
            PipelineBase: A trained instance of the best pipeline and parameters found during automl search. If `train_best_pipeline` is set to False, returns an untrained pipeline instance.
        """
        if not self._best_pipeline:
            raise PipelineNotFoundError("automl search must be run before selecting `best_pipeline`.")

        return self._best_pipeline

    def save(self, file_path, pickle_protocol=cloudpickle.DEFAULT_PROTOCOL):
        """Saves AutoML object at file path

        Arguments:
            file_path (str): location to save file
            pickle_protocol (int): the pickle data stream format.

        Returns:
            None
        """
        with open(file_path, 'wb') as f:
            cloudpickle.dump(self, f, protocol=pickle_protocol)

    @staticmethod
    def load(file_path):
        """Loads AutoML object at file path

        Arguments:
            file_path (str): location to find file to load

        Returns:
            AutoSearchBase object
        """
        with open(file_path, 'rb') as f:
            return cloudpickle.load(f)<|MERGE_RESOLUTION|>--- conflicted
+++ resolved
@@ -190,11 +190,6 @@
         self.add_result_callback = add_result_callback
         self.error_callback = error_callback or log_error_callback
         self.data_splitter = data_splitter
-<<<<<<< HEAD
-        self.data_splitter_provided = True if data_splitter is not None else False
-        self.verbose = verbose
-=======
->>>>>>> 1f089b9f
         self.optimize_thresholds = optimize_thresholds
         self.ensembling = ensembling
         if objective == 'auto':
