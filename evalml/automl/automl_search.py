--- conflicted
+++ resolved
@@ -663,25 +663,16 @@
                                           custom_name="Mean Baseline Regression Pipeline",
                                           custom_hyperparameters={"strategy": ["mean"]})
         else:
-<<<<<<< HEAD
-            pipeline_class = {ProblemTypes.TIME_SERIES_REGRESSION: TimeSeriesBaselineRegressionPipeline,
-                              ProblemTypes.TIME_SERIES_MULTICLASS: TimeSeriesBaselineMulticlassPipeline,
-                              ProblemTypes.TIME_SERIES_BINARY: TimeSeriesBaselineBinaryPipeline}[self.problem_type]
-            date_index = self.problem_configuration['date_index']
-            gap = self.problem_configuration['gap']
-            max_delay = self.problem_configuration['max_delay']
-            baseline = pipeline_class(parameters={"pipeline": {"date_index": date_index, "gap": gap, "max_delay": max_delay},
-                                                  "Time Series Baseline Estimator": {"date_index": date_index, "gap": gap, "max_delay": max_delay}})
-=======
             pipeline_class, pipeline_name = {ProblemTypes.TIME_SERIES_REGRESSION: (TimeSeriesRegressionPipeline, "Time Series Baseline Regression Pipeline"),
                                              ProblemTypes.TIME_SERIES_MULTICLASS: (TimeSeriesMulticlassClassificationPipeline, "Time Series Baseline Multiclass Pipeline"),
                                              ProblemTypes.TIME_SERIES_BINARY: (TimeSeriesBinaryClassificationPipeline, "Time Series Baseline Binary Pipeline")}[self.problem_type]
+            date_index = self.problem_configuration['date_index']
             gap = self.problem_configuration['gap']
             max_delay = self.problem_configuration['max_delay']
             baseline = pipeline_class(component_graph=["Time Series Baseline Estimator"],
                                       custom_name=pipeline_name,
-                                      parameters={"pipeline": {"gap": gap, "max_delay": max_delay},
-                                                  "Time Series Baseline Estimator": {"gap": gap, "max_delay": max_delay}})
+                                      parameters={"pipeline": {"date_index": date_index, "gap": gap, "max_delay": max_delay},
+                                                  "Time Series Baseline Estimator": {"date_index": date_index, "gap": gap, "max_delay": max_delay}})
         return baseline
 
     def _add_baseline_pipelines(self):
@@ -690,7 +681,6 @@
         This is the first pipeline fit during search.
         """
         baseline = self._get_baseline_pipeline()
->>>>>>> 2f7f6533
         self._pre_evaluation_callback(baseline)
         logger.info(f"Evaluating Baseline Pipeline: {baseline.name}")
         computation = self._engine.submit_evaluation_job(self.automl_config, baseline, self.X_train, self.y_train)
