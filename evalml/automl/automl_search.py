import copy
import sys
import time
import traceback
import warnings
from collections import defaultdict

import cloudpickle
import numpy as np
import pandas as pd
from sklearn.model_selection import BaseCrossValidator

from .pipeline_search_plots import PipelineSearchPlots, SearchIterationPlot

from evalml.automl.automl_algorithm import IterativeAlgorithm
from evalml.automl.callbacks import log_error_callback
from evalml.automl.engine import SequentialEngine
from evalml.automl.utils import (
    AutoMLConfig,
    check_all_pipeline_names_unique,
    get_best_sampler_for_data,
    get_default_primary_search_objective,
    make_data_splitter, get_pipelines_from_component_graphs,
)
from evalml.data_checks import DefaultDataChecks
from evalml.exceptions import (
    AutoMLSearchException,
    PipelineNotFoundError,
    PipelineScoreError,
)
from evalml.model_family import ModelFamily
from evalml.objectives import (
    get_core_objectives,
    get_non_core_objectives,
    get_objective,
)
from evalml.pipelines import (
    BinaryClassificationPipeline,
    MulticlassClassificationPipeline,
    PipelineBase,
    RegressionPipeline,
    TimeSeriesBinaryClassificationPipeline,
    TimeSeriesMulticlassClassificationPipeline,
    TimeSeriesRegressionPipeline,
)
from evalml.pipelines.components.utils import get_estimators
from evalml.pipelines.utils import make_pipeline
from evalml.problem_types import (
    ProblemTypes,
    handle_problem_types,
    is_classification,
    is_time_series,
)
from evalml.tuners import SKOptTuner
from evalml.utils import convert_to_seconds, infer_feature_types
from evalml.utils.logger import (
    get_logger,
    log_subtitle,
    log_title,
    time_elapsed,
)

logger = get_logger(__file__)


def search(X_train=None, y_train=None, problem_type=None, objective="auto", **kwargs):
    """Given data and configuration, run an automl search.

    This method will run EvalML's default suite of data checks. If the data checks produce errors, the data check results will be returned before running the automl search. In that case we recommend you alter your data to address these errors and try again.

    This method is provided for convenience. If you'd like more control over when each of these steps is run, consider making calls directly to the various pieces like the data checks and AutoMLSearch, instead of using this method.

    Arguments:
        X_train (pd.DataFrame): The input training data of shape [n_samples, n_features]. Required.

        y_train (pd.Series): The target training data of length [n_samples]. Required for supervised learning tasks.

        problem_type (str or ProblemTypes): type of supervised learning problem. See evalml.problem_types.ProblemType.all_problem_types for a full list.

        objective (str, ObjectiveBase): The objective to optimize for. Used to propose and rank pipelines, but not for optimizing each pipeline during fit-time.
            When set to 'auto', chooses:

            - LogLossBinary for binary classification problems,
            - LogLossMulticlass for multiclass classification problems, and
            - R2 for regression problems.

    Other keyword arguments which are provided will be passed to AutoMLSearch.

    Returns:
        (AutoMLSearch, dict): the automl search object containing pipelines and rankings, and the results from running the data checks. If the data check results contain errors, automl search will not be run and an automl search object will not be returned.
    """
    X_train = infer_feature_types(X_train)
    y_train = infer_feature_types(y_train)
    problem_type = handle_problem_types(problem_type)
    if objective == "auto":
        objective = get_default_primary_search_objective(problem_type)
    objective = get_objective(objective, return_instance=False)

    automl_config = kwargs
    automl_config.update(
        {
            "X_train": X_train,
            "y_train": y_train,
            "problem_type": problem_type,
            "objective": objective,
            "max_batches": 1,
        }
    )

    data_checks = DefaultDataChecks(problem_type=problem_type, objective=objective)
    data_check_results = data_checks.validate(X_train, y=y_train)
    if len(data_check_results.get("errors", [])):
        return None, data_check_results

    automl = AutoMLSearch(**automl_config)
    automl.search()
    return automl, data_check_results


class AutoMLSearch:
    """Automated Pipeline search."""

    _MAX_NAME_LEN = 40

    # Necessary for "Plotting" documentation, since Sphinx does not work well with instance attributes.
    plot = PipelineSearchPlots

    def __init__(
        self,
        X_train=None,
        y_train=None,
        problem_type=None,
        objective="auto",
        max_iterations=None,
        max_time=None,
        patience=None,
        tolerance=None,
        data_splitter=None,
        allowed_component_graphs=None,
        allowed_model_families=None,
        start_iteration_callback=None,
        add_result_callback=None,
        error_callback=None,
        additional_objectives=None,
        random_seed=0,
        n_jobs=-1,
        tuner_class=None,
        optimize_thresholds=True,
        ensembling=False,
        max_batches=None,
        problem_configuration=None,
        train_best_pipeline=True,
        pipeline_parameters=None,
        custom_hyperparameters=None,
        sampler_method="auto",
        sampler_balanced_ratio=0.25,
        _ensembling_split_size=0.2,
        _pipelines_per_batch=5,
        engine=None,
    ):
        """Automated pipeline search

        Arguments:
            X_train (pd.DataFrame): The input training data of shape [n_samples, n_features]. Required.

            y_train (pd.Series): The target training data of length [n_samples]. Required for supervised learning tasks.

            problem_type (str or ProblemTypes): type of supervised learning problem. See evalml.problem_types.ProblemType.all_problem_types for a full list.

            objective (str, ObjectiveBase): The objective to optimize for. Used to propose and rank pipelines, but not for optimizing each pipeline during fit-time.
                When set to 'auto', chooses:

                - LogLossBinary for binary classification problems,
                - LogLossMulticlass for multiclass classification problems, and
                - R2 for regression problems.

            max_iterations (int): Maximum number of iterations to search. If max_iterations and
                max_time is not set, then max_iterations will default to max_iterations of 5.

            max_time (int, str): Maximum time to search for pipelines.
                This will not start a new pipeline search after the duration
                has elapsed. If it is an integer, then the time will be in seconds.
                For strings, time can be specified as seconds, minutes, or hours.

            patience (int): Number of iterations without improvement to stop search early. Must be positive.
                If None, early stopping is disabled. Defaults to None.

            tolerance (float): Minimum percentage difference to qualify as score improvement for early stopping.
                Only applicable if patience is not None. Defaults to None.

            allowed_component_graphs (list): A list of dictionaries indicating the component graphs allowed in the search.
                The format should follow [ {Name_of_graph: [list_of_components]} ].
                The default of None indicates all pipeline component graphs for this problem type are allowed. Setting this field will cause
                allowed_model_families to be ignored.

                e.g. allowed_component_graphs = [ {"Name": ["Imputer", "One Hot Encoder", dummy_classifier_estimator_class]} ]

            allowed_model_families (list(str, ModelFamily)): The model families to search. The default of None searches over all
                model families. Run evalml.pipelines.components.utils.allowed_model_families("binary") to see options. Change `binary`
                to `multiclass` or `regression` depending on the problem type. Note that if allowed_pipelines is provided,
                this parameter will be ignored.

            data_splitter (sklearn.model_selection.BaseCrossValidator): Data splitting method to use. Defaults to StratifiedKFold.

            tuner_class: The tuner class to use. Defaults to SKOptTuner.

            optimize_thresholds (bool): Whether or not to optimize the binary pipeline threshold. Defaults to True.

            start_iteration_callback (callable): Function called before each pipeline training iteration.
                Callback function takes three positional parameters: The pipeline instance and the AutoMLSearch object.

            add_result_callback (callable): Function called after each pipeline training iteration.
                Callback function takes three positional parameters: A dictionary containing the training results for the new pipeline, an untrained_pipeline containing the parameters used during training, and the AutoMLSearch object.

            error_callback (callable): Function called when `search()` errors and raises an Exception.
                Callback function takes three positional parameters: the Exception raised, the traceback, and the AutoMLSearch object.
                Must also accepts kwargs, so AutoMLSearch is able to pass along other appropriate parameters by default.
                Defaults to None, which will call `log_error_callback`.

            additional_objectives (list): Custom set of objectives to score on.
                Will override default objectives for problem type if not empty.

            random_seed (int): Seed for the random number generator. Defaults to 0.

            n_jobs (int or None): Non-negative integer describing level of parallelism used for pipelines.
                None and 1 are equivalent. If set to -1, all CPUs are used. For n_jobs below -1, (n_cpus + 1 + n_jobs) are used.

            ensembling (boolean): If True, runs ensembling in a separate batch after every allowed pipeline class has been iterated over.
                If the number of unique pipelines to search over per batch is one, ensembling will not run. Defaults to False.

            max_batches (int): The maximum number of batches of pipelines to search. Parameters max_time, and
                max_iterations have precedence over stopping the search.

            problem_configuration (dict, None): Additional parameters needed to configure the search. For example,
                in time series problems, values should be passed in for the date_index, gap, and max_delay variables.

            train_best_pipeline (boolean): Whether or not to train the best pipeline before returning it. Defaults to True.

            pipeline_parameters (dict): A dict of the parameters used to initialize a pipeline with.
                Keys should consist of the component names and values should specify parameter values
<<<<<<< HEAD
                e.g. pipeline_parameters = {
                        'Imputer' : {
                            'numeric_impute_strategy': 'most_frequent'
                        }
                    }

            custom_hyperparameters (dict): A dict of the hyperparameter ranges used to iterate over during search.
                Keys should consist of the component names and values should specify a singular value or skopt.Space.
                e.g. custom_hyperparameters = {
                        'Imputer' : {
                            'numeric_impute_strategy': Categorical(['most_frequent', 'median'])
                        }
                    }
=======

                e.g. pipeline_parameters = { 'Imputer' : { 'numeric_impute_strategy': 'most_frequent' } }

            custom_hyperparameters (dict): A dict of the hyperparameter ranges used to iterate over during search.
                Keys should consist of the component names and values should specify a singular value or skopt.Space.

                e.g. custom_hyperparameters = { 'Imputer' : { 'numeric_impute_strategy': Categorical(['most_frequent', 'median']) } }
>>>>>>> e83bf1ab

            sampler_method (str): The data sampling component to use in the pipelines if the problem type is classification and the target balance is smaller than the sampler_balanced_ratio.
                Either 'auto', which will use our preferred sampler for the data, 'Undersampler', 'Oversampler', or None. Defaults to 'auto'.

            sampler_balanced_ratio (float): The minority:majority class ratio that we consider balanced, so a 1:4 ratio would be equal to 0.25. If the class balance is larger than this provided value,
                then we will not add a sampler since the data is then considered balanced. Overrides the `sampler_ratio` of the samplers. Defaults to 0.25.

            _ensembling_split_size (float): The amount of the training data we'll set aside for training ensemble metalearners. Only used when ensembling is True.
                Must be between 0 and 1, exclusive. Defaults to 0.2

            _pipelines_per_batch (int): The number of pipelines to train for every batch after the first one.
                The first batch will train a baseline pipline + one of each pipeline family allowed in the search.

            engine (EngineBase or None): The engine instance used to evaluate pipelines. If None, a SequentialEngine will
                be used.
        """
        if X_train is None:
            raise ValueError(
                "Must specify training data as a 2d array using the X_train argument"
            )
        if y_train is None:
            raise ValueError(
                "Must specify training data target values as a 1d vector using the y_train argument"
            )
        try:
            self.problem_type = handle_problem_types(problem_type)
        except ValueError:
            raise ValueError(
                "choose one of (binary, multiclass, regression) as problem_type"
            )

        if is_time_series(self.problem_type):
            warnings.warn(
                "Time series support in evalml is still in beta, which means we are still actively building "
                "its core features. Please be mindful of that when running search()."
            )

        self.tuner_class = tuner_class or SKOptTuner
        self.start_iteration_callback = start_iteration_callback
        self.add_result_callback = add_result_callback
        self.error_callback = error_callback or log_error_callback
        self.data_splitter = data_splitter
        self.optimize_thresholds = optimize_thresholds
        self.ensembling = ensembling
        if objective == "auto":
            objective = get_default_primary_search_objective(self.problem_type.value)
        objective = get_objective(objective, return_instance=False)
        self.objective = self._validate_objective(objective)
        if self.data_splitter is not None and not issubclass(
            self.data_splitter.__class__, BaseCrossValidator
        ):
            raise ValueError("Not a valid data splitter")
        if not objective.is_defined_for_problem_type(self.problem_type):
            raise ValueError(
                "Given objective {} is not compatible with a {} problem.".format(
                    self.objective.name, self.problem_type.value
                )
            )
        if additional_objectives is None:
            additional_objectives = get_core_objectives(self.problem_type)
            # if our main objective is part of default set of objectives for problem_type, remove it
            existing_main_objective = next(
                (
                    obj
                    for obj in additional_objectives
                    if obj.name == self.objective.name
                ),
                None,
            )
            if existing_main_objective is not None:
                additional_objectives.remove(existing_main_objective)
        else:
            additional_objectives = [get_objective(o) for o in additional_objectives]
        additional_objectives = [
            self._validate_objective(obj) for obj in additional_objectives
        ]
        self.additional_objectives = additional_objectives
        self.objective_name_to_class = {
            o.name: o for o in [self.objective] + self.additional_objectives
        }

        if not isinstance(max_time, (int, float, str, type(None))):
            raise TypeError(
                f"Parameter max_time must be a float, int, string or None. Received {type(max_time)} with value {str(max_time)}.."
            )
        if isinstance(max_time, (int, float)) and max_time < 0:
            raise ValueError(
                f"Parameter max_time must be None or non-negative. Received {max_time}."
            )
        if max_batches is not None and max_batches < 0:
            raise ValueError(
                f"Parameter max_batches must be None or non-negative. Received {max_batches}."
            )
        if max_iterations is not None and max_iterations < 0:
            raise ValueError(
                f"Parameter max_iterations must be None or non-negative. Received {max_iterations}."
            )
        self.max_time = (
            convert_to_seconds(max_time) if isinstance(max_time, str) else max_time
        )
        self.max_iterations = max_iterations
        self.max_batches = max_batches
        self._pipelines_per_batch = _pipelines_per_batch
        if not self.max_iterations and not self.max_time and not self.max_batches:
            self.max_batches = 1
            logger.info("Using default limit of max_batches=1.\n")

        if patience and (not isinstance(patience, int) or patience < 0):
            raise ValueError(
                "patience value must be a positive integer. Received {} instead".format(
                    patience
                )
            )

        if tolerance and (tolerance > 1.0 or tolerance < 0.0):
            raise ValueError(
                "tolerance value must be a float between 0.0 and 1.0 inclusive. Received {} instead".format(
                    tolerance
                )
            )

        self.patience = patience
        self.tolerance = tolerance or 0.0

        self._results = {
            "pipeline_results": {},
            "search_order": [],
        }
        self._pipelines_searched = dict()
        self.random_seed = random_seed
        self.n_jobs = n_jobs

        if not self.plot:
            logger.warning(
                "Unable to import plotly; skipping pipeline search plotting\n"
            )
        if allowed_component_graphs is not None:
            if not isinstance(allowed_component_graphs, list):
                raise ValueError(
                    "Parameter allowed_component_graphs must be either None or a list!"
                )
            for graph in allowed_component_graphs:
                if not isinstance(graph, dict):
                    raise ValueError(
                        "Every component graph passed must be of type dictionary!"
                    )
        self.allowed_component_graphs = allowed_component_graphs
        self.allowed_model_families = allowed_model_families
        self._automl_algorithm = None
        self._start = 0.0
        self._baseline_cv_scores = {}
        self.show_batch_output = False

        self._validate_problem_type()
        self.problem_configuration = self._validate_problem_configuration(
            problem_configuration
        )
        self._train_best_pipeline = train_best_pipeline
        self._best_pipeline = None
        self._searched = False

        self.X_train = infer_feature_types(X_train)
        self.y_train = infer_feature_types(y_train)

        default_data_splitter = make_data_splitter(
            self.X_train,
            self.y_train,
            self.problem_type,
            self.problem_configuration,
            n_splits=3,
            shuffle=True,
            random_seed=self.random_seed,
        )
        self.data_splitter = self.data_splitter or default_data_splitter
<<<<<<< HEAD
        self.pipeline_parameters = (
            pipeline_parameters if pipeline_parameters is not None else {}
        )
        self.custom_hyperparameters = (
            custom_hyperparameters if custom_hyperparameters is not None else {}
        )
=======
        self.pipeline_parameters = pipeline_parameters or {}
        self.custom_hyperparameters = custom_hyperparameters or {}
>>>>>>> e83bf1ab
        self.search_iteration_plot = None
        self._interrupted = False
        self._frozen_pipeline_parameters = {}

        parameters = copy.copy(self.pipeline_parameters)
<<<<<<< HEAD
        custom_hyperparameters = copy.copy(self.custom_hyperparameters)
=======
>>>>>>> e83bf1ab

        if self.problem_configuration:
            parameters.update({"pipeline": self.problem_configuration})

        self.sampler_method = sampler_method
        self.sampler_balanced_ratio = sampler_balanced_ratio
        self._sampler_name = None

        if is_classification(self.problem_type):
            self._sampler_name = self.sampler_method
            if self.sampler_method in ["auto", "Oversampler"]:
                self._sampler_name = get_best_sampler_for_data(
                    self.X_train,
                    self.y_train,
                    self.sampler_method,
                    self.sampler_balanced_ratio,
                )
            if self._sampler_name not in parameters:
                parameters[self._sampler_name] = {
                    "sampling_ratio": self.sampler_balanced_ratio
                }
            else:
                parameters[self._sampler_name].update(
                    {"sampling_ratio": self.sampler_balanced_ratio}
                )

        if self.allowed_component_graphs is None:
            logger.info("Generating pipelines to search over...")
            allowed_estimators = get_estimators(
                self.problem_type, self.allowed_model_families
            )
            logger.debug(
                f"allowed_estimators set to {[estimator.name for estimator in allowed_estimators]}"
            )
            drop_columns = (
                self.pipeline_parameters["Drop Columns Transformer"]["columns"]
                if "Drop Columns Transformer" in self.pipeline_parameters
                else None
            )
            index_columns = list(self.X_train.ww.select("index").columns)
            if len(index_columns) > 0 and drop_columns is None:
                self._frozen_pipeline_parameters["Drop Columns Transformer"] = {
                    "columns": index_columns
                }
            self.allowed_pipelines = [
                make_pipeline(
                    self.X_train,
                    self.y_train,
                    estimator,
                    self.problem_type,
<<<<<<< HEAD
                    parameters=parameters,
=======
                    parameters=self._frozen_pipeline_parameters,
>>>>>>> e83bf1ab
                    sampler_name=self._sampler_name,
                )
                for estimator in allowed_estimators
            ]
<<<<<<< HEAD
        else:
            self.allowed_pipelines = get_pipelines_from_component_graphs(self.allowed_component_graphs, self.problem_type, parameters
                                                                         )
=======
>>>>>>> e83bf1ab

        if self.allowed_pipelines == []:
            raise ValueError("No allowed pipelines to search")

        logger.info(f"{len(self.allowed_pipelines)} component graphs ready for search.")
        check_all_pipeline_names_unique(self.allowed_pipelines)

        run_ensembling = self.ensembling
        text_in_ensembling = len(self.X_train.ww.select("natural_language").columns) > 0
        if run_ensembling and len(self.allowed_pipelines) == 1:
            logger.warning(
                "Ensembling is set to True, but the number of unique pipelines is one, so ensembling will not run."
            )
            run_ensembling = False

        if run_ensembling and self.max_iterations is not None:
            # Baseline + first batch + each pipeline iteration + 1
            first_ensembling_iteration = (
                1
                + len(self.allowed_pipelines)
                + len(self.allowed_pipelines) * self._pipelines_per_batch
                + 1
            )
            if self.max_iterations < first_ensembling_iteration:
                run_ensembling = False
                logger.warning(
                    f"Ensembling is set to True, but max_iterations is too small, so ensembling will not run. Set max_iterations >= {first_ensembling_iteration} to run ensembling."
                )
            else:
                logger.info(
                    f"Ensembling will run at the {first_ensembling_iteration} iteration and every {len(self.allowed_pipelines) * self._pipelines_per_batch} iterations after that."
                )

        if self.max_batches and self.max_iterations is None:
            self.show_batch_output = True
            if run_ensembling:
                ensemble_nth_batch = len(self.allowed_pipelines) + 1
                num_ensemble_batches = (self.max_batches - 1) // ensemble_nth_batch
                if num_ensemble_batches == 0:
                    run_ensembling = False
                    logger.warning(
                        f"Ensembling is set to True, but max_batches is too small, so ensembling will not run. Set max_batches >= {ensemble_nth_batch + 1} to run ensembling."
                    )
                else:
                    logger.info(
                        f"Ensembling will run every {ensemble_nth_batch} batches."
                    )

                self.max_iterations = (
                    1
                    + len(self.allowed_pipelines)
                    + self._pipelines_per_batch
                    * (self.max_batches - 1 - num_ensemble_batches)
                    + num_ensemble_batches
                )
            else:
                self.max_iterations = (
                    1
                    + len(self.allowed_pipelines)
                    + (self._pipelines_per_batch * (self.max_batches - 1))
                )

        if not engine:
            self._engine = SequentialEngine()
        else:
            self._engine = engine

        self.automl_config = AutoMLConfig(
            self.data_splitter,
            self.problem_type,
            self.objective,
            self.additional_objectives,
            self.optimize_thresholds,
            self.error_callback,
            self.random_seed,
            self.X_train.ww.schema,
            self.y_train.ww.schema,
        )

        self.allowed_model_families = list(
            set([p.model_family for p in (self.allowed_pipelines)])
        )

        logger.debug(
            f"allowed_pipelines set to {[pipeline.name for pipeline in self.allowed_pipelines]}"
        )
        logger.debug(f"allowed_model_families set to {self.allowed_model_families}")

        self._automl_algorithm = IterativeAlgorithm(
            max_iterations=self.max_iterations,
            allowed_pipelines=self.allowed_pipelines,
            tuner_class=self.tuner_class,
            random_seed=self.random_seed,
            n_jobs=self.n_jobs,
            number_features=self.X_train.shape[1],
            pipelines_per_batch=self._pipelines_per_batch,
            ensembling=run_ensembling,
            text_in_ensembling=text_in_ensembling,
            pipeline_params=parameters,
<<<<<<< HEAD
            custom_hyperparameters=custom_hyperparameters,
=======
            custom_hyperparameters=self.custom_hyperparameters,
            _frozen_pipeline_parameters=self._frozen_pipeline_parameters,
>>>>>>> e83bf1ab
        )

    def _get_batch_number(self):
        batch_number = 1
        if (
            self._automl_algorithm is not None
            and self._automl_algorithm.batch_number > 0
        ):
            batch_number = self._automl_algorithm.batch_number
        return batch_number

    def _pre_evaluation_callback(self, pipeline):
        if self.start_iteration_callback:
            self.start_iteration_callback(pipeline, self)

    def _validate_objective(self, objective):
        non_core_objectives = get_non_core_objectives()
        if isinstance(objective, type):
            if objective in non_core_objectives:
                raise ValueError(
                    f"{objective.name.lower()} is not allowed in AutoML! "
                    "Use evalml.objectives.utils.get_core_objective_names() "
                    "to get all objective names allowed in automl."
                )
            return objective()
        return objective

    def __str__(self):
        def _print_list(obj_list):
            lines = sorted(["\t{}".format(o.name) for o in obj_list])
            return "\n".join(lines)

        def _get_funct_name(function):
            if callable(function):
                return function.__name__
            else:
                return None

        search_desc = (
            f"{handle_problem_types(self.problem_type).name} Search\n\n"
            f"Parameters: \n{'='*20}\n"
            f"Objective: {get_objective(self.objective).name}\n"
            f"Max Time: {self.max_time}\n"
            f"Max Iterations: {self.max_iterations}\n"
            f"Max Batches: {self.max_batches}\n"
            f"Allowed Pipelines: \n{_print_list(self.allowed_pipelines or [])}\n"
            f"Patience: {self.patience}\n"
            f"Tolerance: {self.tolerance}\n"
            f"Data Splitting: {self.data_splitter}\n"
            f"Tuner: {self.tuner_class.__name__}\n"
            f"Start Iteration Callback: {_get_funct_name(self.start_iteration_callback)}\n"
            f"Add Result Callback: {_get_funct_name(self.add_result_callback)}\n"
            f"Additional Objectives: {_print_list(self.additional_objectives or [])}\n"
            f"Random Seed: {self.random_seed}\n"
            f"n_jobs: {self.n_jobs}\n"
            f"Optimize Thresholds: {self.optimize_thresholds}\n"
        )

        rankings_desc = ""
        if not self.rankings.empty:
            rankings_str = self.rankings.drop(
                ["parameters"], axis="columns"
            ).to_string()
            rankings_desc = f"\nSearch Results: \n{'='*20}\n{rankings_str}"

        return search_desc + rankings_desc

    def _validate_problem_configuration(self, problem_configuration=None):
        if self.problem_type in [ProblemTypes.TIME_SERIES_REGRESSION]:
            required_parameters = {"date_index", "gap", "max_delay"}
            if not problem_configuration or not all(
                p in problem_configuration for p in required_parameters
            ):
                raise ValueError(
                    "user_parameters must be a dict containing values for at least the date_index, gap, and max_delay "
                    f"parameters. Received {problem_configuration}."
                )
        return problem_configuration or {}

    def _handle_keyboard_interrupt(self):
        """Presents a prompt to the user asking if they want to stop the search.

        Returns:
            bool: If True, search should terminate early
        """
        leading_char = "\n"
        start_of_loop = time.time()
        while True:
            choice = (
                input(leading_char + "Do you really want to exit search (y/n)? ")
                .strip()
                .lower()
            )
            if choice == "y":
                logger.info("Exiting AutoMLSearch.")
                return True
            elif choice == "n":
                # So that the time in this loop does not count towards the time budget (if set)
                time_in_loop = time.time() - start_of_loop
                self._start += time_in_loop
                return False
            else:
                leading_char = ""

    def search(self, show_iteration_plot=True):
        """Find the best pipeline for the data set.

        Arguments:
            feature_types (list, optional): list of feature types, either numerical or categorical.
                Categorical features will automatically be encoded

            show_iteration_plot (boolean, True): Shows an iteration vs. score plot in Jupyter notebook.
                Disabled by default in non-Jupyter enviroments.
        """
        if self._searched:
            logger.info(
                "AutoMLSearch.search() has already been run and will not run again on the same instance. Re-initialize AutoMLSearch to search again."
            )
            return

        # don't show iteration plot outside of a jupyter notebook
        if show_iteration_plot:
            try:
                get_ipython
            except NameError:
                show_iteration_plot = False

        log_title(logger, "Beginning pipeline search")
        logger.info("Optimizing for %s. " % self.objective.name)
        logger.info(
            "{} score is better.\n".format(
                "Greater" if self.objective.greater_is_better else "Lower"
            )
        )
        logger.info(
            f"Using {self._engine.__class__.__name__} to train and score pipelines."
        )

        if self.max_batches is not None:
            logger.info(
                f"Searching up to {self.max_batches} batches for a total of {self.max_iterations} pipelines. "
            )
        elif self.max_iterations is not None:
            logger.info("Searching up to %s pipelines. " % self.max_iterations)
        if self.max_time is not None:
            logger.info(
                "Will stop searching for new pipelines after %d seconds.\n"
                % self.max_time
            )
        logger.info(
            "Allowed model families: %s\n"
            % ", ".join([model.value for model in self.allowed_model_families])
        )
        self.search_iteration_plot = None
        if self.plot:
            self.search_iteration_plot = self.plot.search_iteration_plot(
                interactive_plot=show_iteration_plot
            )

        self._start = time.time()

        try:
            self._add_baseline_pipelines()
        except KeyboardInterrupt:
            if self._handle_keyboard_interrupt():
                self._interrupted = True

        current_batch_pipelines = []
        current_batch_pipeline_scores = []
        new_pipeline_ids = []
        loop_interrupted = False
        while self._should_continue():
            computations = []
            try:
                if not loop_interrupted:
                    current_batch_pipelines = self._automl_algorithm.next_batch()
            except StopIteration:
                logger.info("AutoML Algorithm out of recommendations, ending")
                break
            try:
                new_pipeline_ids = []
                log_title(logger, f"Evaluating Batch Number {self._get_batch_number()}")
                for pipeline in current_batch_pipelines:
                    self._pre_evaluation_callback(pipeline)
                    computation = self._engine.submit_evaluation_job(
                        self.automl_config, pipeline, self.X_train, self.y_train
                    )
                    computations.append(computation)
                current_computation_index = 0
                while self._should_continue() and len(computations) > 0:
                    computation = computations[current_computation_index]
                    if computation.done():
                        evaluation = computation.get_result()
                        data, pipeline, job_log = (
                            evaluation.get("scores"),
                            evaluation.get("pipeline"),
                            evaluation.get("logger"),
                        )
                        pipeline_id = self._post_evaluation_callback(
                            pipeline, data, job_log
                        )
                        new_pipeline_ids.append(pipeline_id)
                        computations.pop(current_computation_index)
                    current_computation_index = (current_computation_index + 1) % max(
                        len(computations), 1
                    )
                    time.sleep(0.1)
                loop_interrupted = False
            except KeyboardInterrupt:
                loop_interrupted = True
                if self._handle_keyboard_interrupt():
                    self._interrupted = True
                    for computation in computations:
                        computation.cancel()

            full_rankings = self.full_rankings
            current_batch_idx = full_rankings["id"].isin(new_pipeline_ids)
            current_batch_pipeline_scores = full_rankings[current_batch_idx][
                "mean_cv_score"
            ]
            if (
                len(current_batch_pipeline_scores)
                and current_batch_pipeline_scores.isna().all()
            ):
                raise AutoMLSearchException(
                    f"All pipelines in the current AutoML batch produced a score of np.nan on the primary objective {self.objective}."
                )

        self.search_duration = time.time() - self._start
        elapsed_time = time_elapsed(self._start)
        desc = f"\nSearch finished after {elapsed_time}"
        desc = desc.ljust(self._MAX_NAME_LEN)
        logger.info(desc)

        self._find_best_pipeline()
        if self._best_pipeline is not None:
            best_pipeline = self.rankings.iloc[0]
            best_pipeline_name = best_pipeline["pipeline_name"]
            logger.info(f"Best pipeline: {best_pipeline_name}")
            logger.info(
                f"Best pipeline {self.objective.name}: {best_pipeline['mean_cv_score']:3f}"
            )
        self._searched = True

    def _find_best_pipeline(self):
        """Finds the best pipeline in the rankings
        If self._best_pipeline already exists, check to make sure it is different from the current best pipeline before training and thresholding"""
        if len(self.rankings) == 0:
            return
        best_pipeline = self.rankings.iloc[0]
        if not (
            self._best_pipeline
            and self._best_pipeline == self.get_pipeline(best_pipeline["id"])
        ):
            best_pipeline = self.get_pipeline(best_pipeline["id"])
            if self._train_best_pipeline:
                X_train = self.X_train
                y_train = self.y_train
                best_pipeline = self._engine.submit_training_job(
                    self.automl_config, best_pipeline, X_train, y_train
                ).get_result()

            self._best_pipeline = best_pipeline

    def _num_pipelines(self):
        """Return the number of pipeline evaluations which have been made

        Returns:
            int: the number of pipeline evaluations made in the search
        """
        return len(self._results["pipeline_results"])

    def _should_continue(self):
        """Given the original stopping criterion and current state, should the search continue?

        Returns:
            bool: True if yes, False if no.
        """
        if self._interrupted:
            return False

        num_pipelines = self._num_pipelines()

        # check max_time and max_iterations
        elapsed = time.time() - self._start
        if self.max_time and elapsed >= self.max_time:
            return False
        elif self.max_iterations and num_pipelines >= self.max_iterations:
            return False

        # check for early stopping
        if self.patience is None or self.tolerance is None:
            return True

        first_id = self._results["search_order"][0]
        best_score = self._results["pipeline_results"][first_id]["mean_cv_score"]
        num_without_improvement = 0
        for id in self._results["search_order"][1:]:
            curr_score = self._results["pipeline_results"][id]["mean_cv_score"]
            significant_change = (
                abs((curr_score - best_score) / best_score) > self.tolerance
            )
            score_improved = (
                curr_score > best_score
                if self.objective.greater_is_better
                else curr_score < best_score
            )
            if score_improved and significant_change:
                best_score = curr_score
                num_without_improvement = 0
            else:
                num_without_improvement += 1
            if num_without_improvement >= self.patience:
                logger.info(
                    "\n\n{} iterations without improvement. Stopping search early...".format(
                        self.patience
                    )
                )
                return False
        return True

    def _validate_problem_type(self):
        for obj in self.additional_objectives:
            if not obj.is_defined_for_problem_type(self.problem_type):
                raise ValueError(
                    "Additional objective {} is not compatible with a {} problem.".format(
                        obj.name, self.problem_type.value
                    )
                )

    def _get_baseline_pipeline(self):
        """Creates a baseline pipeline instance."""
        if self.problem_type == ProblemTypes.BINARY:
            baseline = BinaryClassificationPipeline(
                component_graph=["Baseline Classifier"],
                custom_name="Mode Baseline Binary Classification Pipeline",
                parameters={"Baseline Classifier": {"strategy": "mode"}},
            )
        elif self.problem_type == ProblemTypes.MULTICLASS:
            baseline = MulticlassClassificationPipeline(
                component_graph=["Baseline Classifier"],
                custom_name="Mode Baseline Multiclass Classification Pipeline",
                parameters={"Baseline Classifier": {"strategy": "mode"}},
            )
        elif self.problem_type == ProblemTypes.REGRESSION:
            baseline = RegressionPipeline(
                component_graph=["Baseline Regressor"],
                custom_name="Mean Baseline Regression Pipeline",
                parameters={"Baseline Classifier": {"strategy": "mean"}},
            )
        else:
            pipeline_class, pipeline_name = {
                ProblemTypes.TIME_SERIES_REGRESSION: (
                    TimeSeriesRegressionPipeline,
                    "Time Series Baseline Regression Pipeline",
                ),
                ProblemTypes.TIME_SERIES_MULTICLASS: (
                    TimeSeriesMulticlassClassificationPipeline,
                    "Time Series Baseline Multiclass Pipeline",
                ),
                ProblemTypes.TIME_SERIES_BINARY: (
                    TimeSeriesBinaryClassificationPipeline,
                    "Time Series Baseline Binary Pipeline",
                ),
            }[self.problem_type]
            date_index = self.problem_configuration["date_index"]
            gap = self.problem_configuration["gap"]
            max_delay = self.problem_configuration["max_delay"]
            baseline = pipeline_class(
                component_graph=["Time Series Baseline Estimator"],
                custom_name=pipeline_name,
                parameters={
                    "pipeline": {
                        "date_index": date_index,
                        "gap": gap,
                        "max_delay": max_delay,
                    },
                    "Time Series Baseline Estimator": {
                        "date_index": date_index,
                        "gap": gap,
                        "max_delay": max_delay,
                    },
                },
            )
        return baseline

    def _add_baseline_pipelines(self):
        """Fits a baseline pipeline to the data.

        This is the first pipeline fit during search.
        """
        baseline = self._get_baseline_pipeline()
        self._pre_evaluation_callback(baseline)
        logger.info(f"Evaluating Baseline Pipeline: {baseline.name}")
        computation = self._engine.submit_evaluation_job(
            self.automl_config, baseline, self.X_train, self.y_train
        )
        evaluation = computation.get_result()
        data, pipeline, job_log = (
            evaluation.get("scores"),
            evaluation.get("pipeline"),
            evaluation.get("logger"),
        )
        self._post_evaluation_callback(pipeline, data, job_log)

    @staticmethod
    def _get_mean_cv_scores_for_all_objectives(cv_data, objective_name_to_class):
        scores = defaultdict(int)
        n_folds = len(cv_data)
        for fold_data in cv_data:
            for field, value in fold_data["all_objective_scores"].items():
                # The 'all_objective_scores' field contains scores for all objectives
                # but also fields like "# Training" and "# Testing", so we want to exclude them since
                # they are not scores
                if field in objective_name_to_class:
                    scores[field] += value
        return {
            objective: float(score) / n_folds for objective, score in scores.items()
        }

    def _post_evaluation_callback(self, pipeline, evaluation_results, job_log):
        job_log.write_to_logger(logger)
        training_time = evaluation_results["training_time"]
        cv_data = evaluation_results["cv_data"]
        cv_scores = evaluation_results["cv_scores"]
        is_baseline = pipeline.model_family == ModelFamily.BASELINE
        cv_score = cv_scores.mean()
        cv_sd = cv_scores.std()

        percent_better_than_baseline = {}
        mean_cv_all_objectives = self._get_mean_cv_scores_for_all_objectives(
            cv_data, self.objective_name_to_class
        )
        if is_baseline:
            self._baseline_cv_scores = mean_cv_all_objectives
        for obj_name in mean_cv_all_objectives:
            objective_class = self.objective_name_to_class[obj_name]

            # In the event add_to_rankings is called before search _baseline_cv_scores will be empty so we will return
            # nan for the base score.
            percent_better = objective_class.calculate_percent_difference(
                mean_cv_all_objectives[obj_name],
                self._baseline_cv_scores.get(obj_name, np.nan),
            )
            percent_better_than_baseline[obj_name] = percent_better

        high_variance_cv = self._check_for_high_variance(pipeline, cv_score, cv_sd)

        pipeline_id = len(self._results["pipeline_results"])
        self._results["pipeline_results"][pipeline_id] = {
            "id": pipeline_id,
            "pipeline_name": pipeline.name,
            "pipeline_class": pipeline.__class__,
            "pipeline_summary": pipeline.summary,
            "parameters": pipeline.parameters,
            "mean_cv_score": cv_score,
            "standard_deviation_cv_score": cv_sd,
            "high_variance_cv": high_variance_cv,
            "training_time": training_time,
            "cv_data": cv_data,
            "percent_better_than_baseline_all_objectives": percent_better_than_baseline,
            "percent_better_than_baseline": percent_better_than_baseline[
                self.objective.name
            ],
            "validation_score": cv_scores[0],
        }
        self._pipelines_searched.update({pipeline_id: pipeline.clone()})

        if pipeline.model_family == ModelFamily.ENSEMBLE:
            input_pipeline_ids = [
                self._automl_algorithm._best_pipeline_info[model_family]["id"]
                for model_family in self._automl_algorithm._best_pipeline_info
            ]
            self._results["pipeline_results"][pipeline_id][
                "input_pipeline_ids"
            ] = input_pipeline_ids

        self._results["search_order"].append(pipeline_id)

        if not is_baseline:
            score_to_minimize = (
                -cv_score if self.objective.greater_is_better else cv_score
            )
            try:
                self._automl_algorithm.add_result(
                    score_to_minimize,
                    pipeline,
                    self._results["pipeline_results"][pipeline_id],
                )
            except PipelineNotFoundError:
                pass

        # True when running in a jupyter notebook, else the plot is an instance of plotly.Figure
        if isinstance(self.search_iteration_plot, SearchIterationPlot):
            self.search_iteration_plot.update(self.results, self.objective)

        if self.add_result_callback:
            self.add_result_callback(
                self._results["pipeline_results"][pipeline_id], pipeline, self
            )
        return pipeline_id

    def _check_for_high_variance(self, pipeline, cv_mean, cv_std, threshold=0.2):
        """Checks cross-validation scores and logs a warning if variance is higher than specified threshhold."""
        pipeline_name = pipeline.name

        high_variance_cv = False
        if cv_std != 0 and cv_mean != 0:
            high_variance_cv = bool(abs(cv_std / cv_mean) > threshold)
        if high_variance_cv:
            logger.warning(
                f"\tHigh coefficient of variation (cv >= {threshold}) within cross validation scores.\n\t{pipeline_name} may not perform as estimated on unseen data."
            )
        return high_variance_cv

    def get_pipeline(self, pipeline_id):
        """Given the ID of a pipeline training result, returns an untrained instance of the specified pipeline
        initialized with the parameters used to train that pipeline during automl search.

        Arguments:
            pipeline_id (int): pipeline to retrieve

        Returns:
            PipelineBase: untrained pipeline instance associated with the provided ID
        """
        pipeline_results = self.results["pipeline_results"].get(pipeline_id)
        if pipeline_results is None:
            raise PipelineNotFoundError("Pipeline not found in automl results")
        pipeline = self._pipelines_searched.get(pipeline_id)
        parameters = pipeline_results.get("parameters")
        if pipeline is None or parameters is None:
            raise PipelineNotFoundError(
                "Pipeline class or parameters not found in automl results"
            )
        return pipeline.new(parameters, random_seed=self.random_seed)

    def describe_pipeline(self, pipeline_id, return_dict=False):
        """Describe a pipeline

        Arguments:
            pipeline_id (int): pipeline to describe
            return_dict (bool): If True, return dictionary of information
                about pipeline. Defaults to False.

        Returns:
            Description of specified pipeline. Includes information such as
            type of pipeline components, problem, training time, cross validation, etc.
        """
        if pipeline_id not in self._results["pipeline_results"]:
            raise PipelineNotFoundError("Pipeline not found")

        pipeline = self.get_pipeline(pipeline_id)
        pipeline_results = self._results["pipeline_results"][pipeline_id]

        pipeline.describe()

        if pipeline.model_family == ModelFamily.ENSEMBLE:
            logger.info(
                "Input for ensembler are pipelines with IDs: "
                + str(pipeline_results["input_pipeline_ids"])
            )

        log_subtitle(logger, "Training")
        logger.info("Training for {} problems.".format(pipeline.problem_type))

        if (
            self.optimize_thresholds
            and self.objective.is_defined_for_problem_type(ProblemTypes.BINARY)
            and self.objective.can_optimize_threshold
        ):
            logger.info(
                "Objective to optimize binary classification pipeline thresholds for: {}".format(
                    self.objective
                )
            )

        logger.info(
            "Total training time (including CV): %.1f seconds"
            % pipeline_results["training_time"]
        )
        log_subtitle(logger, "Cross Validation", underline="-")

        all_objective_scores = [
            fold["all_objective_scores"] for fold in pipeline_results["cv_data"]
        ]
        all_objective_scores = pd.DataFrame(all_objective_scores)

        for c in all_objective_scores:
            if c in ["# Training", "# Validation"]:
                all_objective_scores[c] = all_objective_scores[c].map(
                    lambda x: "{:2,.0f}".format(x) if not pd.isna(x) else np.nan
                )
                continue

            mean = all_objective_scores[c].mean(axis=0)
            std = all_objective_scores[c].std(axis=0)
            all_objective_scores.loc["mean", c] = mean
            all_objective_scores.loc["std", c] = std
            all_objective_scores.loc["coef of var", c] = (
                std / mean if abs(mean) > 0 else np.inf
            )

        all_objective_scores = all_objective_scores.fillna("-")

        with pd.option_context(
            "display.float_format", "{:.3f}".format, "expand_frame_repr", False
        ):
            logger.info(all_objective_scores)

        if return_dict:
            return pipeline_results

    def add_to_rankings(self, pipeline):
        """Fits and evaluates a given pipeline then adds the results to the automl rankings with the requirement that automl search has been run.

        Arguments:
            pipeline (PipelineBase): pipeline to train and evaluate.
        """
        pipeline_rows = self.full_rankings[
            self.full_rankings["pipeline_name"] == pipeline.name
        ]
        for parameter in pipeline_rows["parameters"]:
            if pipeline.parameters == parameter:
                return

        computation = self._engine.submit_evaluation_job(
            self.automl_config, pipeline, self.X_train, self.y_train
        )
        evaluation = computation.get_result()
        data, pipeline, job_log = (
            evaluation.get("scores"),
            evaluation.get("pipeline"),
            evaluation.get("logger"),
        )
        self._post_evaluation_callback(pipeline, data, job_log)
        self._find_best_pipeline()

    @property
    def results(self):
        """Class that allows access to a copy of the results from `automl_search`.

        Returns: dict containing `pipeline_results`: a dict with results from each pipeline,
                 and `search_order`: a list describing the order the pipelines were searched.
        """
        return copy.deepcopy(self._results)

    @property
    def rankings(self):
        """Returns a pandas.DataFrame with scoring results from the highest-scoring set of parameters used with each pipeline."""
        return self.full_rankings.drop_duplicates(subset="pipeline_name", keep="first")

    @property
    def full_rankings(self):
        """Returns a pandas.DataFrame with scoring results from all pipelines searched"""
        ascending = True
        if self.objective.greater_is_better:
            ascending = False

        full_rankings_cols = [
            "id",
            "pipeline_name",
            "mean_cv_score",
            "standard_deviation_cv_score",
            "validation_score",
            "percent_better_than_baseline",
            "high_variance_cv",
            "parameters",
        ]
        if not self._results["pipeline_results"]:
            return pd.DataFrame(columns=full_rankings_cols)

        rankings_df = pd.DataFrame(self._results["pipeline_results"].values())
        rankings_df = rankings_df[full_rankings_cols]
        rankings_df.sort_values("mean_cv_score", ascending=ascending, inplace=True)
        rankings_df.reset_index(drop=True, inplace=True)
        return rankings_df

    @property
    def best_pipeline(self):
        """Returns a trained instance of the best pipeline and parameters found during automl search. If `train_best_pipeline` is set to False, returns an untrained pipeline instance.

        Returns:
            PipelineBase: A trained instance of the best pipeline and parameters found during automl search. If `train_best_pipeline` is set to False, returns an untrained pipeline instance.
        """
        if not self._best_pipeline:
            raise PipelineNotFoundError(
                "automl search must be run before selecting `best_pipeline`."
            )

        return self._best_pipeline

    def save(self, file_path, pickle_protocol=cloudpickle.DEFAULT_PROTOCOL):
        """Saves AutoML object at file path

        Arguments:
            file_path (str): location to save file
            pickle_protocol (int): the pickle data stream format.

        Returns:
            None
        """
        with open(file_path, "wb") as f:
            cloudpickle.dump(self, f, protocol=pickle_protocol)

    @staticmethod
    def load(file_path):
        """Loads AutoML object at file path

        Arguments:
            file_path (str): location to find file to load

        Returns:
            AutoSearchBase object
        """
        with open(file_path, "rb") as f:
            return cloudpickle.load(f)

    def train_pipelines(self, pipelines):
        """Train a list of pipelines on the training data.

        This can be helpful for training pipelines once the search is complete.

        Arguments:
            pipelines (list(PipelineBase)): List of pipelines to train.

        Returns:
            Dict[str, PipelineBase]: Dictionary keyed by pipeline name that maps to the fitted pipeline.
            Note that the any pipelines that error out during training will not be included in the dictionary
            but the exception and stacktrace will be displayed in the log.
        """
        check_all_pipeline_names_unique(pipelines)
        fitted_pipelines = {}
        computations = []
        X_train = self.X_train
        y_train = self.y_train

        for pipeline in pipelines:
            computations.append(
                self._engine.submit_training_job(
                    self.automl_config, pipeline, X_train, y_train
                )
            )

        while computations:
            computation = computations.pop(0)
            if computation.done():
                try:
                    fitted_pipeline = computation.get_result()
                    fitted_pipelines[fitted_pipeline.name] = fitted_pipeline
                except Exception as e:
                    logger.error(f"Train error for {pipeline.name}: {str(e)}")
                    tb = traceback.format_tb(sys.exc_info()[2])
                    logger.error("Traceback:")
                    logger.error("\n".join(tb))
            else:
                computations.append(computation)

        return fitted_pipelines

    def score_pipelines(self, pipelines, X_holdout, y_holdout, objectives):
        """Score a list of pipelines on the given holdout data.

        Arguments:
            pipelines (list(PipelineBase)): List of pipelines to train.
            X_holdout (pd.DataFrame): Holdout features.
            y_holdout (pd.Series): Holdout targets for scoring.
            objectives (list(str), list(ObjectiveBase)): Objectives used for scoring.

        Returns:
            Dict[str, Dict[str, float]]: Dictionary keyed by pipeline name that maps to a dictionary of scores.
            Note that the any pipelines that error out during scoring will not be included in the dictionary
            but the exception and stacktrace will be displayed in the log.
        """
        X_holdout, y_holdout = infer_feature_types(X_holdout), infer_feature_types(
            y_holdout
        )
        check_all_pipeline_names_unique(pipelines)
        scores = {}
        objectives = [get_objective(o, return_instance=True) for o in objectives]

        computations = []
        for pipeline in pipelines:
            computations.append(
                self._engine.submit_scoring_job(
                    self.automl_config, pipeline, X_holdout, y_holdout, objectives
                )
            )

        while computations:
            computation = computations.pop(0)
            if computation.done():
                pipeline_name = computation.meta_data["pipeline_name"]
                try:
                    scores[pipeline_name] = computation.get_result()
                except Exception as e:
                    logger.error(f"Score error for {pipeline_name}: {str(e)}")
                    if isinstance(e, PipelineScoreError):
                        nan_scores = {objective: np.nan for objective in e.exceptions}
                        scores[pipeline_name] = {**nan_scores, **e.scored_successfully}
                    else:
                        # Traceback already included in the PipelineScoreError so we only
                        # need to include it for all other errors
                        tb = traceback.format_tb(sys.exc_info()[2])
                        logger.error("Traceback:")
                        logger.error("\n".join(tb))
                        scores[pipeline_name] = {
                            objective.name: np.nan for objective in objectives
                        }
            else:
                computations.append(computation)
        return scores

    @property
    def plot(self):
        # Return an instance of the plot with the latest scores
        try:
            return PipelineSearchPlots(self.results, self.objective)
        except ImportError:
            return None<|MERGE_RESOLUTION|>--- conflicted
+++ resolved
@@ -238,29 +238,13 @@
 
             pipeline_parameters (dict): A dict of the parameters used to initialize a pipeline with.
                 Keys should consist of the component names and values should specify parameter values
-<<<<<<< HEAD
-                e.g. pipeline_parameters = {
-                        'Imputer' : {
-                            'numeric_impute_strategy': 'most_frequent'
-                        }
-                    }
+
+                e.g. pipeline_parameters = { 'Imputer' : { 'numeric_impute_strategy': 'most_frequent' } }
 
             custom_hyperparameters (dict): A dict of the hyperparameter ranges used to iterate over during search.
                 Keys should consist of the component names and values should specify a singular value or skopt.Space.
-                e.g. custom_hyperparameters = {
-                        'Imputer' : {
-                            'numeric_impute_strategy': Categorical(['most_frequent', 'median'])
-                        }
-                    }
-=======
-
-                e.g. pipeline_parameters = { 'Imputer' : { 'numeric_impute_strategy': 'most_frequent' } }
-
-            custom_hyperparameters (dict): A dict of the hyperparameter ranges used to iterate over during search.
-                Keys should consist of the component names and values should specify a singular value or skopt.Space.
 
                 e.g. custom_hyperparameters = { 'Imputer' : { 'numeric_impute_strategy': Categorical(['most_frequent', 'median']) } }
->>>>>>> e83bf1ab
 
             sampler_method (str): The data sampling component to use in the pipelines if the problem type is classification and the target balance is smaller than the sampler_balanced_ratio.
                 Either 'auto', which will use our preferred sampler for the data, 'Undersampler', 'Oversampler', or None. Defaults to 'auto'.
@@ -435,26 +419,13 @@
             random_seed=self.random_seed,
         )
         self.data_splitter = self.data_splitter or default_data_splitter
-<<<<<<< HEAD
-        self.pipeline_parameters = (
-            pipeline_parameters if pipeline_parameters is not None else {}
-        )
-        self.custom_hyperparameters = (
-            custom_hyperparameters if custom_hyperparameters is not None else {}
-        )
-=======
         self.pipeline_parameters = pipeline_parameters or {}
         self.custom_hyperparameters = custom_hyperparameters or {}
->>>>>>> e83bf1ab
         self.search_iteration_plot = None
         self._interrupted = False
         self._frozen_pipeline_parameters = {}
 
         parameters = copy.copy(self.pipeline_parameters)
-<<<<<<< HEAD
-        custom_hyperparameters = copy.copy(self.custom_hyperparameters)
-=======
->>>>>>> e83bf1ab
 
         if self.problem_configuration:
             parameters.update({"pipeline": self.problem_configuration})
@@ -505,21 +476,14 @@
                     self.y_train,
                     estimator,
                     self.problem_type,
-<<<<<<< HEAD
                     parameters=parameters,
-=======
-                    parameters=self._frozen_pipeline_parameters,
->>>>>>> e83bf1ab
                     sampler_name=self._sampler_name,
                 )
                 for estimator in allowed_estimators
             ]
-<<<<<<< HEAD
         else:
             self.allowed_pipelines = get_pipelines_from_component_graphs(self.allowed_component_graphs, self.problem_type, parameters
                                                                          )
-=======
->>>>>>> e83bf1ab
 
         if self.allowed_pipelines == []:
             raise ValueError("No allowed pipelines to search")
@@ -619,12 +583,7 @@
             ensembling=run_ensembling,
             text_in_ensembling=text_in_ensembling,
             pipeline_params=parameters,
-<<<<<<< HEAD
             custom_hyperparameters=custom_hyperparameters,
-=======
-            custom_hyperparameters=self.custom_hyperparameters,
-            _frozen_pipeline_parameters=self._frozen_pipeline_parameters,
->>>>>>> e83bf1ab
         )
 
     def _get_batch_number(self):
