"""EvalML's core AutoML object."""
import copy
import logging
import pickle
import sys
import time
import traceback
import warnings
from collections import defaultdict
from concurrent.futures import ProcessPoolExecutor, ThreadPoolExecutor

import cloudpickle
import numpy as np
import pandas as pd
from dask import distributed as dd
from sklearn.model_selection import BaseCrossValidator

from .pipeline_search_plots import PipelineSearchPlots, SearchIterationPlot

from evalml.automl.automl_algorithm import DefaultAlgorithm, IterativeAlgorithm
from evalml.automl.callbacks import log_error_callback
from evalml.automl.engine import SequentialEngine
from evalml.automl.engine.cf_engine import CFClient, CFEngine
from evalml.automl.engine.dask_engine import DaskEngine
from evalml.automl.utils import (
    AutoMLConfig,
    check_all_pipeline_names_unique,
    get_best_sampler_for_data,
    get_default_primary_search_objective,
    get_pipelines_from_component_graphs,
    make_data_splitter,
)
from evalml.data_checks import DefaultDataChecks
from evalml.exceptions import (
    AutoMLSearchException,
    ParameterNotUsedWarning,
    PipelineNotFoundError,
    PipelineScoreError,
)
from evalml.model_family import ModelFamily
from evalml.objectives import (
    get_core_objectives,
    get_non_core_objectives,
    get_objective,
)
from evalml.pipelines import (
    BinaryClassificationPipeline,
    ComponentGraph,
    MulticlassClassificationPipeline,
    RegressionPipeline,
)
from evalml.pipelines.components.utils import get_estimators
from evalml.pipelines.utils import (
    make_pipeline,
    make_timeseries_baseline_pipeline,
)
from evalml.problem_types import (
    ProblemTypes,
    handle_problem_types,
    is_binary,
    is_classification,
    is_time_series,
)
from evalml.tuners import SKOptTuner
from evalml.utils import convert_to_seconds, infer_feature_types
from evalml.utils.logger import (
    get_logger,
    log_subtitle,
    log_title,
    time_elapsed,
)


def build_engine_from_str(engine_str):
    """Function that converts a convenience string for an parallel engine type and returns an instance of that engine.

    Args:
        engine_str (str): String representing the requested engine.

    Returns:
        (EngineBase): Instance of the requested engine.

    Raises:
        ValueError: If engine_str is not a valid engine.
    """
    valid_engines = [
        "sequential",
        "cf_threaded",
        "cf_process",
        "dask_threaded",
        "dask_process",
    ]
    if engine_str not in valid_engines:
        raise ValueError(
            f"'{engine_str}' is not a valid engine, please choose from {valid_engines}"
        )
    elif engine_str == "sequential":
        return SequentialEngine()
    elif engine_str == "cf_threaded":
        return CFEngine(CFClient(ThreadPoolExecutor()))
    elif engine_str == "cf_process":
        return CFEngine(CFClient(ProcessPoolExecutor()))
    elif engine_str == "dask_threaded":
        return DaskEngine(cluster=dd.LocalCluster(processes=False))
    elif engine_str == "dask_process":
        return DaskEngine(cluster=dd.LocalCluster(processes=True))


def search(
    X_train=None,
    y_train=None,
    problem_type=None,
    objective="auto",
    mode="fast",
    max_time=None,
    patience=None,
    tolerance=None,
    problem_configuration=None,
):
    """Given data and configuration, run an automl search.

    This method will run EvalML's default suite of data checks. If the data checks produce errors, the data check results will be returned before running the automl search. In that case we recommend you alter your data to address these errors and try again.
    This method is provided for convenience. If you'd like more control over when each of these steps is run, consider making calls directly to the various pieces like the data checks and AutoMLSearch, instead of using this method.

    Args:
        X_train (pd.DataFrame): The input training data of shape [n_samples, n_features]. Required.
        y_train (pd.Series): The target training data of length [n_samples]. Required for supervised learning tasks.
        problem_type (str or ProblemTypes): Type of supervised learning problem. See evalml.problem_types.ProblemType.all_problem_types for a full list.
        objective (str, ObjectiveBase): The objective to optimize for. Used to propose and rank pipelines, but not for optimizing each pipeline during fit-time.
            When set to 'auto', chooses:
                - LogLossBinary for binary classification problems,
                - LogLossMulticlass for multiclass classification problems, and
                - R2 for regression problems.
        mode (str): mode for DefaultAlgorithm. There are two modes: fast and long, where fast is a subset of long. Please look at DefaultAlgorithm for more details.
        max_time (int, str): Maximum time to search for pipelines.
            This will not start a new pipeline search after the duration
            has elapsed. If it is an integer, then the time will be in seconds.
            For strings, time can be specified as seconds, minutes, or hours.
        patience (int): Number of iterations without improvement to stop search early. Must be positive.
            If None, early stopping is disabled. Defaults to None.
        tolerance (float): Minimum percentage difference to qualify as score improvement for early stopping.
            Only applicable if patience is not None. Defaults to None.
        problem_configuration (dict): Additional parameters needed to configure the search. For example,
            in time series problems, values should be passed in for the date_index, gap, and max_delay variables.

    Returns:
        (AutoMLSearch, dict): The automl search object containing pipelines and rankings, and the results from running the data checks. If the data check results contain errors, automl search will not be run and an automl search object will not be returned.

    Raises:
        ValueError: If search configuration is not valid.
    """
    X_train = infer_feature_types(X_train)
    y_train = infer_feature_types(y_train)
    problem_type = handle_problem_types(problem_type)

    datetime_column = None
    if is_time_series(problem_type):
        if problem_configuration:
            if "date_index" in problem_configuration:
                datetime_column = problem_configuration["date_index"]
            else:
                raise ValueError(
                    "For the default data checks to run in time series, date_index has to be passed in problem_configuration. "
                    f"Received {problem_configuration}"
                )
        else:
            raise ValueError(
                "For the default data checks to run in time series, the problem_configuration parameter must be specified."
            )

    if objective == "auto":
        objective = get_default_primary_search_objective(problem_type)
    objective = get_objective(objective, return_instance=False)

    if mode != "fast" and mode != "long":
        raise ValueError("Mode must be either 'fast' or 'long'")

    max_batches = None
    if mode == "fast":
        max_batches = 3

    automl_config = {
        "X_train": X_train,
        "y_train": y_train,
        "problem_type": problem_type,
        "objective": objective,
        "max_batches": max_batches,
        "max_time": max_time,
        "patience": patience,
        "tolerance": tolerance,
    }

    data_checks = DefaultDataChecks(
        problem_type=problem_type, objective=objective, datetime_column=datetime_column
    )
    data_check_results = data_checks.validate(X_train, y=y_train)
    if len(data_check_results.get("errors", [])):
        return None, data_check_results

    automl = AutoMLSearch(_automl_algorithm="default", **automl_config)
    automl.search()
    return automl, data_check_results


def search_iterative(
    X_train=None,
    y_train=None,
    problem_type=None,
    objective="auto",
    problem_configuration=None,
    **kwargs,
):
    """Given data and configuration, run an automl search.

    This method will run EvalML's default suite of data checks. If the data checks produce errors, the data check results will be returned before running the automl search. In that case we recommend you alter your data to address these errors and try again.
    This method is provided for convenience. If you'd like more control over when each of these steps is run, consider making calls directly to the various pieces like the data checks and AutoMLSearch, instead of using this method.

    Args:
        X_train (pd.DataFrame): The input training data of shape [n_samples, n_features]. Required.
        y_train (pd.Series): The target training data of length [n_samples]. Required for supervised learning tasks.
        problem_type (str or ProblemTypes): Type of supervised learning problem. See evalml.problem_types.ProblemType.all_problem_types for a full list.
        objective (str, ObjectiveBase): The objective to optimize for. Used to propose and rank pipelines, but not for optimizing each pipeline during fit-time.
            When set to 'auto', chooses:
            - LogLossBinary for binary classification problems,
            - LogLossMulticlass for multiclass classification problems, and
            - R2 for regression problems.
        problem_configuration (dict): Additional parameters needed to configure the search. For example,
<<<<<<< HEAD
            in time series problems, values should be passed in for the date_index, gap, and max_delay variables.
        **kwargs: Other keyword arguments which are provided will be passed to AutoMLSearch.
=======
        in time series problems, values should be passed in for the date_index, gap, forecast_horizon, and max_delay variables.

    Other keyword arguments which are provided will be passed to AutoMLSearch.
>>>>>>> 882e09b9

    Returns:
        (AutoMLSearch, dict): the automl search object containing pipelines and rankings, and the results from running the data checks. If the data check results contain errors, automl search will not be run and an automl search object will not be returned.

    Raises:
        ValueError: If the search configuration is invalid.
    """
    X_train = infer_feature_types(X_train)
    y_train = infer_feature_types(y_train)
    problem_type = handle_problem_types(problem_type)

    datetime_column = None
    if is_time_series(problem_type):
        if problem_configuration:
            if "date_index" in problem_configuration:
                datetime_column = problem_configuration["date_index"]
            else:
                raise ValueError(
                    "For the default data checks to run in time series, date_index has to be passed in problem_configuration. "
                    f"Received {problem_configuration}"
                )
        else:
            raise ValueError(
                "For the default data checks to run in time series, the problem_configuration parameter must be specified."
            )

    if objective == "auto":
        objective = get_default_primary_search_objective(problem_type)
    objective = get_objective(objective, return_instance=False)

    automl_config = kwargs
    automl_config.update(
        {
            "X_train": X_train,
            "y_train": y_train,
            "problem_type": problem_type,
            "objective": objective,
            "max_batches": 1,
        }
    )

    data_checks = DefaultDataChecks(
        problem_type=problem_type, objective=objective, datetime_column=datetime_column
    )
    data_check_results = data_checks.validate(X_train, y=y_train)
    if len(data_check_results.get("errors", [])):
        return None, data_check_results

    automl = AutoMLSearch(**automl_config)
    automl.search()
    return automl, data_check_results


class AutoMLSearch:
    """Automated Pipeline search.

    Args:
        X_train (pd.DataFrame): The input training data of shape [n_samples, n_features]. Required.

        y_train (pd.Series): The target training data of length [n_samples]. Required for supervised learning tasks.

        problem_type (str or ProblemTypes): Type of supervised learning problem. See evalml.problem_types.ProblemType.all_problem_types for a full list.

        objective (str, ObjectiveBase): The objective to optimize for. Used to propose and rank pipelines, but not for optimizing each pipeline during fit-time.
            When set to 'auto', chooses:
            - LogLossBinary for binary classification problems,
            - LogLossMulticlass for multiclass classification problems, and
            - R2 for regression problems.

        max_iterations (int): Maximum number of iterations to search. If max_iterations and
            max_time is not set, then max_iterations will default to max_iterations of 5.

        max_time (int, str): Maximum time to search for pipelines.
            This will not start a new pipeline search after the duration
            has elapsed. If it is an integer, then the time will be in seconds.
            For strings, time can be specified as seconds, minutes, or hours.

        patience (int): Number of iterations without improvement to stop search early. Must be positive.
            If None, early stopping is disabled. Defaults to None.

        tolerance (float): Minimum percentage difference to qualify as score improvement for early stopping.
            Only applicable if patience is not None. Defaults to None.

        allowed_component_graphs (dict): A dictionary of lists or ComponentGraphs indicating the component graphs allowed in the search.
            The format should follow { "Name_0": [list_of_components], "Name_1": [ComponentGraph(...)] }

            The default of None indicates all pipeline component graphs for this problem type are allowed. Setting this field will cause
            allowed_model_families to be ignored.

            e.g. allowed_component_graphs = { "My_Graph": ["Imputer", "One Hot Encoder", "Random Forest Classifier"] }

        allowed_model_families (list(str, ModelFamily)): The model families to search. The default of None searches over all
            model families. Run evalml.pipelines.components.utils.allowed_model_families("binary") to see options. Change `binary`
            to `multiclass` or `regression` depending on the problem type. Note that if allowed_pipelines is provided,
            this parameter will be ignored.

        data_splitter (sklearn.model_selection.BaseCrossValidator): Data splitting method to use. Defaults to StratifiedKFold.

        tuner_class: The tuner class to use. Defaults to SKOptTuner.

        optimize_thresholds (bool): Whether or not to optimize the binary pipeline threshold. Defaults to True.

        start_iteration_callback (callable): Function called before each pipeline training iteration.
            Callback function takes three positional parameters: The pipeline instance and the AutoMLSearch object.

        add_result_callback (callable): Function called after each pipeline training iteration.
            Callback function takes three positional parameters: A dictionary containing the training results for the new pipeline, an untrained_pipeline containing the parameters used during training, and the AutoMLSearch object.

        error_callback (callable): Function called when `search()` errors and raises an Exception.
            Callback function takes three positional parameters: the Exception raised, the traceback, and the AutoMLSearch object.
            Must also accepts kwargs, so AutoMLSearch is able to pass along other appropriate parameters by default.
            Defaults to None, which will call `log_error_callback`.

        additional_objectives (list): Custom set of objectives to score on.
            Will override default objectives for problem type if not empty.

        alternate_thresholding_objective (str): The objective to use for thresholding binary classification pipelines if the main objective provided isn't tuneable.
            Defaults to F1.

        random_seed (int): Seed for the random number generator. Defaults to 0.

        n_jobs (int or None): Non-negative integer describing level of parallelism used for pipelines.
            None and 1 are equivalent. If set to -1, all CPUs are used. For n_jobs below -1, (n_cpus + 1 + n_jobs) are used.

        ensembling (boolean): If True, runs ensembling in a separate batch after every allowed pipeline class has been iterated over.
            If the number of unique pipelines to search over per batch is one, ensembling will not run. Defaults to False.

        max_batches (int): The maximum number of batches of pipelines to search. Parameters max_time, and
            max_iterations have precedence over stopping the search.

        problem_configuration (dict, None): Additional parameters needed to configure the search. For example,
            in time series problems, values should be passed in for the date_index, gap, forecast_horizon, and max_delay variables.

        train_best_pipeline (boolean): Whether or not to train the best pipeline before returning it. Defaults to True.

        pipeline_parameters (dict): A dict of the parameters used to initialize a pipeline with.
            Keys should consist of the component names and values should specify parameter values

            e.g. pipeline_parameters = { 'Imputer' : { 'numeric_impute_strategy': 'most_frequent' } }

        custom_hyperparameters (dict): A dict of the hyperparameter ranges used to iterate over during search.
            Keys should consist of the component names and values should specify a singular value or skopt.Space.

            e.g. custom_hyperparameters = { 'Imputer' : { 'numeric_impute_strategy': Categorical(['most_frequent', 'median']) } }

        sampler_method (str): The data sampling component to use in the pipelines if the problem type is classification and the target balance is smaller than the sampler_balanced_ratio.
            Either 'auto', which will use our preferred sampler for the data, 'Undersampler', 'Oversampler', or None. Defaults to 'auto'.

        sampler_balanced_ratio (float): The minority:majority class ratio that we consider balanced, so a 1:4 ratio would be equal to 0.25. If the class balance is larger than this provided value,
            then we will not add a sampler since the data is then considered balanced. Overrides the `sampler_ratio` of the samplers. Defaults to 0.25.

        _ensembling_split_size (float): The amount of the training data we'll set aside for training ensemble metalearners. Only used when ensembling is True.
            Must be between 0 and 1, exclusive. Defaults to 0.2

        _pipelines_per_batch (int): The number of pipelines to train for every batch after the first one.
            The first batch will train a baseline pipline + one of each pipeline family allowed in the search.

        _automl_algorithm (str): The automl algorithm to use. Currently the two choices are 'iterative' and 'default'. Defaults to `iterative`.

        engine (EngineBase or str): The engine instance used to evaluate pipelines. Dask or concurrent.futures engines can also
            be chosen by providing a string from the list ["sequential", "cf_threaded", "cf_process", "dask_threaded", "dask_process"].
            If a parallel engine is selected this way, the maximum amount of parallelism, as determined by the engine, will be used. Defaults to "sequential".

        verbose (boolean): Whether or not to display semi-real-time updates to stdout while search is running. Defaults to False.
    """

    _MAX_NAME_LEN = 40

    def __init__(
        self,
        X_train=None,
        y_train=None,
        problem_type=None,
        objective="auto",
        max_iterations=None,
        max_time=None,
        patience=None,
        tolerance=None,
        data_splitter=None,
        allowed_component_graphs=None,
        allowed_model_families=None,
        start_iteration_callback=None,
        add_result_callback=None,
        error_callback=None,
        additional_objectives=None,
        alternate_thresholding_objective="F1",
        random_seed=0,
        n_jobs=-1,
        tuner_class=None,
        optimize_thresholds=True,
        ensembling=False,
        max_batches=None,
        problem_configuration=None,
        train_best_pipeline=True,
        pipeline_parameters=None,
        custom_hyperparameters=None,
        sampler_method="auto",
        sampler_balanced_ratio=0.25,
        _ensembling_split_size=0.2,
        _pipelines_per_batch=5,
        _automl_algorithm="iterative",
        engine="sequential",
        verbose=False,
    ):
        self.verbose = verbose
        if verbose:
            self.logger = get_logger(f"{__name__}.verbose")
        else:
            self.logger = logging.getLogger(__name__)
        if X_train is None:
            raise ValueError(
                "Must specify training data as a 2d array using the X_train argument"
            )
        if y_train is None:
            raise ValueError(
                "Must specify training data target values as a 1d vector using the y_train argument"
            )
        try:
            self.problem_type = handle_problem_types(problem_type)
        except ValueError:
            raise ValueError(
                "choose one of (binary, multiclass, regression) as problem_type"
            )

        if is_time_series(self.problem_type):
            warnings.warn(
                "Time series support in evalml is still in beta, which means we are still actively building "
                "its core features. Please be mindful of that when running search()."
            )
        self._SLEEP_TIME = 0.1
        self.tuner_class = tuner_class or SKOptTuner
        self.start_iteration_callback = start_iteration_callback
        self.add_result_callback = add_result_callback
        self.error_callback = error_callback or log_error_callback
        self.data_splitter = data_splitter
        self.optimize_thresholds = optimize_thresholds
        self.ensembling = ensembling
        if objective == "auto":
            objective = get_default_primary_search_objective(self.problem_type.value)
        objective = get_objective(objective, return_instance=False)
        self.objective = self._validate_objective(objective)
        self.alternate_thresholding_objective = None
        if (
            is_binary(self.problem_type)
            and self.optimize_thresholds
            and self.objective.score_needs_proba
        ):
            self.alternate_thresholding_objective = get_objective(
                alternate_thresholding_objective, return_instance=True
            )
        if (
            self.alternate_thresholding_objective is not None
            and self.alternate_thresholding_objective.score_needs_proba
        ):
            raise ValueError(
                "Alternate thresholding objective must be a tuneable objective and cannot need probabilities!"
            )
        if self.data_splitter is not None and not issubclass(
            self.data_splitter.__class__, BaseCrossValidator
        ):
            raise ValueError("Not a valid data splitter")
        if not objective.is_defined_for_problem_type(self.problem_type):
            raise ValueError(
                "Given objective {} is not compatible with a {} problem.".format(
                    self.objective.name, self.problem_type.value
                )
            )
        if additional_objectives is None:
            additional_objectives = get_core_objectives(self.problem_type)
            # if our main objective is part of default set of objectives for problem_type, remove it
            existing_main_objective = next(
                (
                    obj
                    for obj in additional_objectives
                    if obj.name == self.objective.name
                ),
                None,
            )
            if existing_main_objective is not None:
                additional_objectives.remove(existing_main_objective)
        else:
            additional_objectives = [get_objective(o) for o in additional_objectives]
        additional_objectives = [
            self._validate_objective(obj) for obj in additional_objectives
        ]
        self.additional_objectives = additional_objectives
        self.objective_name_to_class = {
            o.name: o for o in [self.objective] + self.additional_objectives
        }

        if not isinstance(max_time, (int, float, str, type(None))):
            raise TypeError(
                f"Parameter max_time must be a float, int, string or None. Received {type(max_time)} with value {str(max_time)}.."
            )
        if isinstance(max_time, (int, float)) and max_time < 0:
            raise ValueError(
                f"Parameter max_time must be None or non-negative. Received {max_time}."
            )
        if max_batches is not None and max_batches < 0:
            raise ValueError(
                f"Parameter max_batches must be None or non-negative. Received {max_batches}."
            )
        if max_iterations is not None and max_iterations < 0:
            raise ValueError(
                f"Parameter max_iterations must be None or non-negative. Received {max_iterations}."
            )
        self.max_time = (
            convert_to_seconds(max_time) if isinstance(max_time, str) else max_time
        )
        self.max_iterations = max_iterations
        self.max_batches = max_batches
        self._pipelines_per_batch = _pipelines_per_batch
        if not self.max_iterations and not self.max_time and not self.max_batches:
            self.max_batches = 1
            self.logger.info(
                f"Using default limit of max_batches={self.max_batches}.\n"
            )

        if patience and (not isinstance(patience, int) or patience < 0):
            raise ValueError(
                "patience value must be a positive integer. Received {} instead".format(
                    patience
                )
            )

        if tolerance and (tolerance > 1.0 or tolerance < 0.0):
            raise ValueError(
                "tolerance value must be a float between 0.0 and 1.0 inclusive. Received {} instead".format(
                    tolerance
                )
            )

        self.patience = patience
        self.tolerance = tolerance or 0.0

        self._results = {
            "pipeline_results": {},
            "search_order": [],
        }
        self._pipelines_searched = dict()
        self.random_seed = random_seed
        self.n_jobs = n_jobs

        if not self.plot:
            self.logger.warning(
                "Unable to import plotly; skipping pipeline search plotting\n"
            )
        if allowed_component_graphs is not None:
            if not isinstance(allowed_component_graphs, dict):
                raise ValueError(
                    "Parameter allowed_component_graphs must be either None or a dictionary!"
                )
            for graph_name, graph in allowed_component_graphs.items():
                if not isinstance(graph, (list, dict, ComponentGraph)):
                    raise ValueError(
                        "Every component graph passed must be of type list, dictionary, or ComponentGraph!"
                    )
        self.allowed_component_graphs = allowed_component_graphs
        self.allowed_model_families = allowed_model_families
        self._start = 0.0
        self._baseline_cv_scores = {}
        self.show_batch_output = False

        self._validate_problem_type()
        self.problem_configuration = self._validate_problem_configuration(
            problem_configuration
        )
        self._train_best_pipeline = train_best_pipeline
        self._best_pipeline = None
        self._searched = False

        self.X_train = infer_feature_types(X_train)
        self.y_train = infer_feature_types(y_train)

        default_data_splitter = make_data_splitter(
            self.X_train,
            self.y_train,
            self.problem_type,
            self.problem_configuration,
            n_splits=3,
            shuffle=True,
            random_seed=self.random_seed,
        )
        self.data_splitter = self.data_splitter or default_data_splitter
        self.pipeline_parameters = pipeline_parameters or {}
        self.custom_hyperparameters = custom_hyperparameters or {}
        self.search_iteration_plot = None
        self._interrupted = False

        parameters = copy.copy(self.pipeline_parameters)

        if self.problem_configuration:
            parameters.update({"pipeline": self.problem_configuration})

        self.sampler_method = sampler_method
        self.sampler_balanced_ratio = sampler_balanced_ratio
        self._sampler_name = None

        if is_classification(self.problem_type):
            self._sampler_name = self.sampler_method
            if self.sampler_method == "auto":
                self._sampler_name = get_best_sampler_for_data(
                    self.X_train,
                    self.y_train,
                    self.sampler_method,
                    self.sampler_balanced_ratio,
                )
            if self._sampler_name not in parameters and self._sampler_name is not None:
                parameters[self._sampler_name] = {
                    "sampling_ratio": self.sampler_balanced_ratio
                }
            elif self._sampler_name is not None:
                parameters[self._sampler_name].update(
                    {"sampling_ratio": self.sampler_balanced_ratio}
                )

        if self.allowed_component_graphs is None:
            self.logger.info("Generating pipelines to search over...")
            allowed_estimators = get_estimators(
                self.problem_type, self.allowed_model_families
            )
            if (
                is_time_series(self.problem_type)
                and parameters["pipeline"]["date_index"]
            ):
                if pd.infer_freq(X_train[parameters["pipeline"]["date_index"]]) == "MS":
                    allowed_estimators = [
                        estimator
                        for estimator in allowed_estimators
                        if estimator.name != "ARIMA Regressor"
                    ]
            self.logger.debug(
                f"allowed_estimators set to {[estimator.name for estimator in allowed_estimators]}"
            )
            drop_columns = (
                self.pipeline_parameters["Drop Columns Transformer"]["columns"]
                if "Drop Columns Transformer" in self.pipeline_parameters
                else None
            )
            index_and_unknown_columns = list(
                self.X_train.ww.select(["index", "unknown"], return_schema=True).columns
            )
            unknown_columns = list(
                self.X_train.ww.select("unknown", return_schema=True).columns
            )
            index_and_unknown_columns = index_and_unknown_columns
            if len(index_and_unknown_columns) > 0 and drop_columns is None:
                parameters["Drop Columns Transformer"] = {
                    "columns": index_and_unknown_columns
                }
                if len(unknown_columns):
                    self.logger.info(
                        f"Removing columns {unknown_columns} because they are of 'Unknown' type"
                    )

            with warnings.catch_warnings(record=True) as w:
                warnings.filterwarnings("always", category=ParameterNotUsedWarning)
                self.allowed_pipelines = [
                    make_pipeline(
                        self.X_train,
                        self.y_train,
                        estimator,
                        self.problem_type,
                        parameters=parameters,
                        sampler_name=self._sampler_name,
                    )
                    for estimator in allowed_estimators
                ]
            self._catch_warnings(w)
        else:

            with warnings.catch_warnings(record=True) as w:
                warnings.filterwarnings("always", category=ParameterNotUsedWarning)
                self.allowed_pipelines = get_pipelines_from_component_graphs(
                    self.allowed_component_graphs,
                    self.problem_type,
                    parameters,
                    self.random_seed,
                )
            self._catch_warnings(w)

        if self.allowed_pipelines == []:
            raise ValueError("No allowed pipelines to search")

        self.logger.info(f"{len(self.allowed_pipelines)} pipelines ready for search.")

        run_ensembling = self.ensembling
        text_in_ensembling = (
            len(self.X_train.ww.select("natural_language", return_schema=True).columns)
            > 0
        )

        if run_ensembling and len(self.allowed_pipelines) == 1:
            self.logger.warning(
                "Ensembling is set to True, but the number of unique pipelines is one, so ensembling will not run."
            )
            run_ensembling = False

        if run_ensembling and self.max_iterations is not None:
            # Baseline + first batch + each pipeline iteration + 1
            first_ensembling_iteration = (
                1
                + len(self.allowed_pipelines)
                + len(self.allowed_pipelines) * self._pipelines_per_batch
                + 1
            )
            if self.max_iterations < first_ensembling_iteration:
                run_ensembling = False
                self.logger.warning(
                    f"Ensembling is set to True, but max_iterations is too small, so ensembling will not run. Set max_iterations >= {first_ensembling_iteration} to run ensembling."
                )
            else:
                self.logger.info(
                    f"Ensembling will run at the {first_ensembling_iteration} iteration and every {len(self.allowed_pipelines) * self._pipelines_per_batch} iterations after that."
                )

        if self.max_batches and self.max_iterations is None:
            self.show_batch_output = True
            if run_ensembling:
                ensemble_nth_batch = len(self.allowed_pipelines) + 1
                num_ensemble_batches = (self.max_batches - 1) // ensemble_nth_batch
                if num_ensemble_batches == 0:
                    run_ensembling = False
                    self.logger.warning(
                        f"Ensembling is set to True, but max_batches is too small, so ensembling will not run. Set max_batches >= {ensemble_nth_batch + 1} to run ensembling."
                    )
                else:
                    self.logger.info(
                        f"Ensembling will run every {ensemble_nth_batch} batches."
                    )

                self.max_iterations = (
                    1
                    + len(self.allowed_pipelines)
                    + self._pipelines_per_batch
                    * (self.max_batches - 1 - num_ensemble_batches)
                    + num_ensemble_batches
                )
            else:
                self.max_iterations = (
                    1
                    + len(self.allowed_pipelines)
                    + (self._pipelines_per_batch * (self.max_batches - 1))
                )

        if isinstance(engine, str):
            self._engine = build_engine_from_str(engine)
        elif isinstance(engine, (DaskEngine, CFEngine)):
            self._engine = engine
        else:
            raise TypeError(
                "Invalid type provided for 'engine'.  Requires string, DaskEngine instance, or CFEngine instance."
            )

        self.automl_config = AutoMLConfig(
            self.data_splitter,
            self.problem_type,
            self.objective,
            self.additional_objectives,
            self.alternate_thresholding_objective,
            self.optimize_thresholds,
            self.error_callback,
            self.random_seed,
            self.X_train.ww.schema,
            self.y_train.ww.schema,
        )
        self.allowed_model_families = list(
            set([p.model_family for p in (self.allowed_pipelines)])
        )

        self.logger.debug(
            f"allowed_pipelines set to {[pipeline.name for pipeline in self.allowed_pipelines]}"
        )
        self.logger.debug(
            f"allowed_model_families set to {self.allowed_model_families}"
        )

        if _automl_algorithm == "iterative":
            self._automl_algorithm = IterativeAlgorithm(
                max_iterations=self.max_iterations,
                allowed_pipelines=self.allowed_pipelines,
                tuner_class=self.tuner_class,
                random_seed=self.random_seed,
                n_jobs=self.n_jobs,
                number_features=self.X_train.shape[1],
                pipelines_per_batch=self._pipelines_per_batch,
                ensembling=run_ensembling,
                text_in_ensembling=text_in_ensembling,
                pipeline_params=parameters,
                custom_hyperparameters=custom_hyperparameters,
            )
        elif _automl_algorithm == "default":
            self._automl_algorithm = DefaultAlgorithm(
                X=self.X_train,
                y=self.y_train,
                problem_type=self.problem_type,
                sampler_name=self._sampler_name,
                tuner_class=self.tuner_class,
                random_seed=self.random_seed,
                pipeline_params=parameters,
                custom_hyperparameters=self.custom_hyperparameters,
                text_in_ensembling=text_in_ensembling,
            )
        else:
            raise ValueError("Please specify a valid automl algorithm.")

    def close_engine(self):
        """Function to explicitly close the engine, client, parallel resources."""
        self._engine.close()

    def _catch_warnings(self, warning_list):
        if len(warning_list) == len(self.allowed_pipelines) and len(warning_list) > 0:
            # we find the value(s) that we must throw any ParameterNotUsedWarnings for
            final_message = set([])
            for idx, msg in enumerate(warning_list):
                if isinstance(msg.message, ParameterNotUsedWarning):
                    if idx == 0:
                        final_message = final_message.union(msg.message.components)
                    else:
                        final_message = final_message.intersection(
                            msg.message.components
                        )
            if len(final_message):
                warnings.warn(ParameterNotUsedWarning(final_message))

    def _get_batch_number(self):
        batch_number = 1
        if (
            self._automl_algorithm is not None
            and self._automl_algorithm.batch_number > 0
        ):
            batch_number = self._automl_algorithm.batch_number
        return batch_number

    def _pre_evaluation_callback(self, pipeline):
        if self.start_iteration_callback:
            self.start_iteration_callback(pipeline, self)

    def _validate_objective(self, objective):
        non_core_objectives = get_non_core_objectives()
        if isinstance(objective, type):
            if objective in non_core_objectives:
                raise ValueError(
                    f"{objective.name.lower()} is not allowed in AutoML! "
                    "Use evalml.objectives.utils.get_core_objective_names() "
                    "to get all objective names allowed in automl."
                )
            return objective()
        return objective

    def __str__(self):
        """Returns string representation of the AutoMLSearch object."""

        def _print_list(obj_list):
            lines = sorted(["\t{}".format(o.name) for o in obj_list])
            return "\n".join(lines)

        def _get_funct_name(function):
            if callable(function):
                return function.__name__
            else:
                return None

        search_desc = (
            f"{handle_problem_types(self.problem_type).name} Search\n\n"
            f"Parameters: \n{'='*20}\n"
            f"Objective: {get_objective(self.objective).name}\n"
            f"Max Time: {self.max_time}\n"
            f"Max Iterations: {self.max_iterations}\n"
            f"Max Batches: {self.max_batches}\n"
            f"Allowed Pipelines: \n{_print_list(self.allowed_pipelines or [])}\n"
            f"Patience: {self.patience}\n"
            f"Tolerance: {self.tolerance}\n"
            f"Data Splitting: {self.data_splitter}\n"
            f"Tuner: {self.tuner_class.__name__}\n"
            f"Start Iteration Callback: {_get_funct_name(self.start_iteration_callback)}\n"
            f"Add Result Callback: {_get_funct_name(self.add_result_callback)}\n"
            f"Additional Objectives: {_print_list(self.additional_objectives or [])}\n"
            f"Random Seed: {self.random_seed}\n"
            f"n_jobs: {self.n_jobs}\n"
            f"Optimize Thresholds: {self.optimize_thresholds}\n"
        )

        rankings_desc = ""
        if not self.rankings.empty:
            rankings_str = self.rankings.drop(
                ["parameters"], axis="columns"
            ).to_string()
            rankings_desc = f"\nSearch Results: \n{'='*20}\n{rankings_str}"

        return search_desc + rankings_desc

    def _validate_problem_configuration(self, problem_configuration=None):
        if is_time_series(self.problem_type):
            required_parameters = {"date_index", "gap", "max_delay", "forecast_horizon"}
            if not problem_configuration or not all(
                p in problem_configuration for p in required_parameters
            ):
                raise ValueError(
                    "user_parameters must be a dict containing values for at least the date_index, gap, max_delay, "
                    f"and forecast_horizon parameters. Received {problem_configuration}."
                )
        return problem_configuration or {}

    def _handle_keyboard_interrupt(self):
        """Presents a prompt to the user asking if they want to stop the search.

        Returns:
            bool: If True, search should terminate early.
        """
        leading_char = "\n"
        start_of_loop = time.time()
        while True:
            choice = (
                input(leading_char + "Do you really want to exit search (y/n)? ")
                .strip()
                .lower()
            )
            if choice == "y":
                self.logger.info("Exiting AutoMLSearch.")
                return True
            elif choice == "n":
                # So that the time in this loop does not count towards the time budget (if set)
                time_in_loop = time.time() - start_of_loop
                self._start += time_in_loop
                return False
            else:
                leading_char = ""

    def search(self, show_iteration_plot=True):
        """Find the best pipeline for the data set.

        Args:
            show_iteration_plot (boolean, True): Shows an iteration vs. score plot in Jupyter notebook.
                Disabled by default in non-Jupyter enviroments.

        Raises:
            AutoMLSearchException: If all pipelines in the current AutoML batch produced a score of np.nan on the primary objective.
        """
        if self._searched:
            self.logger.error(
                "AutoMLSearch.search() has already been run and will not run again on the same instance. Re-initialize AutoMLSearch to search again."
            )
            return

        # don't show iteration plot outside of a jupyter notebook
        if show_iteration_plot:
            try:
                get_ipython
            except NameError:
                show_iteration_plot = False

        log_title(self.logger, "Beginning pipeline search")
        self.logger.info("Optimizing for %s. " % self.objective.name)
        self.logger.info(
            "{} score is better.\n".format(
                "Greater" if self.objective.greater_is_better else "Lower"
            )
        )
        self.logger.info(
            f"Using {self._engine.__class__.__name__} to train and score pipelines."
        )

        if self.max_batches is not None:
            self.logger.info(
                f"Searching up to {self.max_batches} batches for a total of {self.max_iterations} pipelines. "
            )
        elif self.max_iterations is not None:
            self.logger.info("Searching up to %s pipelines. " % self.max_iterations)
        if self.max_time is not None:
            self.logger.info(
                "Will stop searching for new pipelines after %d seconds.\n"
                % self.max_time
            )
        self.logger.info(
            "Allowed model families: %s\n"
            % ", ".join([model.value for model in self.allowed_model_families])
        )
        self.search_iteration_plot = None
        if self.plot and self.verbose:
            self.search_iteration_plot = self.plot.search_iteration_plot(
                interactive_plot=show_iteration_plot
            )

        self._start = time.time()

        try:
            self._add_baseline_pipelines()
        except KeyboardInterrupt:
            if self._handle_keyboard_interrupt():
                self._interrupted = True

        current_batch_pipelines = []
        current_batch_pipeline_scores = []
        new_pipeline_ids = []
        loop_interrupted = False
        while self._should_continue():
            computations = []
            try:
                if not loop_interrupted:
                    current_batch_pipelines = self._automl_algorithm.next_batch()
            except StopIteration:
                self.logger.info("AutoML Algorithm out of recommendations, ending")
                break
            try:
                new_pipeline_ids = []
                log_title(
                    self.logger, f"Evaluating Batch Number {self._get_batch_number()}"
                )
                for pipeline in current_batch_pipelines:
                    self._pre_evaluation_callback(pipeline)
                    computation = self._engine.submit_evaluation_job(
                        self.automl_config, pipeline, self.X_train, self.y_train
                    )
                    computations.append(computation)
                current_computation_index = 0
                while self._should_continue() and len(computations) > 0:
                    computation = computations[current_computation_index]
                    if computation.done():
                        evaluation = computation.get_result()
                        data, pipeline, job_log = (
                            evaluation.get("scores"),
                            evaluation.get("pipeline"),
                            evaluation.get("logger"),
                        )
                        pipeline_id = self._post_evaluation_callback(
                            pipeline, data, job_log
                        )
                        new_pipeline_ids.append(pipeline_id)
                        computations.pop(current_computation_index)
                    current_computation_index = (current_computation_index + 1) % max(
                        len(computations), 1
                    )
                    time.sleep(self._sleep_time)
                loop_interrupted = False
            except KeyboardInterrupt:
                loop_interrupted = True
                if self._handle_keyboard_interrupt():
                    self._interrupted = True
                    for computation in computations:
                        computation.cancel()

            full_rankings = self.full_rankings
            current_batch_idx = full_rankings["id"].isin(new_pipeline_ids)
            current_batch_pipeline_scores = full_rankings[current_batch_idx][
                "mean_cv_score"
            ]
            if (
                len(current_batch_pipeline_scores)
                and current_batch_pipeline_scores.isna().all()
            ):
                raise AutoMLSearchException(
                    f"All pipelines in the current AutoML batch produced a score of np.nan on the primary objective {self.objective}."
                )

        self.search_duration = time.time() - self._start
        elapsed_time = time_elapsed(self._start)
        desc = f"\nSearch finished after {elapsed_time}"
        desc = desc.ljust(self._MAX_NAME_LEN)
        self.logger.info(desc)

        self._find_best_pipeline()
        if self._best_pipeline is not None:
            best_pipeline = self.rankings.iloc[0]
            best_pipeline_name = best_pipeline["pipeline_name"]
            self.logger.info(f"Best pipeline: {best_pipeline_name}")
            self.logger.info(
                f"Best pipeline {self.objective.name}: {best_pipeline['mean_cv_score']:3f}"
            )
        self._searched = True

    def _find_best_pipeline(self):
        """Finds the best pipeline in the rankings If self._best_pipeline already exists, check to make sure it is different from the current best pipeline before training and thresholding."""
        if len(self.rankings) == 0:
            return
        best_pipeline = self.rankings.iloc[0]
        if not (
            self._best_pipeline
            and self._best_pipeline == self.get_pipeline(best_pipeline["id"])
        ):
            best_pipeline = self.get_pipeline(best_pipeline["id"])
            if self._train_best_pipeline:
                X_train = self.X_train
                y_train = self.y_train
                best_pipeline = self._engine.submit_training_job(
                    self.automl_config, best_pipeline, X_train, y_train
                ).get_result()

            self._best_pipeline = best_pipeline

    def _num_pipelines(self):
        """Return the number of pipeline evaluations which have been made.

        Returns:
            int: The number of pipeline evaluations made in the search.
        """
        return len(self._results["pipeline_results"])

    def _should_continue(self):
        """Given the original stopping criterion and current state, return whether or not the search should continue.

        Returns:
            bool: True if search should continue, False otherwise.
        """
        if self._interrupted:
            return False

        num_pipelines = self._num_pipelines()

        # check max_time and max_iterations
        elapsed = time.time() - self._start
        if self.max_time and elapsed >= self.max_time:
            return False
        elif self.max_iterations and num_pipelines >= self.max_iterations:
            return False

        # check for early stopping
        if self.patience is None or self.tolerance is None:
            return True

        first_id = self._results["search_order"][0]
        best_score = self._results["pipeline_results"][first_id]["mean_cv_score"]
        num_without_improvement = 0
        for id in self._results["search_order"][1:]:
            curr_score = self._results["pipeline_results"][id]["mean_cv_score"]
            significant_change = (
                abs((curr_score - best_score) / best_score) > self.tolerance
            )
            score_improved = (
                curr_score > best_score
                if self.objective.greater_is_better
                else curr_score < best_score
            )
            if score_improved and significant_change:
                best_score = curr_score
                num_without_improvement = 0
            else:
                num_without_improvement += 1
            if num_without_improvement >= self.patience:
                self.logger.info(
                    "\n\n{} iterations without improvement. Stopping search early...".format(
                        self.patience
                    )
                )
                return False
        return True

    def _validate_problem_type(self):
        for obj in self.additional_objectives:
            if not obj.is_defined_for_problem_type(self.problem_type):
                raise ValueError(
                    "Additional objective {} is not compatible with a {} problem.".format(
                        obj.name, self.problem_type.value
                    )
                )

    def _get_baseline_pipeline(self):
        """Creates a baseline pipeline instance."""
        if self.problem_type == ProblemTypes.BINARY:
            baseline = BinaryClassificationPipeline(
                component_graph=["Baseline Classifier"],
                custom_name="Mode Baseline Binary Classification Pipeline",
                parameters={"Baseline Classifier": {"strategy": "mode"}},
            )
        elif self.problem_type == ProblemTypes.MULTICLASS:
            baseline = MulticlassClassificationPipeline(
                component_graph=["Baseline Classifier"],
                custom_name="Mode Baseline Multiclass Classification Pipeline",
                parameters={"Baseline Classifier": {"strategy": "mode"}},
            )
        elif self.problem_type == ProblemTypes.REGRESSION:
            baseline = RegressionPipeline(
                component_graph=["Baseline Regressor"],
                custom_name="Mean Baseline Regression Pipeline",
                parameters={"Baseline Classifier": {"strategy": "mean"}},
            )
        else:
            gap = self.problem_configuration["gap"]
            forecast_horizon = self.problem_configuration["forecast_horizon"]
            baseline = make_timeseries_baseline_pipeline(
                self.problem_type, gap, forecast_horizon
            )
        return baseline

    def _add_baseline_pipelines(self):
        """Fits a baseline pipeline to the data.

        This is the first pipeline fit during search.
        """
        baseline = self._get_baseline_pipeline()
        self._pre_evaluation_callback(baseline)
        self.logger.info(f"Evaluating Baseline Pipeline: {baseline.name}")
        computation = self._engine.submit_evaluation_job(
            self.automl_config, baseline, self.X_train, self.y_train
        )
        evaluation = computation.get_result()
        data, pipeline, job_log = (
            evaluation.get("scores"),
            evaluation.get("pipeline"),
            evaluation.get("logger"),
        )
        self._post_evaluation_callback(pipeline, data, job_log)

    @staticmethod
    def _get_mean_cv_scores_for_all_objectives(cv_data, objective_name_to_class):
        scores = defaultdict(int)
        n_folds = len(cv_data)
        for fold_data in cv_data:
            for field, value in fold_data["all_objective_scores"].items():
                # The 'all_objective_scores' field contains scores for all objectives
                # but also fields like "# Training" and "# Testing", so we want to exclude them since
                # they are not scores
                if field in objective_name_to_class:
                    scores[field] += value
        return {
            objective: float(score) / n_folds for objective, score in scores.items()
        }

    def _post_evaluation_callback(self, pipeline, evaluation_results, job_log):
        job_log.write_to_logger(self.logger)
        training_time = evaluation_results["training_time"]
        cv_data = evaluation_results["cv_data"]
        cv_scores = evaluation_results["cv_scores"]
        is_baseline = pipeline.model_family == ModelFamily.BASELINE
        cv_score = cv_scores.mean()
        cv_sd = cv_scores.std()

        percent_better_than_baseline = {}
        mean_cv_all_objectives = self._get_mean_cv_scores_for_all_objectives(
            cv_data, self.objective_name_to_class
        )
        if is_baseline:
            self._baseline_cv_scores = mean_cv_all_objectives
        for obj_name in mean_cv_all_objectives:
            objective_class = self.objective_name_to_class[obj_name]

            # In the event add_to_rankings is called before search _baseline_cv_scores will be empty so we will return
            # nan for the base score.
            percent_better = objective_class.calculate_percent_difference(
                mean_cv_all_objectives[obj_name],
                self._baseline_cv_scores.get(obj_name, np.nan),
            )
            percent_better_than_baseline[obj_name] = percent_better

        high_variance_cv = self._check_for_high_variance(pipeline, cv_scores)

        pipeline_id = len(self._results["pipeline_results"])
        self._results["pipeline_results"][pipeline_id] = {
            "id": pipeline_id,
            "pipeline_name": pipeline.name,
            "pipeline_class": pipeline.__class__,
            "pipeline_summary": pipeline.summary,
            "parameters": pipeline.parameters,
            "mean_cv_score": cv_score,
            "standard_deviation_cv_score": cv_sd,
            "high_variance_cv": high_variance_cv,
            "training_time": training_time,
            "cv_data": cv_data,
            "percent_better_than_baseline_all_objectives": percent_better_than_baseline,
            "percent_better_than_baseline": percent_better_than_baseline[
                self.objective.name
            ],
            "validation_score": cv_scores[0],
        }
        self._pipelines_searched.update({pipeline_id: pipeline.clone()})

        if pipeline.model_family == ModelFamily.ENSEMBLE:
            input_pipeline_ids = [
                self._automl_algorithm._best_pipeline_info[model_family]["id"]
                for model_family in self._automl_algorithm._best_pipeline_info
            ]
            self._results["pipeline_results"][pipeline_id][
                "input_pipeline_ids"
            ] = input_pipeline_ids

        self._results["search_order"].append(pipeline_id)

        if not is_baseline:
            score_to_minimize = (
                -cv_score if self.objective.greater_is_better else cv_score
            )
            try:
                self._automl_algorithm.add_result(
                    score_to_minimize,
                    pipeline,
                    self._results["pipeline_results"][pipeline_id],
                )
            except PipelineNotFoundError:
                pass

        # True when running in a jupyter notebook, else the plot is an instance of plotly.Figure
        if isinstance(self.search_iteration_plot, SearchIterationPlot):
            self.search_iteration_plot.update(self.results, self.objective)

        if self.add_result_callback:
            self.add_result_callback(
                self._results["pipeline_results"][pipeline_id], pipeline, self
            )
        return pipeline_id

    def _check_for_high_variance(self, pipeline, cv_scores, threshold=0.5):
        """Checks cross-validation scores and logs a warning if variance is higher than specified threshhold."""
        pipeline_name = pipeline.name

        high_variance_cv = False
        allowed_range = (
            self.objective.expected_range[1] - self.objective.expected_range[0]
        )
        if allowed_range == float("inf"):
            return high_variance_cv
        cv_range = max(cv_scores) - min(cv_scores)
        if cv_range >= threshold * allowed_range:
            self.logger.warning(
                f"\tHigh coefficient of variation (cv >= {threshold}) within cross validation scores.\n\t{pipeline_name} may not perform as estimated on unseen data."
            )
            high_variance_cv = True
        return high_variance_cv

    def get_pipeline(self, pipeline_id):
        """Given the ID of a pipeline training result, returns an untrained instance of the specified pipeline initialized with the parameters used to train that pipeline during automl search.

        Args:
            pipeline_id (int): Pipeline to retrieve.

        Returns:
            PipelineBase: Untrained pipeline instance associated with the provided ID.

        Raises:
            PipelineNotFoundError: if pipeline_id is not a valid ID.
        """
        pipeline_results = self.results["pipeline_results"].get(pipeline_id)
        if pipeline_results is None:
            raise PipelineNotFoundError("Pipeline not found in automl results")
        pipeline = self._pipelines_searched.get(pipeline_id)
        parameters = pipeline_results.get("parameters")
        if pipeline is None or parameters is None:
            raise PipelineNotFoundError(
                "Pipeline class or parameters not found in automl results"
            )
        return pipeline.new(parameters, random_seed=self.random_seed)

    def describe_pipeline(self, pipeline_id, return_dict=False):
        """Describe a pipeline.

        Args:
            pipeline_id (int): pipeline to describe
            return_dict (bool): If True, return dictionary of information
                about pipeline. Defaults to False.

        Returns:
            Description of specified pipeline. Includes information such as
            type of pipeline components, problem, training time, cross validation, etc.

        Raises:
            PipelineNotFoundError: If pipeline_id is not a valid ID.
        """
        logger = get_logger(f"{__name__}.describe_pipeline")
        if pipeline_id not in self._results["pipeline_results"]:
            raise PipelineNotFoundError("Pipeline not found")

        pipeline = self.get_pipeline(pipeline_id)
        pipeline_results = self._results["pipeline_results"][pipeline_id]

        pipeline.describe()

        if pipeline.model_family == ModelFamily.ENSEMBLE:
            logger.info(
                "Input for ensembler are pipelines with IDs: "
                + str(pipeline_results["input_pipeline_ids"])
            )

        log_subtitle(logger, "Training")
        logger.info("Training for {} problems.".format(pipeline.problem_type))

        if (
            self.optimize_thresholds
            and self.objective.is_defined_for_problem_type(ProblemTypes.BINARY)
            and self.objective.can_optimize_threshold
        ):
            logger.info(
                "Objective to optimize binary classification pipeline thresholds for: {}".format(
                    self.objective
                )
            )

        logger.info(
            "Total training time (including CV): %.1f seconds"
            % pipeline_results["training_time"]
        )
        log_subtitle(logger, "Cross Validation", underline="-")

        all_objective_scores = [
            fold["all_objective_scores"] for fold in pipeline_results["cv_data"]
        ]
        all_objective_scores = pd.DataFrame(all_objective_scores)

        for c in all_objective_scores:
            if c in ["# Training", "# Validation"]:
                all_objective_scores[c] = all_objective_scores[c].map(
                    lambda x: "{:2,.0f}".format(x) if not pd.isna(x) else np.nan
                )
                continue

            mean = all_objective_scores[c].mean(axis=0)
            std = all_objective_scores[c].std(axis=0)
            all_objective_scores.loc["mean", c] = mean
            all_objective_scores.loc["std", c] = std
            all_objective_scores.loc["coef of var", c] = (
                std / mean if abs(mean) > 0 else np.inf
            )

        all_objective_scores = all_objective_scores.fillna("-")

        with pd.option_context(
            "display.float_format", "{:.3f}".format, "expand_frame_repr", False
        ):
            logger.info(all_objective_scores)

        if return_dict:
            return pipeline_results

    def add_to_rankings(self, pipeline):
        """Fits and evaluates a given pipeline then adds the results to the automl rankings with the requirement that automl search has been run.

        Args:
            pipeline (PipelineBase): pipeline to train and evaluate.
        """
        pipeline_rows = self.full_rankings[
            self.full_rankings["pipeline_name"] == pipeline.name
        ]
        for parameter in pipeline_rows["parameters"]:
            if pipeline.parameters == parameter:
                return

        computation = self._engine.submit_evaluation_job(
            self.automl_config, pipeline, self.X_train, self.y_train
        )
        evaluation = computation.get_result()
        data, pipeline, job_log = (
            evaluation.get("scores"),
            evaluation.get("pipeline"),
            evaluation.get("logger"),
        )
        self._post_evaluation_callback(pipeline, data, job_log)
        self._find_best_pipeline()

    @property
    def results(self):
        """Class that allows access to a copy of the results from `automl_search`.

        Returns:
            dict: Dictionary containing `pipeline_results`, a dict with results from each pipeline,
                 and `search_order`, a list describing the order the pipelines were searched.
        """
        return copy.deepcopy(self._results)

    @property
    def rankings(self):
        """Returns a pandas.DataFrame with scoring results from the highest-scoring set of parameters used with each pipeline."""
        return self.full_rankings.drop_duplicates(subset="pipeline_name", keep="first")

    @property
    def full_rankings(self):
        """Returns a pandas.DataFrame with scoring results from all pipelines searched."""
        ascending = True
        if self.objective.greater_is_better:
            ascending = False
        pipeline_results_cols = [
            "id",
            "pipeline_name",
            "mean_cv_score",
            "standard_deviation_cv_score",
            "validation_score",
            "percent_better_than_baseline",
            "high_variance_cv",
            "parameters",
        ]

        if not self._results["pipeline_results"]:
            full_rankings_cols = (
                pipeline_results_cols[0:2]
                + ["search_order"]
                + pipeline_results_cols[2:]
            )  # place search_order after pipeline_name

            return pd.DataFrame(columns=full_rankings_cols)

        rankings_df = pd.DataFrame(self._results["pipeline_results"].values())
        rankings_df = rankings_df[pipeline_results_cols]
        rankings_df.insert(
            2, "search_order", pd.Series(self._results["search_order"])
        )  # place search_order after pipeline_name
        rankings_df.sort_values("mean_cv_score", ascending=ascending, inplace=True)
        rankings_df.reset_index(drop=True, inplace=True)
        return rankings_df

    @property
    def best_pipeline(self):
        """Returns a trained instance of the best pipeline and parameters found during automl search. If `train_best_pipeline` is set to False, returns an untrained pipeline instance.

        Returns:
            PipelineBase: A trained instance of the best pipeline and parameters found during automl search. If `train_best_pipeline` is set to False, returns an untrained pipeline instance.

        Raises:
            PipelineNotFoundError: If this is called before .search() is called.
        """
        if not self._best_pipeline:
            raise PipelineNotFoundError(
                "automl search must be run before selecting `best_pipeline`."
            )

        return self._best_pipeline

    def save(
        self,
        file_path,
        pickle_type="cloudpickle",
        pickle_protocol=cloudpickle.DEFAULT_PROTOCOL,
    ):
        """Saves AutoML object at file path.

        Args:
            file_path (str): Location to save file.
            pickle_type ({"pickle", "cloudpickle"}): The pickling library to use.
            pickle_protocol (int): The pickle data stream format.

        Raises:
            ValueError: If pickle_type is not "pickle" or "cloudpickle".
        """
        if pickle_type == "cloudpickle":
            pkl_lib = cloudpickle
        elif pickle_type == "pickle":
            pkl_lib = pickle
        else:
            raise ValueError(
                f"`pickle_type` must be either 'pickle' or 'cloudpickle'. Received {pickle_type}"
            )

        with open(file_path, "wb") as f:
            pkl_lib.dump(self, f, protocol=pickle_protocol)

    @staticmethod
    def load(
        file_path,
        pickle_type="cloudpickle",
    ):
        """Loads AutoML object at file path.

        Args:
            file_path (str): Location to find file to load
            pickle_type ({"pickle", "cloudpickle"}): The pickling library to use. Currently not used since the standard pickle library can handle cloudpickles.

        Returns:
            AutoSearchBase object
        """
        with open(file_path, "rb") as f:
            return pickle.load(f)

    def train_pipelines(self, pipelines):
        """Train a list of pipelines on the training data.

        This can be helpful for training pipelines once the search is complete.

        Args:
            pipelines (list[PipelineBase]): List of pipelines to train.

        Returns:
            Dict[str, PipelineBase]: Dictionary keyed by pipeline name that maps to the fitted pipeline.
            Note that the any pipelines that error out during training will not be included in the dictionary
            but the exception and stacktrace will be displayed in the log.
        """
        check_all_pipeline_names_unique(pipelines)
        fitted_pipelines = {}
        computations = []
        X_train = self.X_train
        y_train = self.y_train

        for pipeline in pipelines:
            computations.append(
                self._engine.submit_training_job(
                    self.automl_config, pipeline, X_train, y_train
                )
            )

        while computations:
            computation = computations.pop(0)
            if computation.done():
                try:
                    fitted_pipeline = computation.get_result()
                    fitted_pipelines[fitted_pipeline.name] = fitted_pipeline
                except Exception as e:
                    self.logger.error(f"Train error for {pipeline.name}: {str(e)}")
                    tb = traceback.format_tb(sys.exc_info()[2])
                    self.logger.error("Traceback:")
                    self.logger.error("\n".join(tb))
            else:
                computations.append(computation)

        return fitted_pipelines

    def score_pipelines(self, pipelines, X_holdout, y_holdout, objectives):
        """Score a list of pipelines on the given holdout data.

        Args:
            pipelines (list[PipelineBase]): List of pipelines to train.
            X_holdout (pd.DataFrame): Holdout features.
            y_holdout (pd.Series): Holdout targets for scoring.
            objectives (list[str], list[ObjectiveBase]): Objectives used for scoring.

        Returns:
            dict[str, Dict[str, float]]: Dictionary keyed by pipeline name that maps to a dictionary of scores.
            Note that the any pipelines that error out during scoring will not be included in the dictionary
            but the exception and stacktrace will be displayed in the log.
        """
        X_holdout, y_holdout = infer_feature_types(X_holdout), infer_feature_types(
            y_holdout
        )
        check_all_pipeline_names_unique(pipelines)
        scores = {}
        objectives = [get_objective(o, return_instance=True) for o in objectives]

        computations = []
        for pipeline in pipelines:
            computations.append(
                self._engine.submit_scoring_job(
                    self.automl_config, pipeline, X_holdout, y_holdout, objectives
                )
            )

        while computations:
            computation = computations.pop(0)
            if computation.done():
                pipeline_name = computation.meta_data["pipeline_name"]
                try:
                    scores[pipeline_name] = computation.get_result()
                except Exception as e:
                    self.logger.error(f"Score error for {pipeline_name}: {str(e)}")
                    if isinstance(e, PipelineScoreError):
                        nan_scores = {objective: np.nan for objective in e.exceptions}
                        scores[pipeline_name] = {**nan_scores, **e.scored_successfully}
                    else:
                        # Traceback already included in the PipelineScoreError so we only
                        # need to include it for all other errors
                        tb = traceback.format_tb(sys.exc_info()[2])
                        self.logger.error("Traceback:")
                        self.logger.error("\n".join(tb))
                        scores[pipeline_name] = {
                            objective.name: np.nan for objective in objectives
                        }
            else:
                computations.append(computation)
        return scores

    @property
    def plot(self):
        """Return an instance of the plot with the latest scores."""
        try:
            return PipelineSearchPlots(self.results, self.objective)
        except ImportError:
            return None

    @property
    def _sleep_time(self):
        return self._SLEEP_TIME<|MERGE_RESOLUTION|>--- conflicted
+++ resolved
@@ -225,14 +225,8 @@
             - LogLossMulticlass for multiclass classification problems, and
             - R2 for regression problems.
         problem_configuration (dict): Additional parameters needed to configure the search. For example,
-<<<<<<< HEAD
-            in time series problems, values should be passed in for the date_index, gap, and max_delay variables.
+        in time series problems, values should be passed in for the date_index, gap, forecast_horizon, and max_delay variables.
         **kwargs: Other keyword arguments which are provided will be passed to AutoMLSearch.
-=======
-        in time series problems, values should be passed in for the date_index, gap, forecast_horizon, and max_delay variables.
-
-    Other keyword arguments which are provided will be passed to AutoMLSearch.
->>>>>>> 882e09b9
 
     Returns:
         (AutoMLSearch, dict): the automl search object containing pipelines and rankings, and the results from running the data checks. If the data check results contain errors, automl search will not be run and an automl search object will not be returned.
