--- conflicted
+++ resolved
@@ -150,7 +150,11 @@
     cv_data = []
     logger.info("\tStarting cross validation")
     objective_to_train = automl_config.objective
-    if is_binary(automl_config.problem_type) and automl_config.optimize_thresholds and automl_config.objective.score_needs_proba:
+    if (
+        is_binary(automl_config.problem_type)
+        and automl_config.optimize_thresholds
+        and automl_config.objective.score_needs_proba
+    ):
         # use the thresholding_objective
         objective_to_train = automl_config.thresholding_objective
     # Encode target for classification problems so that we can support float targets. This is okay because we only use split to get the indices to split on
@@ -197,28 +201,21 @@
         ] + automl_config.additional_objectives
         try:
             logger.debug(f"\t\t\tFold {i}: starting training")
-<<<<<<< HEAD
-            cv_pipeline = train_pipeline(pipeline, X_train, y_train, automl_config.optimize_thresholds, objective_to_train)
-            logger.debug(f"\t\t\tFold {i}: finished training")
-            if automl_config.optimize_thresholds and pipeline.can_tune_threshold_with_objective(objective_to_train):
-                logger.debug(f"\t\t\tFold {i}: Optimal threshold found ({cv_pipeline.threshold:.3f})")
-=======
             cv_pipeline = train_pipeline(
                 pipeline,
                 X_train,
                 y_train,
                 automl_config.optimize_thresholds,
-                automl_config.objective,
+                objective_to_train,
             )
             logger.debug(f"\t\t\tFold {i}: finished training")
             if (
                 automl_config.optimize_thresholds
-                and pipeline.can_tune_threshold_with_objective(automl_config.objective)
+                and pipeline.can_tune_threshold_with_objective(objective_to_train)
             ):
                 logger.debug(
                     f"\t\t\tFold {i}: Optimal threshold found ({cv_pipeline.threshold:.3f})"
                 )
->>>>>>> 5db0d202
             logger.debug(f"\t\t\tFold {i}: Scoring trained pipeline")
             scores = cv_pipeline.score(X_valid, y_valid, objectives=objectives_to_score)
             logger.debug(
