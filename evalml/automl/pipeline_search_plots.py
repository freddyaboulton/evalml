--- conflicted
+++ resolved
@@ -2,11 +2,7 @@
 
 
 class SearchIterationPlot:
-<<<<<<< HEAD
-    def __init__(self, data, show_plot=True):
-=======
     def __init__(self, results, objective):
->>>>>>> 9b8b4a6c
         self._go = import_or_raise(
             "plotly.graph_objects",
             error_msg="Cannot find dependency plotly.graph_objects",
@@ -20,11 +16,7 @@
         self.best_iteration_scores = list()
 
         title = "Pipeline Search: Iteration vs. {}<br><sub>Gray marker indicates the score at current iteration</sub>".format(
-<<<<<<< HEAD
-            self.data.objective.name
-=======
             objective.name
->>>>>>> 9b8b4a6c
         )
         data = [
             self._go.Scatter(x=[], y=[], mode="lines+markers", name="Best Score"),
@@ -41,20 +33,10 @@
         self.best_score_by_iter_fig.update_layout(showlegend=False)
         self.update(results, objective)
 
-<<<<<<< HEAD
-    def update(self):
-        if (
-            len(self.data.results["search_order"]) > 0
-            and len(self.data.results["pipeline_results"]) > 0
-        ):
-            iter_idx = self.data.results["search_order"]
-            pipeline_res = self.data.results["pipeline_results"]
-=======
     def update(self, results, objective):
         if len(results["search_order"]) > 0 and len(results["pipeline_results"]) > 0:
             iter_idx = results["search_order"]
             pipeline_res = results["pipeline_results"]
->>>>>>> 9b8b4a6c
             iter_scores = [pipeline_res[i]["mean_cv_score"] for i in iter_idx]
 
             iter_score_pairs = zip(iter_idx, iter_scores)
@@ -70,15 +52,9 @@
                     curr_best = score
                 else:
                     if (
-<<<<<<< HEAD
-                        self.data.objective.greater_is_better
-                        and score > curr_best
-                        or not self.data.objective.greater_is_better
-=======
                         objective.greater_is_better
                         and score > curr_best
                         or not objective.greater_is_better
->>>>>>> 9b8b4a6c
                         and score < curr_best
                     ):
                         best_iteration_scores.append(score)
@@ -109,12 +85,8 @@
             "plotly.graph_objects",
             error_msg="Cannot find dependency plotly.graph_objects",
         )
-<<<<<<< HEAD
-        self.data = data
-=======
         self.results = results
         self.objective = objective
->>>>>>> 9b8b4a6c
 
     def search_iteration_plot(self, interactive_plot=False):
         """Shows a plot of the best score at each iteration using data gathered during training.
@@ -129,11 +101,7 @@
             ipython_display = import_or_raise(
                 "IPython.display", error_msg="Cannot find dependency IPython.display"
             )
-<<<<<<< HEAD
-            plot_obj = SearchIterationPlot(self.data)
-=======
             plot_obj = SearchIterationPlot(self.results, self.objective)
->>>>>>> 9b8b4a6c
             ipython_display.display(plot_obj.best_score_by_iter_fig)
             return plot_obj
         except ImportError:
