{
 "cells": [
  {
   "cell_type": "markdown",
   "metadata": {},
   "source": [
    "# Custom Pipelines in EvalML\n",
    "\n",
    "EvalML pipelines consist of modular components combining any number of transformers and an estimator. This allows you to create pipelines that fit the needs of your data to achieve the best results. You can create your own pipeline like this:"
   ]
  },
  {
   "cell_type": "code",
   "execution_count": null,
   "metadata": {},
   "outputs": [],
   "source": [
    "from evalml.pipelines import PipelineBase\n",
    "from evalml.pipelines.components import StandardScaler, SimpleImputer\n",
    "from evalml.pipelines.components.estimators import LogisticRegressionClassifier\n",
    "\n",
    "\n",
    "# objectives can be either a str or the evalml objective object\n",
    "objective = 'Precision_Macro'\n",
    "\n",
    "\n",
    "# pipeline needs to be a subclass of `PipelineBase`\n",
    "class CustomPipeline(PipelineBase):\n",
    "    # component_graph and problem_types are required class variables\n",
    "    \n",
    "    # components can be passed in as objects or as component name strings\n",
    "    component_graph = ['Simple Imputer', StandardScaler(), 'Logistic Regression Classifier']\n",
    "    supported_problem_types = ['binary', 'multiclass']\n",
    "\n",
    "    # you can override component hyperparameter_ranges like so\n",
    "    # ranges must adhere to skopt tuner\n",
    "    custom_hyperparameters = {\n",
    "        \"impute_strategy\":[\"most_frequent\"]\n",
    "    }\n",
    "    \n",
    "# a parameters dictionary is necessary to instantiate pipelines\n",
    "parameters = {\n",
    "    'Simple Imputer':{\n",
    "        'impute_strategy':\"most_frequent\"\n",
    "    },\n",
    "    'Logistic Regression Classifier':{\n",
    "        'penalty':'l2',\n",
    "        'C':5,\n",
    "    }\n",
    "}\n",
    "\n",
<<<<<<< HEAD
    "pipeline = CustomPipeline(parameters={})"
=======
    "pipeline = CustomPipeline(parameters={}, objective=objective, random_state=3)"
>>>>>>> 806aa435
   ]
  },
  {
   "cell_type": "code",
   "execution_count": null,
   "metadata": {},
   "outputs": [],
   "source": [
    "from evalml.demos import load_wine\n",
    "\n",
    "X, y = load_wine()\n",
    "\n",
    "pipeline.fit(X, y)\n",
    "pipeline.score(X, y, [objective])"
   ]
  }
 ],
 "metadata": {
  "kernelspec": {
   "display_name": "Python 3",
   "language": "python",
   "name": "python3"
  },
  "language_info": {
   "codemirror_mode": {
    "name": "ipython",
    "version": 3
   },
   "file_extension": ".py",
   "mimetype": "text/x-python",
   "name": "python",
   "nbconvert_exporter": "python",
   "pygments_lexer": "ipython3",
   "version": "3.7.4"
  }
 },
 "nbformat": 4,
 "nbformat_minor": 4
}<|MERGE_RESOLUTION|>--- conflicted
+++ resolved
@@ -49,11 +49,7 @@
     "    }\n",
     "}\n",
     "\n",
-<<<<<<< HEAD
-    "pipeline = CustomPipeline(parameters={})"
-=======
-    "pipeline = CustomPipeline(parameters={}, objective=objective, random_state=3)"
->>>>>>> 806aa435
+    "pipeline = CustomPipeline(parameters={}, random_state=3)"
    ]
   },
   {
