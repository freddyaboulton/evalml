--- conflicted
+++ resolved
@@ -8,11 +8,8 @@
         * Updated ``make_pipeline`` to not add ``Imputer`` if input data does not have numeric or categorical columns :pr:`1967`
         * Updated ``ClassImbalanceDataCheck`` to better handle multiclass imbalances :pr:`1986`
         * Added recommended actions for the output of data check's ``validate`` method :pr:`1968`
-<<<<<<< HEAD
         * Catch and suppress warnings in documentation :pr:`1991`
-=======
         * Added error message for ``partial_dependence`` when features are mostly the same value :pr:`1994`
->>>>>>> 2cbfa344
     * Fixes
         * Updated binary classification pipelines to use objective decision function during scoring of custom objectives :pr:`1934`
     * Changes
