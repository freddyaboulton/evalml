Release Notes
-------------
**Future Release**
    * Enhancements
<<<<<<< HEAD
        * Issue a warning to users when a pipeline parameter passed in isn't used in the pipeline :pr:`2564`
=======
        * Added Gini coefficient as an objective :pr:`2544`
>>>>>>> 31866baa
    * Fixes
    * Changes
        * Updated ``PipelineBase`` implementation for creating pipelines from a list of components :pr:`2549`
        * Moved ``get_hyperparameter_ranges`` to ``PipelineBase`` class from automl/utils module :pr:`2546`
        * Renamed ``ComponentGraph``'s ``get_parents`` to ``get_inputs`` :pr:`2540`
        * Removed ``ComponentGraph.linearized_component_graph`` and ``ComponentGraph.from_list`` :pr:`2556`
    * Documentation Changes
    * Testing Changes

.. warning::

    **Breaking Changes**
        * Moved ``get_hyperparameter_ranges`` to ``PipelineBase`` class from automl/utils module :pr:`2546`
        * Renamed ``ComponentGraph``'s ``get_parents`` to ``get_inputs`` :pr:`2540`
        * Removed ``ComponentGraph.linearized_component_graph`` and ``ComponentGraph.from_list`` :pr:`2556`


**v0.29.0 Jul. 21, 2021**
    * Enhancements
        * Updated 1-way partial dependence support for datetime features :pr:`2454`
        * Added details on how to fix error caused by broken ww schema :pr:`2466`
        * Added ability to use built-in pickle for saving AutoMLSearch :pr:`2463`
        * Updated our components and component graphs to use latest features of ww 0.4.1, e.g. ``concat_columns`` and drop in-place. :pr:`2465`
        * Added new, concurrent.futures based engine for parallel AutoML :pr:`2506`
        * Added support for new Woodwork ``Unknown`` type in AutoMLSearch :pr:`2477`
        * Updated our components with an attribute that describes if they modify features or targets and can be used in list API for pipeline initialization :pr:`2504`
        * Updated ``ComponentGraph`` to accept X and y as inputs :pr:`2507`
        * Removed unused ``TARGET_BINARY_INVALID_VALUES`` from ``DataCheckMessageCode`` enum and fixed formatting of objective documentation :pr:`2520`
        * Added support for `NaN` values in ``TextFeaturizer`` :pr:`2532`
    * Fixes
        * Fixed ``FraudCost`` objective and reverted threshold optimization method for binary classification to ``Golden`` :pr:`2450`
        * Added custom exception message for partial dependence on features with scales that are too small :pr:`2455`
        * Ensures the typing for Ordinal and Datetime ltypes are passed through _retain_custom_types_and_initalize_woodwork :pr:`2461`
        * Updated to work with Pandas 1.3.0 :pr:`2442`
        * Updated to work with sktime 0.7.0 :pr:`2499`
    * Changes
        * Updated XGBoost dependency to ``>=1.4.2`` :pr:`2484`, :pr:`2498`
        * Added a ``DeprecationWarning`` about deprecating the list API for ``ComponentGraph`` :pr:`2488`
        * Updated ``make_pipeline`` for AutoML to create dictionaries, not lists, to initialize pipelines :pr:`2504`
        * No longer installing graphviz on windows in our CI pipelines because release 0.17 breaks windows 3.7 :pr:`2516`
    * Documentation Changes
        * Moved docstrings from ``__init__`` to class pages, added missing docstrings for missing classes, and updated missing default values :pr:`2452`
        * Build documentation with sphinx-autoapi :pr:`2458`
        * Change ``autoapi_ignore`` to only ignore files in ``evalml/tests/*`` :pr:`2530` 
    * Testing Changes
        * Fixed flaky dask tests :pr:`2471`
        * Removed shellcheck action from ``build_conda_pkg`` action :pr:`2514`
        * Added a tmp_dir fixture that deletes its contents after tests run :pr:`2505`
        * Added a test that makes sure all pipelines in ``AutoMLSearch`` get the same data splits :pr:`2513`
        * Condensed warning output in test logs :pr:`2521`

.. warning::

    **Breaking Changes**
        * `NaN` values in the `Natural Language` type are no longer supported by the Imputer with the pandas upgrade. :pr:`2477`

**v0.28.0 Jul. 2, 2021**
    * Enhancements
        * Added support for showing a Individual Conditional Expectations plot when graphing Partial Dependence :pr:`2386`
        * Exposed ``thread_count`` for Catboost estimators as ``n_jobs`` parameter :pr:`2410`
        * Updated Objectives API to allow for sample weighting :pr:`2433`
    * Fixes
        * Deleted unreachable line from ``IterativeAlgorithm`` :pr:`2464`
    * Changes
        * Pinned Woodwork version between 0.4.1 and 0.4.2 :pr:`2460`
        * Updated psutils minimum version in requirements :pr:`2438`
        * Updated ``log_error_callback`` to not include filepath in logged message :pr:`2429`
    * Documentation Changes
        * Sped up docs :pr:`2430`
        * Removed mentions of ``DataTable`` and ``DataColumn`` from the docs :pr:`2445`
    * Testing Changes
        * Added slack integration for nightlies tests :pr:`2436`
        * Changed ``build_conda_pkg`` CI job to run only when dependencies are updates :pr:`2446`
        * Updated workflows to store pytest runtimes as test artifacts :pr:`2448`
        * Added ``AutoMLTestEnv`` test fixture for making it easy to mock automl tests :pr:`2406`

**v0.27.0 Jun. 22, 2021**
    * Enhancements
        * Adds force plots for prediction explanations :pr:`2157`
        * Removed self-reference from ``AutoMLSearch`` :pr:`2304`
        * Added support for nonlinear pipelines for ``generate_pipeline_code`` :pr:`2332`
        * Added ``inverse_transform`` method to pipelines :pr:`2256`
        * Add optional automatic update checker :pr:`2350`
        * Added ``search_order`` to ``AutoMLSearch``'s ``rankings`` and ``full_rankings`` tables :pr:`2345`
        * Updated threshold optimization method for binary classification :pr:`2315`
        * Updated demos to pull data from S3 instead of including demo data in package :pr:`2387`
        * Upgrade woodwork version to v0.4.1 :pr:`2379`
    * Fixes
        * Preserve user-specified woodwork types throughout pipeline fit/predict :pr:`2297`
        * Fixed ``ComponentGraph`` appending target to ``final_component_features`` if there is a component that returns both X and y :pr:`2358`
        * Fixed partial dependence graph method failing on multiclass problems when the class labels are numeric :pr:`2372`
        * Added ``thresholding_objective`` argument to ``AutoMLSearch`` for binary classification problems :pr:`2320`
        * Added change for ``k_neighbors`` parameter in SMOTE Oversamplers to automatically handle small samples :pr:`2375`
        * Changed naming for ``Logistic Regression Classifier`` file :pr:`2399`
        * Pinned pytest-timeout to fix minimum dependence checker :pr:`2425`
        * Replaced ``Elastic Net Classifier`` base class with ``Logistsic Regression`` to avoid ``NaN`` outputs :pr:`2420`
    * Changes
        * Cleaned up ``PipelineBase``'s ``component_graph`` and ``_component_graph`` attributes. Updated ``PipelineBase`` ``__repr__`` and added ``__eq__`` for ``ComponentGraph`` :pr:`2332`
        * Added and applied  ``black`` linting package to the EvalML repo in place of ``autopep8`` :pr:`2306`
        * Separated `custom_hyperparameters` from pipelines and added them as an argument to ``AutoMLSearch`` :pr:`2317`
        * Replaced `allowed_pipelines` with `allowed_component_graphs` :pr:`2364`
        * Removed private method ``_compute_features_during_fit`` from ``PipelineBase`` :pr:`2359`
        * Updated ``compute_order`` in ``ComponentGraph`` to be a read-only property :pr:`2408`
        * Unpinned PyZMQ version in requirements.txt :pr:`2389` 
        * Uncapping LightGBM version in requirements.txt :pr:`2405`
        * Updated minimum version of plotly :pr:`2415`
        * Removed ``SensitivityLowAlert`` objective from core objectives :pr:`2418`
    * Documentation Changes
        * Fixed lead scoring weights in the demos documentation :pr:`2315`
        * Fixed start page code and description dataset naming discrepancy :pr:`2370`
    * Testing Changes
        * Update minimum unit tests to run on all pull requests :pr:`2314`
        * Pass token to authorize uploading of codecov reports :pr:`2344`
        * Add ``pytest-timeout``. All tests that run longer than 6 minutes will fail. :pr:`2374`
        * Separated the dask tests out into separate github action jobs to isolate dask failures. :pr:`2376`
        * Refactored dask tests :pr:`2377`
        * Added the combined dask/non-dask unit tests back and renamed the dask only unit tests. :pr:`2382`
        * Sped up unit tests and split into separate jobs :pr:`2365`
        * Change CI job names, run lint for python 3.9, run nightlies on python 3.8 at 3am EST :pr:`2395` :pr:`2398`
        * Set fail-fast to false for CI jobs that run for PRs :pr:`2402`

.. warning::

    **Breaking Changes**
        * `AutoMLSearch` will accept `allowed_component_graphs` instead of `allowed_pipelines` :pr:`2364`
        * Removed ``PipelineBase``'s ``_component_graph`` attribute. Updated ``PipelineBase`` ``__repr__`` and added ``__eq__`` for ``ComponentGraph`` :pr:`2332`
        * `pipeline_parameters` will no longer accept `skopt.space` variables since hyperparameter ranges will now be specified through `custom_hyperparameters` :pr:`2317`

**v0.25.0 Jun. 01, 2021**
    * Enhancements
        * Upgraded minimum woodwork to version 0.3.1. Previous versions will not be supported :pr:`2181`
        * Added a new callback parameter for ``explain_predictions_best_worst`` :pr:`2308`
    * Fixes
    * Changes
        * Deleted the ``return_pandas`` flag from our demo data loaders :pr:`2181`
        * Moved ``default_parameters`` to ``ComponentGraph`` from ``PipelineBase`` :pr:`2307`
    * Documentation Changes
        * Updated the release procedure documentation :pr:`2230`
    * Testing Changes
        * Ignoring ``test_saving_png_file`` while building conda package :pr:`2323`

.. warning::

    **Breaking Changes**
        * Deleted the ``return_pandas`` flag from our demo data loaders :pr:`2181`
        * Upgraded minimum woodwork to version 0.3.1. Previous versions will not be supported :pr:`2181`
        * Due to the weak-ref in woodwork, set the result of ``infer_feature_types`` to a variable before accessing woodwork :pr:`2181`

**v0.24.2 May. 24, 2021**
    * Enhancements
        * Added oversamplers to AutoMLSearch :pr:`2213` :pr:`2286`
        * Added dictionary input functionality for ``Undersampler`` component :pr:`2271`
        * Changed the default parameter values for ``Elastic Net Classifier`` and ``Elastic Net Regressor`` :pr:`2269`
        * Added dictionary input functionality for the Oversampler components :pr:`2288`
    * Fixes
        * Set default `n_jobs` to 1 for `StackedEnsembleClassifier` and `StackedEnsembleRegressor` until fix for text-based parallelism in sklearn stacking can be found :pr:`2295`
    * Changes
        * Updated ``start_iteration_callback`` to accept a pipeline instance instead of a pipeline class and no longer accept pipeline parameters as a parameter :pr:`2290`
        * Refactored ``calculate_permutation_importance`` method and add per-column permutation importance method :pr:`2302`
        * Updated logging information in ``AutoMLSearch.__init__`` to clarify pipeline generation :pr:`2263`
    * Documentation Changes
        * Minor changes to the release procedure :pr:`2230`
    * Testing Changes
        * Use codecov action to update coverage reports :pr:`2238`
        * Removed MarkupSafe dependency version pin from requirements.txt and moved instead into RTD docs build CI :pr:`2261`

.. warning::

    **Breaking Changes**
        * Updated ``start_iteration_callback`` to accept a pipeline instance instead of a pipeline class and no longer accept pipeline parameters as a parameter :pr:`2290`
        * Moved ``default_parameters`` to ``ComponentGraph`` from ``PipelineBase``. A pipeline's ``default_parameters`` is now accessible via ``pipeline.component_graph.default_parameters`` :pr:`2307`


**v0.24.1 May. 16, 2021**
    * Enhancements
        * Integrated ``ARIMARegressor`` into AutoML :pr:`2009`
        * Updated ``HighlyNullDataCheck`` to also perform a null row check :pr:`2222`
        * Set ``max_depth`` to 1 in calls to featuretools dfs :pr:`2231`
    * Fixes
        * Removed data splitter sampler calls during training :pr:`2253`
        * Set minimum required version for for pyzmq, colorama, and docutils :pr:`2254`
        * Changed BaseSampler to return None instead of y :pr:`2272`
    * Changes
        * Removed ensemble split and indices in ``AutoMLSearch`` :pr:`2260`
        * Updated pipeline ``repr()`` and ``generate_pipeline_code`` to return pipeline instances without generating custom pipeline class :pr:`2227`
    * Documentation Changes
        * Capped Sphinx version under 4.0.0 :pr:`2244`
    * Testing Changes
        * Change number of cores for pytest from 4 to 2 :pr:`2266`
        * Add minimum dependency checker to generate minimum requirement files :pr:`2267`
        * Add unit tests with minimum dependencies  :pr:`2277`


**v0.24.0 May. 04, 2021**
    * Enhancements
        * Added `date_index` as a required parameter for TimeSeries problems :pr:`2217`
        * Have the ``OneHotEncoder`` return the transformed columns as booleans rather than floats :pr:`2170`
        * Added Oversampler transformer component to EvalML :pr:`2079`
        * Added Undersampler to AutoMLSearch, as well as arguments ``_sampler_method`` and ``sampler_balanced_ratio`` :pr:`2128`
        * Updated prediction explanations functions to allow pipelines with XGBoost estimators :pr:`2162`
        * Added partial dependence for datetime columns :pr:`2180`
        * Update precision-recall curve with positive label index argument, and fix for 2d predicted probabilities :pr:`2090`
        * Add pct_null_rows to ``HighlyNullDataCheck`` :pr:`2211`
        * Added a standalone AutoML `search` method for convenience, which runs data checks and then runs automl :pr:`2152`
        * Make the first batch of AutoML have a predefined order, with linear models first and complex models last :pr:`2223` :pr:`2225`
        * Added sampling dictionary support to ``BalancedClassficationSampler`` :pr:`2235`
    * Fixes
        * Fixed partial dependence not respecting grid resolution parameter for numerical features :pr:`2180`
        * Enable prediction explanations for catboost for multiclass problems :pr:`2224`
    * Changes
        * Deleted baseline pipeline classes :pr:`2202`
        * Reverting user specified date feature PR :pr:`2155` until `pmdarima` installation fix is found :pr:`2214`
        * Updated pipeline API to accept component graph and other class attributes as instance parameters. Old pipeline API still works but will not be supported long-term. :pr:`2091`
        * Removed all old datasplitters from EvalML :pr:`2193`
        * Deleted ``make_pipeline_from_components`` :pr:`2218`
    * Documentation Changes
        * Renamed dataset to clarify that its gzipped but not a tarball :pr:`2183`
        * Updated documentation to use pipeline instances instead of pipeline subclasses :pr:`2195`
        * Updated contributing guide with a note about GitHub Actions permissions :pr:`2090`
        * Updated automl and model understanding user guides :pr:`2090`
    * Testing Changes
        * Use machineFL user token for dependency update bot, and add more reviewers :pr:`2189`


.. warning::

    **Breaking Changes**
        * All baseline pipeline classes (``BaselineBinaryPipeline``, ``BaselineMulticlassPipeline``, ``BaselineRegressionPipeline``, etc.) have been deleted :pr:`2202`
        * Updated pipeline API to accept component graph and other class attributes as instance parameters. Old pipeline API still works but will not be supported long-term. Pipelines can now be initialized by specifying the component graph as the first parameter, and then passing in optional arguments such as ``custom_name``, ``parameters``, etc. For example, ``BinaryClassificationPipeline(["Random Forest Classifier"], parameters={})``.  :pr:`2091`
        * Removed all old datasplitters from EvalML :pr:`2193`
        * Deleted utility method ``make_pipeline_from_components`` :pr:`2218`


**v0.23.0 Apr. 20, 2021**
    * Enhancements
        * Refactored ``EngineBase`` and ``SequentialEngine`` api. Adding ``DaskEngine`` :pr:`1975`.
        * Added optional ``engine`` argument to ``AutoMLSearch`` :pr:`1975`
        * Added a warning about how time series support is still in beta when a user passes in a time series problem to ``AutoMLSearch`` :pr:`2118`
        * Added ``NaturalLanguageNaNDataCheck`` data check :pr:`2122`
        * Added ValueError to ``partial_dependence`` to prevent users from computing partial dependence on columns with all NaNs :pr:`2120`
        * Added standard deviation of cv scores to rankings table :pr:`2154`
    * Fixes
        * Fixed ``BalancedClassificationDataCVSplit``, ``BalancedClassificationDataTVSplit``, and ``BalancedClassificationSampler`` to use ``minority:majority`` ratio instead of ``majority:minority`` :pr:`2077`
        * Fixed bug where two-way partial dependence plots with categorical variables were not working correctly :pr:`2117`
        * Fixed bug where ``hyperparameters`` were not displaying properly for pipelines with a list ``component_graph`` and duplicate components :pr:`2133`
        * Fixed bug where ``pipeline_parameters`` argument in ``AutoMLSearch`` was not applied to pipelines passed in as ``allowed_pipelines`` :pr:`2133`
        * Fixed bug where ``AutoMLSearch`` was not applying custom hyperparameters to pipelines with a list ``component_graph`` and duplicate components :pr:`2133`
    * Changes
        * Removed ``hyperparameter_ranges`` from Undersampler and renamed ``balanced_ratio`` to ``sampling_ratio`` for samplers :pr:`2113`
        * Renamed ``TARGET_BINARY_NOT_TWO_EXAMPLES_PER_CLASS`` data check message code to ``TARGET_MULTICLASS_NOT_TWO_EXAMPLES_PER_CLASS`` :pr:`2126`
        * Modified one-way partial dependence plots of categorical features to display data with a bar plot :pr:`2117`
        * Renamed ``score`` column for ``automl.rankings`` as ``mean_cv_score`` :pr:`2135`
        * Remove 'warning' from docs tool output :pr:`2031`
    * Documentation Changes
        * Fixed ``conf.py`` file :pr:`2112`
        * Added a sentence to the automl user guide stating that our support for time series problems is still in beta. :pr:`2118`
        * Fixed documentation demos :pr:`2139`
        * Update test badge in README to use GitHub Actions :pr:`2150`
    * Testing Changes
        * Fixed ``test_describe_pipeline`` for ``pandas`` ``v1.2.4`` :pr:`2129`
        * Added a GitHub Action for building the conda package :pr:`1870` :pr:`2148`


.. warning::

    **Breaking Changes**
        * Renamed ``balanced_ratio`` to ``sampling_ratio`` for the ``BalancedClassificationDataCVSplit``, ``BalancedClassificationDataTVSplit``, ``BalancedClassficationSampler``, and Undersampler :pr:`2113`
        * Deleted the "errors" key from automl results :pr:`1975`
        * Deleted the ``raise_and_save_error_callback`` and the ``log_and_save_error_callback`` :pr:`1975`
        * Fixed ``BalancedClassificationDataCVSplit``, ``BalancedClassificationDataTVSplit``, and ``BalancedClassificationSampler`` to use minority:majority ratio instead of majority:minority :pr:`2077`


**v0.22.0 Apr. 06, 2021**
    * Enhancements
        * Added a GitHub Action for ``linux_unit_tests``:pr:`2013`
        * Added recommended actions for ``InvalidTargetDataCheck``, updated ``_make_component_list_from_actions`` to address new action, and added ``TargetImputer`` component :pr:`1989`
        * Updated ``AutoMLSearch._check_for_high_variance`` to not emit ``RuntimeWarning`` :pr:`2024`
        * Added exception when pipeline passed to ``explain_predictions`` is a ``Stacked Ensemble`` pipeline :pr:`2033`
        * Added sensitivity at low alert rates as an objective :pr:`2001`
        * Added ``Undersampler`` transformer component :pr:`2030`
    * Fixes
        * Updated Engine's ``train_batch`` to apply undersampling :pr:`2038`
        * Fixed bug in where Time Series Classification pipelines were not encoding targets in ``predict`` and ``predict_proba`` :pr:`2040`
        * Fixed data splitting errors if target is float for classification problems :pr:`2050`
        * Pinned ``docutils`` to <0.17 to fix ReadtheDocs warning issues :pr:`2088`
    * Changes
        * Removed lists as acceptable hyperparameter ranges in ``AutoMLSearch`` :pr:`2028`
        * Renamed "details" to "metadata" for data check actions :pr:`2008`
    * Documentation Changes
        * Catch and suppress warnings in documentation :pr:`1991` :pr:`2097`
        * Change spacing in ``start.ipynb`` to provide clarity for ``AutoMLSearch`` :pr:`2078`
        * Fixed start code on README :pr:`2108`
    * Testing Changes


**v0.21.0 Mar. 24, 2021**
    * Enhancements
        * Changed ``AutoMLSearch`` to default ``optimize_thresholds`` to True :pr:`1943`
        * Added multiple oversampling and undersampling sampling methods as data splitters for imbalanced classification :pr:`1775`
        * Added params to balanced classification data splitters for visibility :pr:`1966`
        * Updated ``make_pipeline`` to not add ``Imputer`` if input data does not have numeric or categorical columns :pr:`1967`
        * Updated ``ClassImbalanceDataCheck`` to better handle multiclass imbalances :pr:`1986`
        * Added recommended actions for the output of data check's ``validate`` method :pr:`1968`
        * Added error message for ``partial_dependence`` when features are mostly the same value :pr:`1994`
        * Updated ``OneHotEncoder`` to drop one redundant feature by default for features with two categories :pr:`1997`
        * Added a ``PolynomialDetrender`` component :pr:`1992`
        * Added ``DateTimeNaNDataCheck`` data check :pr:`2039`
    * Fixes
        * Changed best pipeline to train on the entire dataset rather than just ensemble indices for ensemble problems :pr:`2037`
        * Updated binary classification pipelines to use objective decision function during scoring of custom objectives :pr:`1934`
    * Changes
        * Removed ``data_checks`` parameter, ``data_check_results`` and data checks logic from ``AutoMLSearch`` :pr:`1935`
        * Deleted ``random_state`` argument :pr:`1985`
        * Updated Woodwork version requirement to ``v0.0.11`` :pr:`1996`
    * Documentation Changes
    * Testing Changes
        * Removed ``build_docs`` CI job in favor of RTD GH builder :pr:`1974`
        * Added tests to confirm support for Python 3.9 :pr:`1724`
        * Added tests to support Dask AutoML/Engine :pr:`1990`
        * Changed ``build_conda_pkg`` job to use ``latest_release_changes`` branch in the feedstock. :pr:`1979`

.. warning::

    **Breaking Changes**
        * Changed ``AutoMLSearch`` to default ``optimize_thresholds`` to True :pr:`1943`
        * Removed ``data_checks`` parameter, ``data_check_results`` and data checks logic from ``AutoMLSearch``. To run the data checks which were previously run by default in ``AutoMLSearch``, please call ``DefaultDataChecks().validate(X_train, y_train)`` or take a look at our documentation for more examples. :pr:`1935`
        * Deleted ``random_state`` argument :pr:`1985`

**v0.20.0 Mar. 10, 2021**
    * Enhancements
        * Added a GitHub Action for Detecting dependency changes :pr:`1933`
        * Create a separate CV split to train stacked ensembler on for AutoMLSearch :pr:`1814`
        * Added a GitHub Action for Linux unit tests :pr:`1846`
        * Added ``ARIMARegressor`` estimator :pr:`1894`
        * Added ``DataCheckAction`` class and ``DataCheckActionCode`` enum :pr:`1896`
        * Updated ``Woodwork`` requirement to ``v0.0.10`` :pr:`1900`
        * Added ``BalancedClassificationDataCVSplit`` and ``BalancedClassificationDataTVSplit`` to AutoMLSearch :pr:`1875`
        * Update default classification data splitter to use downsampling for highly imbalanced data :pr:`1875`
        * Updated ``describe_pipeline`` to return more information, including ``id`` of pipelines used for ensemble models :pr:`1909`
        * Added utility method to create list of components from a list of ``DataCheckAction`` :pr:`1907`
        * Updated ``validate`` method to include a ``action`` key in returned dictionary for all ``DataCheck``and ``DataChecks`` :pr:`1916`
        * Aggregating the shap values for predictions that we know the provenance of, e.g. OHE, text, and date-time. :pr:`1901`
        * Improved error message when custom objective is passed as a string in ``pipeline.score`` :pr:`1941`
        * Added ``score_pipelines`` and ``train_pipelines`` methods to ``AutoMLSearch`` :pr:`1913`
        * Added support for ``pandas`` version 1.2.0 :pr:`1708`
        * Added ``score_batch`` and ``train_batch`` abstact methods to ``EngineBase`` and implementations in ``SequentialEngine`` :pr:`1913`
        * Added ability to handle index columns in ``AutoMLSearch`` and ``DataChecks`` :pr:`2138`
    * Fixes
        * Removed CI check for ``check_dependencies_updated_linux`` :pr:`1950`
        * Added metaclass for time series pipelines and fix binary classification pipeline ``predict`` not using objective if it is passed as a named argument :pr:`1874`
        * Fixed stack trace in prediction explanation functions caused by mixed string/numeric pandas column names :pr:`1871`
        * Fixed stack trace caused by passing pipelines with duplicate names to ``AutoMLSearch`` :pr:`1932`
        * Fixed ``AutoMLSearch.get_pipelines`` returning pipelines with the same attributes :pr:`1958`
    * Changes
        * Reversed GitHub Action for Linux unit tests until a fix for report generation is found :pr:`1920`
        * Updated ``add_results`` in ``AutoMLAlgorithm`` to take in entire pipeline results dictionary from ``AutoMLSearch`` :pr:`1891`
        * Updated ``ClassImbalanceDataCheck`` to look for severe class imbalance scenarios :pr:`1905`
        * Deleted the ``explain_prediction`` function :pr:`1915`
        * Removed ``HighVarianceCVDataCheck`` and convered it to an ``AutoMLSearch`` method instead :pr:`1928`
        * Removed warning in ``InvalidTargetDataCheck`` returned when numeric binary classification targets are not (0, 1) :pr:`1959`
    * Documentation Changes
        * Updated ``model_understanding.ipynb`` to demo the two-way partial dependence capability :pr:`1919`
    * Testing Changes

.. warning::

    **Breaking Changes**
        * Deleted the ``explain_prediction`` function :pr:`1915`
        * Removed ``HighVarianceCVDataCheck`` and convered it to an ``AutoMLSearch`` method instead :pr:`1928`
        * Added ``score_batch`` and ``train_batch`` abstact methods to ``EngineBase``. These need to be implemented in Engine subclasses :pr:`1913`


**v0.19.0 Feb. 23, 2021**
    * Enhancements
        * Added a GitHub Action for Python windows unit tests :pr:`1844`
        * Added a GitHub Action for checking updated release notes :pr:`1849`
        * Added a GitHub Action for Python lint checks :pr:`1837`
        * Adjusted ``explain_prediction``, ``explain_predictions`` and ``explain_predictions_best_worst`` to handle timeseries problems. :pr:`1818`
        * Updated ``InvalidTargetDataCheck`` to check for mismatched indices in target and features :pr:`1816`
        * Updated ``Woodwork`` structures returned from components to support ``Woodwork`` logical type overrides set by the user :pr:`1784`
        * Updated estimators to keep track of input feature names during ``fit()`` :pr:`1794`
        * Updated ``visualize_decision_tree`` to include feature names in output :pr:`1813`
        * Added ``is_bounded_like_percentage`` property for objectives. If true, the ``calculate_percent_difference`` method will return the absolute difference rather than relative difference :pr:`1809`
        * Added full error traceback to AutoMLSearch logger file :pr:`1840`
        * Changed ``TargetEncoder`` to preserve custom indices in the data :pr:`1836`
        * Refactored ``explain_predictions`` and ``explain_predictions_best_worst`` to only compute features once for all rows that need to be explained :pr:`1843`
        * Added custom random undersampler data splitter for classification :pr:`1857`
        * Updated ``OutliersDataCheck`` implementation to calculate the probability of having no outliers :pr:`1855`
        * Added ``Engines`` pipeline processing API :pr:`1838`
    * Fixes
        * Changed EngineBase random_state arg to random_seed and same for user guide docs :pr:`1889`
    * Changes
        * Modified ``calculate_percent_difference`` so that division by 0 is now inf rather than nan :pr:`1809`
        * Removed ``text_columns`` parameter from ``LSA`` and ``TextFeaturizer`` components :pr:`1652`
        * Added ``random_seed`` as an argument to our automl/pipeline/component API. Using ``random_state`` will raise a warning :pr:`1798`
        * Added ``DataCheckError`` message in ``InvalidTargetDataCheck`` if input target is None and removed exception raised :pr:`1866`
    * Documentation Changes
    * Testing Changes
        * Added back coverage for ``_get_feature_provenance`` in ``TextFeaturizer`` after ``text_columns`` was removed :pr:`1842`
        * Pin graphviz version for windows builds :pr:`1847`
        * Unpin graphviz version for windows builds :pr:`1851`

.. warning::

    **Breaking Changes**
        * Added a deprecation warning to ``explain_prediction``. It will be deleted in the next release. :pr:`1860`


**v0.18.2 Feb. 10, 2021**
    * Enhancements
        * Added uniqueness score data check :pr:`1785`
        * Added "dataframe" output format for prediction explanations :pr:`1781`
        * Updated LightGBM estimators to handle ``pandas.MultiIndex`` :pr:`1770`
        * Sped up permutation importance for some pipelines :pr:`1762`
        * Added sparsity data check :pr:`1797`
        * Confirmed support for threshold tuning for binary time series classification problems :pr:`1803`
    * Fixes
    * Changes
    * Documentation Changes
        * Added section on conda to the contributing guide :pr:`1771`
        * Updated release process to reflect freezing `main` before perf tests :pr:`1787`
        * Moving some prs to the right section of the release notes :pr:`1789`
        * Tweak README.md. :pr:`1800`
        * Fixed back arrow on install page docs :pr:`1795`
        * Fixed docstring for `ClassImbalanceDataCheck.validate()` :pr:`1817`
    * Testing Changes

**v0.18.1 Feb. 1, 2021**
    * Enhancements
        * Added ``graph_t_sne`` as a visualization tool for high dimensional data :pr:`1731`
        * Added the ability to see the linear coefficients of features in linear models terms :pr:`1738`
        * Added support for ``scikit-learn`` ``v0.24.0`` :pr:`1733`
        * Added support for ``scipy`` ``v1.6.0`` :pr:`1752`
        * Added SVM Classifier and Regressor to estimators :pr:`1714` :pr:`1761`
    * Fixes
        * Addressed bug with ``partial_dependence`` and categorical data with more categories than grid resolution :pr:`1748`
        * Removed ``random_state`` arg from ``get_pipelines`` in ``AutoMLSearch`` :pr:`1719`
        * Pinned pyzmq at less than 22.0.0 till we add support :pr:`1756`
        * Remove ``ProphetRegressor`` from main as windows tests were flaky :pr:`1764`
    * Changes
        * Updated components and pipelines to return ``Woodwork`` data structures :pr:`1668`
        * Updated ``clone()`` for pipelines and components to copy over random state automatically :pr:`1753`
        * Dropped support for Python version 3.6 :pr:`1751`
        * Removed deprecated ``verbose`` flag from ``AutoMLSearch`` parameters :pr:`1772`
    * Documentation Changes
        * Add Twitter and Github link to documentation toolbar :pr:`1754`
        * Added Open Graph info to documentation :pr:`1758`
    * Testing Changes

.. warning::

    **Breaking Changes**
        * Components and pipelines return ``Woodwork`` data structures instead of ``pandas`` data structures :pr:`1668`
        * Python 3.6 will not be actively supported due to discontinued support from EvalML dependencies.
        * Deprecated ``verbose`` flag is removed for ``AutoMLSearch`` :pr:`1772`


**v0.18.0 Jan. 26, 2021**
    * Enhancements
        * Added RMSLE, MSLE, and MAPE to core objectives while checking for negative target values in ``invalid_targets_data_check`` :pr:`1574`
        * Added validation checks for binary problems with regression-like datasets and multiclass problems without true multiclass targets in ``invalid_targets_data_check`` :pr:`1665`
        * Added time series support for ``make_pipeline`` :pr:`1566`
        * Added target name for output of pipeline ``predict`` method :pr:`1578`
        * Added multiclass check to ``InvalidTargetDataCheck`` for two examples per class :pr:`1596`
        * Added support for ``graphviz`` ``v0.16`` :pr:`1657`
        * Enhanced time series pipelines to accept empty features :pr:`1651`
        * Added KNN Classifier to estimators. :pr:`1650`
        * Added support for list inputs for objectives :pr:`1663`
        * Added support for ``AutoMLSearch`` to handle time series classification pipelines :pr:`1666`
        * Enhanced ``DelayedFeaturesTransformer`` to encode categorical features and targets before delaying them :pr:`1691`
        * Added 2-way dependence plots. :pr:`1690`
        * Added ability to directly iterate through components within Pipelines :pr:`1583`
    * Fixes
        * Fixed inconsistent attributes and added Exceptions to docs :pr:`1673`
        * Fixed ``TargetLeakageDataCheck`` to use Woodwork ``mutual_information`` rather than using Pandas' Pearson Correlation :pr:`1616`
        * Fixed thresholding for pipelines in ``AutoMLSearch`` to only threshold binary classification pipelines :pr:`1622` :pr:`1626`
        * Updated ``load_data`` to return Woodwork structures and update default parameter value for ``index`` to ``None`` :pr:`1610`
        * Pinned scipy at < 1.6.0 while we work on adding support :pr:`1629`
        * Fixed data check message formatting in ``AutoMLSearch`` :pr:`1633`
        * Addressed stacked ensemble component for ``scikit-learn`` v0.24 support by setting ``shuffle=True`` for default CV :pr:`1613`
        * Fixed bug where ``Imputer`` reset the index on ``X`` :pr:`1590`
        * Fixed ``AutoMLSearch`` stacktrace when a cutom objective was passed in as a primary objective or additional objective :pr:`1575`
        * Fixed custom index bug for ``MAPE`` objective :pr:`1641`
        * Fixed index bug for ``TextFeaturizer`` and ``LSA`` components :pr:`1644`
        * Limited ``load_fraud`` dataset loaded into ``automl.ipynb`` :pr:`1646`
        * ``add_to_rankings`` updates ``AutoMLSearch.best_pipeline`` when necessary :pr:`1647`
        * Fixed bug where time series baseline estimators were not receiving ``gap`` and ``max_delay`` in ``AutoMLSearch`` :pr:`1645`
        * Fixed jupyter notebooks to help the RTD buildtime :pr:`1654`
        * Added ``positive_only`` objectives to ``non_core_objectives`` :pr:`1661`
        * Fixed stacking argument ``n_jobs`` for IterativeAlgorithm :pr:`1706`
        * Updated CatBoost estimators to return self in ``.fit()`` rather than the underlying model for consistency :pr:`1701`
        * Added ability to initialize pipeline parameters in ``AutoMLSearch`` constructor :pr:`1676`
    * Changes
        * Added labeling to ``graph_confusion_matrix`` :pr:`1632`
        * Rerunning search for ``AutoMLSearch`` results in a message thrown rather than failing the search, and removed ``has_searched`` property :pr:`1647`
        * Changed tuner class to allow and ignore single parameter values as input :pr:`1686`
        * Capped LightGBM version limit to remove bug in docs :pr:`1711`
        * Removed support for `np.random.RandomState` in EvalML :pr:`1727`
    * Documentation Changes
        * Update Model Understanding in the user guide to include ``visualize_decision_tree`` :pr:`1678`
        * Updated docs to include information about ``AutoMLSearch`` callback parameters and methods :pr:`1577`
        * Updated docs to prompt users to install graphiz on Mac :pr:`1656`
        * Added ``infer_feature_types`` to the ``start.ipynb`` guide :pr:`1700`
        * Added multicollinearity data check to API reference and docs :pr:`1707`
    * Testing Changes

.. warning::

    **Breaking Changes**
        * Removed ``has_searched`` property from ``AutoMLSearch`` :pr:`1647`
        * Components and pipelines return ``Woodwork`` data structures instead of ``pandas`` data structures :pr:`1668`
        * Removed support for `np.random.RandomState` in EvalML. Rather than passing ``np.random.RandomState`` as component and pipeline random_state values, we use int random_seed :pr:`1727`


**v0.17.0 Dec. 29, 2020**
    * Enhancements
        * Added ``save_plot`` that allows for saving figures from different backends :pr:`1588`
        * Added ``LightGBM Regressor`` to regression components :pr:`1459`
        * Added ``visualize_decision_tree`` for tree visualization with ``decision_tree_data_from_estimator`` and ``decision_tree_data_from_pipeline`` to reformat tree structure output :pr:`1511`
        * Added `DFS Transformer` component into transformer components :pr:`1454`
        * Added ``MAPE`` to the standard metrics for time series problems and update objectives :pr:`1510`
        * Added ``graph_prediction_vs_actual_over_time`` and ``get_prediction_vs_actual_over_time_data`` to the model understanding module for time series problems :pr:`1483`
        * Added a ``ComponentGraph`` class that will support future pipelines as directed acyclic graphs :pr:`1415`
        * Updated data checks to accept ``Woodwork`` data structures :pr:`1481`
        * Added parameter to ``InvalidTargetDataCheck`` to show only top unique values rather than all unique values :pr:`1485`
        * Added multicollinearity data check :pr:`1515`
        * Added baseline pipeline and components for time series regression problems :pr:`1496`
        * Added more information to users about ensembling behavior in ``AutoMLSearch`` :pr:`1527`
        * Add woodwork support for more utility and graph methods :pr:`1544`
        * Changed ``DateTimeFeaturizer`` to encode features as int :pr:`1479`
        * Return trained pipelines from ``AutoMLSearch.best_pipeline`` :pr:`1547`
        * Added utility method so that users can set feature types without having to learn about Woodwork directly :pr:`1555`
        * Added Linear Discriminant Analysis transformer for dimensionality reduction :pr:`1331`
        * Added multiclass support for ``partial_dependence`` and ``graph_partial_dependence`` :pr:`1554`
        * Added ``TimeSeriesBinaryClassificationPipeline`` and ``TimeSeriesMulticlassClassificationPipeline`` classes :pr:`1528`
        * Added ``make_data_splitter`` method for easier automl data split customization :pr:`1568`
        * Integrated ``ComponentGraph`` class into Pipelines for full non-linear pipeline support :pr:`1543`
        * Update ``AutoMLSearch`` constructor to take training data instead of ``search`` and ``add_to_leaderboard`` :pr:`1597`
        * Update ``split_data`` helper args :pr:`1597`
        * Add problem type utils ``is_regression``, ``is_classification``, ``is_timeseries`` :pr:`1597`
        * Rename ``AutoMLSearch`` ``data_split`` arg to ``data_splitter`` :pr:`1569`
    * Fixes
        * Fix AutoML not passing CV folds to ``DefaultDataChecks`` for usage by ``ClassImbalanceDataCheck`` :pr:`1619`
        * Fix Windows CI jobs: install ``numba`` via conda, required for ``shap`` :pr:`1490`
        * Added custom-index support for `reset-index-get_prediction_vs_actual_over_time_data` :pr:`1494`
        * Fix ``generate_pipeline_code`` to account for boolean and None differences between Python and JSON :pr:`1524` :pr:`1531`
        * Set max value for plotly and xgboost versions while we debug CI failures with newer versions :pr:`1532`
        * Undo version pinning for plotly :pr:`1533`
        * Fix ReadTheDocs build by updating the version of ``setuptools`` :pr:`1561`
        * Set ``random_state`` of data splitter in AutoMLSearch to take int to keep consistency in the resulting splits :pr:`1579`
        * Pin sklearn version while we work on adding support :pr:`1594`
        * Pin pandas at <1.2.0 while we work on adding support :pr:`1609`
        * Pin graphviz at < 0.16 while we work on adding support :pr:`1609`
    * Changes
        * Reverting ``save_graph`` :pr:`1550` to resolve kaleido build issues :pr:`1585`
        * Update circleci badge to apply to ``main`` :pr:`1489`
        * Added script to generate github markdown for releases :pr:`1487`
        * Updated selection using pandas ``dtypes`` to selecting using Woodwork logical types :pr:`1551`
        * Updated dependencies to fix ``ImportError: cannot import name 'MaskedArray' from 'sklearn.utils.fixes'`` error and to address Woodwork and Featuretool dependencies :pr:`1540`
        * Made ``get_prediction_vs_actual_data()`` a public method :pr:`1553`
        * Updated ``Woodwork`` version requirement to v0.0.7 :pr:`1560`
        * Move data splitters from ``evalml.automl.data_splitters`` to ``evalml.preprocessing.data_splitters`` :pr:`1597`
        * Rename "# Testing" in automl log output to "# Validation" :pr:`1597`
    * Documentation Changes
        * Added partial dependence methods to API reference :pr:`1537`
        * Updated documentation for confusion matrix methods :pr:`1611`
    * Testing Changes
        * Set ``n_jobs=1`` in most unit tests to reduce memory :pr:`1505`

.. warning::

    **Breaking Changes**
        * Updated minimal dependencies: ``numpy>=1.19.1``, ``pandas>=1.1.0``, ``scikit-learn>=0.23.1``, ``scikit-optimize>=0.8.1``
        * Updated ``AutoMLSearch.best_pipeline`` to return a trained pipeline. Pass in ``train_best_pipeline=False`` to AutoMLSearch in order to return an untrained pipeline.
        * Pipeline component instances can no longer be iterated through using ``Pipeline.component_graph`` :pr:`1543`
        * Update ``AutoMLSearch`` constructor to take training data instead of ``search`` and ``add_to_leaderboard`` :pr:`1597`
        * Update ``split_data`` helper args :pr:`1597`
        * Move data splitters from ``evalml.automl.data_splitters`` to ``evalml.preprocessing.data_splitters`` :pr:`1597`
        * Rename ``AutoMLSearch`` ``data_split`` arg to ``data_splitter`` :pr:`1569`



**v0.16.1 Dec. 1, 2020**
    * Enhancements
        * Pin woodwork version to v0.0.6 to avoid breaking changes :pr:`1484`
        * Updated ``Woodwork`` to >=0.0.5 in ``core-requirements.txt`` :pr:`1473`
        * Removed ``copy_dataframe`` parameter for ``Woodwork``, updated ``Woodwork`` to >=0.0.6 in ``core-requirements.txt`` :pr:`1478`
        * Updated ``detect_problem_type`` to use ``pandas.api.is_numeric_dtype`` :pr:`1476`
    * Changes
        * Changed ``make clean`` to delete coverage reports as a convenience for developers :pr:`1464`
        * Set ``n_jobs=-1`` by default for stacked ensemble components :pr:`1472`
    * Documentation Changes
        * Updated pipeline and component documentation and demos to use ``Woodwork`` :pr:`1466`
    * Testing Changes
        * Update dependency update checker to use everything from core and optional dependencies :pr:`1480`


**v0.16.0 Nov. 24, 2020**
    * Enhancements
        * Updated pipelines and ``make_pipeline`` to accept ``Woodwork`` inputs :pr:`1393`
        * Updated components to accept ``Woodwork`` inputs :pr:`1423`
        * Added ability to freeze hyperparameters for ``AutoMLSearch`` :pr:`1284`
        * Added ``Target Encoder`` into transformer components :pr:`1401`
        * Added callback for error handling in ``AutoMLSearch`` :pr:`1403`
        * Added the index id to the ``explain_predictions_best_worst`` output to help users identify which rows in their data are included :pr:`1365`
        * The top_k features displayed in ``explain_predictions_*`` functions are now determined by the magnitude of shap values as opposed to the ``top_k`` largest and smallest shap values. :pr:`1374`
        * Added a problem type for time series regression :pr:`1386`
        * Added a ``is_defined_for_problem_type`` method to ``ObjectiveBase`` :pr:`1386`
        * Added a ``random_state`` parameter to ``make_pipeline_from_components`` function :pr:`1411`
        * Added ``DelayedFeaturesTransformer`` :pr:`1396`
        * Added a ``TimeSeriesRegressionPipeline`` class :pr:`1418`
        * Removed ``core-requirements.txt`` from the package distribution :pr:`1429`
        * Updated data check messages to include a `"code"` and `"details"` fields :pr:`1451`, :pr:`1462`
        * Added a ``TimeSeriesSplit`` data splitter for time series problems :pr:`1441`
        * Added a ``problem_configuration`` parameter to AutoMLSearch :pr:`1457`
    * Fixes
        * Fixed ``IndexError`` raised in ``AutoMLSearch`` when ``ensembling = True`` but only one pipeline to iterate over :pr:`1397`
        * Fixed stacked ensemble input bug and LightGBM warning and bug in ``AutoMLSearch`` :pr:`1388`
        * Updated enum classes to show possible enum values as attributes :pr:`1391`
        * Updated calls to ``Woodwork``'s ``to_pandas()`` to ``to_series()`` and ``to_dataframe()`` :pr:`1428`
        * Fixed bug in OHE where column names were not guaranteed to be unique :pr:`1349`
        * Fixed bug with percent improvement of ``ExpVariance`` objective on data with highly skewed target :pr:`1467`
        * Fix SimpleImputer error which occurs when all features are bool type :pr:`1215`
    * Changes
        * Changed ``OutliersDataCheck`` to return the list of columns, rather than rows, that contain outliers :pr:`1377`
        * Simplified and cleaned output for Code Generation :pr:`1371`
        * Reverted changes from :pr:`1337` :pr:`1409`
        * Updated data checks to return dictionary of warnings and errors instead of a list :pr:`1448`
        * Updated ``AutoMLSearch`` to pass ``Woodwork`` data structures to every pipeline (instead of pandas DataFrames) :pr:`1450`
        * Update ``AutoMLSearch`` to default to ``max_batches=1`` instead of ``max_iterations=5`` :pr:`1452`
        * Updated _evaluate_pipelines to consolidate side effects :pr:`1410`
    * Documentation Changes
        * Added description of CLA to contributing guide, updated description of draft PRs :pr:`1402`
        * Updated documentation to include all data checks, ``DataChecks``, and usage of data checks in AutoML :pr:`1412`
        * Updated docstrings from ``np.array`` to ``np.ndarray`` :pr:`1417`
        * Added section on stacking ensembles in AutoMLSearch documentation :pr:`1425`
    * Testing Changes
        * Removed ``category_encoders`` from test-requirements.txt :pr:`1373`
        * Tweak codecov.io settings again to avoid flakes :pr:`1413`
        * Modified ``make lint`` to check notebook versions in the docs :pr:`1431`
        * Modified ``make lint-fix`` to standardize notebook versions in the docs :pr:`1431`
        * Use new version of pull request Github Action for dependency check (:pr:`1443`)
        * Reduced number of workers for tests to 4 :pr:`1447`

.. warning::

    **Breaking Changes**
        * The ``top_k`` and ``top_k_features`` parameters in ``explain_predictions_*`` functions now return ``k`` features as opposed to ``2 * k`` features :pr:`1374`
        * Renamed ``problem_type`` to ``problem_types`` in ``RegressionObjective``, ``BinaryClassificationObjective``, and ``MulticlassClassificationObjective`` :pr:`1319`
        * Data checks now return a dictionary of warnings and errors instead of a list :pr:`1448`



**v0.15.0 Oct. 29, 2020**
    * Enhancements
        * Added stacked ensemble component classes (``StackedEnsembleClassifier``, ``StackedEnsembleRegressor``) :pr:`1134`
        * Added stacked ensemble components to ``AutoMLSearch`` :pr:`1253`
        * Added ``DecisionTreeClassifier`` and ``DecisionTreeRegressor`` to AutoML :pr:`1255`
        * Added ``graph_prediction_vs_actual`` in ``model_understanding`` for regression problems :pr:`1252`
        * Added parameter to ``OneHotEncoder`` to enable filtering for features to encode for :pr:`1249`
        * Added percent-better-than-baseline for all objectives to automl.results :pr:`1244`
        * Added ``HighVarianceCVDataCheck`` and replaced synonymous warning in ``AutoMLSearch`` :pr:`1254`
        * Added `PCA Transformer` component for dimensionality reduction :pr:`1270`
        * Added ``generate_pipeline_code`` and ``generate_component_code`` to allow for code generation given a pipeline or component instance :pr:`1306`
        * Added ``PCA Transformer`` component for dimensionality reduction :pr:`1270`
        * Updated ``AutoMLSearch`` to support ``Woodwork`` data structures :pr:`1299`
        * Added cv_folds to ``ClassImbalanceDataCheck`` and added this check to ``DefaultDataChecks`` :pr:`1333`
        * Make ``max_batches`` argument to ``AutoMLSearch.search`` public :pr:`1320`
        * Added text support to automl search :pr:`1062`
        * Added ``_pipelines_per_batch`` as a private argument to ``AutoMLSearch`` :pr:`1355`
    * Fixes
        * Fixed ML performance issue with ordered datasets: always shuffle data in automl's default CV splits :pr:`1265`
        * Fixed broken ``evalml info`` CLI command :pr:`1293`
        * Fixed ``boosting type='rf'`` for LightGBM Classifier, as well as ``num_leaves`` error :pr:`1302`
        * Fixed bug in ``explain_predictions_best_worst`` where a custom index in the target variable would cause a ``ValueError`` :pr:`1318`
        * Added stacked ensemble estimators to to ``evalml.pipelines.__init__`` file :pr:`1326`
        * Fixed bug in OHE where calls to transform were not deterministic if ``top_n`` was less than the number of categories in a column :pr:`1324`
        * Fixed LightGBM warning messages during AutoMLSearch :pr:`1342`
        * Fix warnings thrown during AutoMLSearch in ``HighVarianceCVDataCheck`` :pr:`1346`
        * Fixed bug where TrainingValidationSplit would return invalid location indices for dataframes with a custom index :pr:`1348`
        * Fixed bug where the AutoMLSearch ``random_state`` was not being passed to the created pipelines :pr:`1321`
    * Changes
        * Allow ``add_to_rankings`` to be called before AutoMLSearch is called :pr:`1250`
        * Removed Graphviz from test-requirements to add to requirements.txt :pr:`1327`
        * Removed ``max_pipelines`` parameter from ``AutoMLSearch`` :pr:`1264`
        * Include editable installs in all install make targets :pr:`1335`
        * Made pip dependencies `featuretools` and `nlp_primitives` core dependencies :pr:`1062`
        * Removed `PartOfSpeechCount` from `TextFeaturizer` transform primitives :pr:`1062`
        * Added warning for ``partial_dependency`` when the feature includes null values :pr:`1352`
    * Documentation Changes
        * Fixed and updated code blocks in Release Notes :pr:`1243`
        * Added DecisionTree estimators to API Reference :pr:`1246`
        * Changed class inheritance display to flow vertically :pr:`1248`
        * Updated cost-benefit tutorial to use a holdout/test set :pr:`1159`
        * Added ``evalml info`` command to documentation :pr:`1293`
        * Miscellaneous doc updates :pr:`1269`
        * Removed conda pre-release testing from the release process document :pr:`1282`
        * Updates to contributing guide :pr:`1310`
        * Added Alteryx footer to docs with Twitter and Github link :pr:`1312`
        * Added documentation for evalml installation for Python 3.6 :pr:`1322`
        * Added documentation changes to make the API Docs easier to understand :pr:`1323`
        * Fixed documentation for ``feature_importance`` :pr:`1353`
        * Added tutorial for running `AutoML` with text data :pr:`1357`
        * Added documentation for woodwork integration with automl search :pr:`1361`
    * Testing Changes
        * Added tests for ``jupyter_check`` to handle IPython :pr:`1256`
        * Cleaned up ``make_pipeline`` tests to test for all estimators :pr:`1257`
        * Added a test to check conda build after merge to main :pr:`1247`
        * Removed code that was lacking codecov for ``__main__.py`` and unnecessary :pr:`1293`
        * Codecov: round coverage up instead of down :pr:`1334`
        * Add DockerHub credentials to CI testing environment :pr:`1356`
        * Add DockerHub credentials to conda testing environment :pr:`1363`

.. warning::

    **Breaking Changes**
        * Renamed ``LabelLeakageDataCheck`` to ``TargetLeakageDataCheck`` :pr:`1319`
        * ``max_pipelines`` parameter has been removed from ``AutoMLSearch``. Please use ``max_iterations`` instead. :pr:`1264`
        * ``AutoMLSearch.search()`` will now log a warning if the input is not a ``Woodwork`` data structure (``pandas``, ``numpy``) :pr:`1299`
        * Make ``max_batches`` argument to ``AutoMLSearch.search`` public :pr:`1320`
        * Removed unused argument `feature_types` from AutoMLSearch.search :pr:`1062`

**v0.14.1 Sep. 29, 2020**
    * Enhancements
        * Updated partial dependence methods to support calculating numeric columns in a dataset with non-numeric columns :pr:`1150`
        * Added ``get_feature_names`` on ``OneHotEncoder`` :pr:`1193`
        * Added ``detect_problem_type`` to ``problem_type/utils.py`` to automatically detect the problem type given targets :pr:`1194`
        * Added LightGBM to ``AutoMLSearch`` :pr:`1199`
        * Updated ``scikit-learn`` and ``scikit-optimize`` to use latest versions - 0.23.2 and 0.8.1 respectively :pr:`1141`
        * Added ``__str__`` and ``__repr__`` for pipelines and components :pr:`1218`
        * Included internal target check for both training and validation data in ``AutoMLSearch`` :pr:`1226`
        * Added ``ProblemTypes.all_problem_types`` helper to get list of supported problem types :pr:`1219`
        * Added ``DecisionTreeClassifier`` and ``DecisionTreeRegressor`` classes :pr:`1223`
        * Added ``ProblemTypes.all_problem_types`` helper to get list of supported problem types :pr:`1219`
        * ``DataChecks`` can now be parametrized by passing a list of ``DataCheck`` classes and a parameter dictionary :pr:`1167`
        * Added first CV fold score as validation score in ``AutoMLSearch.rankings`` :pr:`1221`
        * Updated ``flake8`` configuration to enable linting on ``__init__.py`` files :pr:`1234`
        * Refined ``make_pipeline_from_components`` implementation :pr:`1204`
    * Fixes
        * Updated GitHub URL after migration to Alteryx GitHub org :pr:`1207`
        * Changed Problem Type enum to be more similar to the string name :pr:`1208`
        * Wrapped call to scikit-learn's partial dependence method in a ``try``/``finally`` block :pr:`1232`
    * Changes
        * Added ``allow_writing_files`` as a named argument to CatBoost estimators. :pr:`1202`
        * Added ``solver`` and ``multi_class`` as named arguments to ``LogisticRegressionClassifier`` :pr:`1202`
        * Replaced pipeline's ``._transform`` method to evaluate all the preprocessing steps of a pipeline with ``.compute_estimator_features`` :pr:`1231`
        * Changed default large dataset train/test splitting behavior :pr:`1205`
    * Documentation Changes
        * Included description of how to access the component instances and features for pipeline user guide :pr:`1163`
        * Updated API docs to refer to target as "target" instead of "labels" for non-classification tasks and minor docs cleanup :pr:`1160`
        * Added Class Imbalance Data Check to ``api_reference.rst`` :pr:`1190` :pr:`1200`
        * Added pipeline properties to API reference :pr:`1209`
        * Clarified what the objective parameter in AutoML is used for in AutoML API reference and AutoML user guide :pr:`1222`
        * Updated API docs to include ``skopt.space.Categorical`` option for component hyperparameter range definition :pr:`1228`
        * Added install documentation for ``libomp`` in order to use LightGBM on Mac :pr:`1233`
        * Improved description of ``max_iterations`` in documentation :pr:`1212`
        * Removed unused code from sphinx conf :pr:`1235`
    * Testing Changes

.. warning::

    **Breaking Changes**
        * ``DefaultDataChecks`` now accepts a ``problem_type`` parameter that must be specified :pr:`1167`
        * Pipeline's ``._transform`` method to evaluate all the preprocessing steps of a pipeline has been replaced with ``.compute_estimator_features`` :pr:`1231`
        * ``get_objectives`` has been renamed to ``get_core_objectives``. This function will now return a list of valid objective instances :pr:`1230`


**v0.13.2 Sep. 17, 2020**
    * Enhancements
        * Added ``output_format`` field to explain predictions functions :pr:`1107`
        * Modified ``get_objective`` and ``get_objectives`` to be able to return any objective in ``evalml.objectives`` :pr:`1132`
        * Added a ``return_instance`` boolean parameter to ``get_objective`` :pr:`1132`
        * Added ``ClassImbalanceDataCheck`` to determine whether target imbalance falls below a given threshold :pr:`1135`
        * Added label encoder to LightGBM for binary classification :pr:`1152`
        * Added labels for the row index of confusion matrix :pr:`1154`
        * Added ``AutoMLSearch`` object as another parameter in search callbacks :pr:`1156`
        * Added the corresponding probability threshold for each point displayed in ``graph_roc_curve`` :pr:`1161`
        * Added ``__eq__`` for ``ComponentBase`` and ``PipelineBase`` :pr:`1178`
        * Added support for multiclass classification for ``roc_curve`` :pr:`1164`
        * Added ``categories`` accessor to ``OneHotEncoder`` for listing the categories associated with a feature :pr:`1182`
        * Added utility function to create pipeline instances from a list of component instances :pr:`1176`
    * Fixes
        * Fixed XGBoost column names for partial dependence methods :pr:`1104`
        * Removed dead code validating column type from ``TextFeaturizer`` :pr:`1122`
        * Fixed issue where ``Imputer`` cannot fit when there is None in a categorical or boolean column :pr:`1144`
        * ``OneHotEncoder`` preserves the custom index in the input data :pr:`1146`
        * Fixed representation for ``ModelFamily`` :pr:`1165`
        * Removed duplicate ``nbsphinx`` dependency in ``dev-requirements.txt`` :pr:`1168`
        * Users can now pass in any valid kwargs to all estimators :pr:`1157`
        * Remove broken accessor ``OneHotEncoder.get_feature_names`` and unneeded base class :pr:`1179`
        * Removed LightGBM Estimator from AutoML models :pr:`1186`
    * Changes
        * Pinned ``scikit-optimize`` version to 0.7.4 :pr:`1136`
        * Removed ``tqdm`` as a dependency :pr:`1177`
        * Added lightgbm version 3.0.0 to ``latest_dependency_versions.txt`` :pr:`1185`
        * Rename ``max_pipelines`` to ``max_iterations`` :pr:`1169`
    * Documentation Changes
        * Fixed API docs for ``AutoMLSearch`` ``add_result_callback`` :pr:`1113`
        * Added a step to our release process for pushing our latest version to conda-forge :pr:`1118`
        * Added warning for missing ipywidgets dependency for using ``PipelineSearchPlots`` on Jupyterlab :pr:`1145`
        * Updated ``README.md`` example to load demo dataset :pr:`1151`
        * Swapped mapping of breast cancer targets in ``model_understanding.ipynb`` :pr:`1170`
    * Testing Changes
        * Added test confirming ``TextFeaturizer`` never outputs null values :pr:`1122`
        * Changed Python version of ``Update Dependencies`` action to 3.8.x :pr:`1137`
        * Fixed release notes check-in test for ``Update Dependencies`` actions :pr:`1172`

.. warning::

    **Breaking Changes**
        * ``get_objective`` will now return a class definition rather than an instance by default :pr:`1132`
        * Deleted ``OPTIONS`` dictionary in ``evalml.objectives.utils.py`` :pr:`1132`
        * If specifying an objective by string, the string must now match the objective's name field, case-insensitive :pr:`1132`
        * Passing "Cost Benefit Matrix", "Fraud Cost", "Lead Scoring", "Mean Squared Log Error",
            "Recall", "Recall Macro", "Recall Micro", "Recall Weighted", or "Root Mean Squared Log Error" to ``AutoMLSearch`` will now result in a ``ValueError``
            rather than an ``ObjectiveNotFoundError`` :pr:`1132`
        * Search callbacks ``start_iteration_callback`` and ``add_results_callback`` have changed to include a copy of the AutoMLSearch object as a third parameter :pr:`1156`
        * Deleted ``OneHotEncoder.get_feature_names`` method which had been broken for a while, in favor of pipelines' ``input_feature_names`` :pr:`1179`
        * Deleted empty base class ``CategoricalEncoder`` which ``OneHotEncoder`` component was inheriting from :pr:`1176`
        * Results from ``roc_curve`` will now return as a list of dictionaries with each dictionary representing a class :pr:`1164`
        * ``max_pipelines`` now raises a ``DeprecationWarning`` and will be removed in the next release. ``max_iterations`` should be used instead. :pr:`1169`


**v0.13.1 Aug. 25, 2020**
    * Enhancements
        * Added Cost-Benefit Matrix objective for binary classification :pr:`1038`
        * Split ``fill_value`` into ``categorical_fill_value`` and ``numeric_fill_value`` for Imputer :pr:`1019`
        * Added ``explain_predictions`` and ``explain_predictions_best_worst`` for explaining multiple predictions with SHAP :pr:`1016`
        * Added new LSA component for text featurization :pr:`1022`
        * Added guide on installing with conda :pr:`1041`
        * Added a “cost-benefit curve” util method to graph cost-benefit matrix scores vs. binary classification thresholds :pr:`1081`
        * Standardized error when calling transform/predict before fit for pipelines :pr:`1048`
        * Added ``percent_better_than_baseline`` to AutoML search rankings and full rankings table :pr:`1050`
        * Added one-way partial dependence and partial dependence plots :pr:`1079`
        * Added "Feature Value" column to prediction explanation reports. :pr:`1064`
        * Added LightGBM classification estimator :pr:`1082`, :pr:`1114`
        * Added ``max_batches`` parameter to ``AutoMLSearch`` :pr:`1087`
    * Fixes
        * Updated ``TextFeaturizer`` component to no longer require an internet connection to run :pr:`1022`
        * Fixed non-deterministic element of ``TextFeaturizer`` transformations :pr:`1022`
        * Added a StandardScaler to all ElasticNet pipelines :pr:`1065`
        * Updated cost-benefit matrix to normalize score :pr:`1099`
        * Fixed logic in ``calculate_percent_difference`` so that it can handle negative values :pr:`1100`
    * Changes
        * Added ``needs_fitting`` property to ``ComponentBase`` :pr:`1044`
        * Updated references to data types to use datatype lists defined in ``evalml.utils.gen_utils`` :pr:`1039`
        * Remove maximum version limit for SciPy dependency :pr:`1051`
        * Moved ``all_components`` and other component importers into runtime methods :pr:`1045`
        * Consolidated graphing utility methods under ``evalml.utils.graph_utils`` :pr:`1060`
        * Made slight tweaks to how ``TextFeaturizer`` uses ``featuretools``, and did some refactoring of that and of LSA :pr:`1090`
        * Changed ``show_all_features`` parameter into ``importance_threshold``, which allows for thresholding feature importance :pr:`1097`, :pr:`1103`
    * Documentation Changes
        * Update ``setup.py`` URL to point to the github repo :pr:`1037`
        * Added tutorial for using the cost-benefit matrix objective :pr:`1088`
        * Updated ``model_understanding.ipynb`` to include documentation for using plotly on Jupyter Lab :pr:`1108`
    * Testing Changes
        * Refactor CircleCI tests to use matrix jobs (:pr:`1043`)
        * Added a test to check that all test directories are included in evalml package :pr:`1054`


.. warning::

    **Breaking Changes**
        * ``confusion_matrix`` and ``normalize_confusion_matrix`` have been moved to ``evalml.utils`` :pr:`1038`
        * All graph utility methods previously under ``evalml.pipelines.graph_utils`` have been moved to ``evalml.utils.graph_utils`` :pr:`1060`


**v0.12.2 Aug. 6, 2020**
    * Enhancements
        * Add save/load method to components :pr:`1023`
        * Expose pickle ``protocol`` as optional arg to save/load :pr:`1023`
        * Updated estimators used in AutoML to include ExtraTrees and ElasticNet estimators :pr:`1030`
    * Fixes
    * Changes
        * Removed ``DeprecationWarning`` for ``SimpleImputer`` :pr:`1018`
    * Documentation Changes
        * Add note about version numbers to release process docs :pr:`1034`
    * Testing Changes
        * Test files are now included in the evalml package :pr:`1029`


**v0.12.0 Aug. 3, 2020**
    * Enhancements
        * Added string and categorical targets support for binary and multiclass pipelines and check for numeric targets for ``DetectLabelLeakage`` data check :pr:`932`
        * Added clear exception for regression pipelines if target datatype is string or categorical :pr:`960`
        * Added target column names and class labels in ``predict`` and ``predict_proba`` output for pipelines :pr:`951`
        * Added ``_compute_shap_values`` and ``normalize_values`` to ``pipelines/explanations`` module :pr:`958`
        * Added ``explain_prediction`` feature which explains single predictions with SHAP :pr:`974`
        * Added Imputer to allow different imputation strategies for numerical and categorical dtypes :pr:`991`
        * Added support for configuring logfile path using env var, and don't create logger if there are filesystem errors :pr:`975`
        * Updated catboost estimators' default parameters and automl hyperparameter ranges to speed up fit time :pr:`998`
    * Fixes
        * Fixed ReadtheDocs warning failure regarding embedded gif :pr:`943`
        * Removed incorrect parameter passed to pipeline classes in ``_add_baseline_pipelines`` :pr:`941`
        * Added universal error for calling ``predict``, ``predict_proba``, ``transform``, and ``feature_importances`` before fitting :pr:`969`, :pr:`994`
        * Made ``TextFeaturizer`` component and pip dependencies ``featuretools`` and ``nlp_primitives`` optional :pr:`976`
        * Updated imputation strategy in automl to no longer limit impute strategy to ``most_frequent`` for all features if there are any categorical columns :pr:`991`
        * Fixed ``UnboundLocalError`` for ``cv_pipeline`` when automl search errors :pr:`996`
        * Fixed ``Imputer`` to reset dataframe index to preserve behavior expected from  ``SimpleImputer`` :pr:`1009`
    * Changes
        * Moved ``get_estimators`` to ``evalml.pipelines.components.utils`` :pr:`934`
        * Modified Pipelines to raise ``PipelineScoreError`` when they encounter an error during scoring :pr:`936`
        * Moved ``evalml.model_families.list_model_families`` to ``evalml.pipelines.components.allowed_model_families`` :pr:`959`
        * Renamed ``DateTimeFeaturization`` to ``DateTimeFeaturizer`` :pr:`977`
        * Added check to stop search and raise an error if all pipelines in a batch return NaN scores :pr:`1015`
    * Documentation Changes
        * Updated ``README.md`` :pr:`963`
        * Reworded message when errors are returned from data checks in search :pr:`982`
        * Added section on understanding model predictions with ``explain_prediction`` to User Guide :pr:`981`
        * Added a section to the user guide and api reference about how XGBoost and CatBoost are not fully supported. :pr:`992`
        * Added custom components section in user guide :pr:`993`
        * Updated FAQ section formatting :pr:`997`
        * Updated release process documentation :pr:`1003`
    * Testing Changes
        * Moved ``predict_proba`` and ``predict`` tests regarding string / categorical targets to ``test_pipelines.py`` :pr:`972`
        * Fixed dependency update bot by updating python version to 3.7 to avoid frequent github version updates :pr:`1002`


.. warning::

    **Breaking Changes**
        * ``get_estimators`` has been moved to ``evalml.pipelines.components.utils`` (previously was under ``evalml.pipelines.utils``) :pr:`934`
        * Removed the ``raise_errors`` flag in AutoML search. All errors during pipeline evaluation will be caught and logged. :pr:`936`
        * ``evalml.model_families.list_model_families`` has been moved to ``evalml.pipelines.components.allowed_model_families`` :pr:`959`
        * ``TextFeaturizer``: the ``featuretools`` and ``nlp_primitives`` packages must be installed after installing evalml in order to use this component :pr:`976`
        * Renamed ``DateTimeFeaturization`` to ``DateTimeFeaturizer`` :pr:`977`


**v0.11.2 July 16, 2020**
    * Enhancements
        * Added ``NoVarianceDataCheck`` to ``DefaultDataChecks`` :pr:`893`
        * Added text processing and featurization component ``TextFeaturizer`` :pr:`913`, :pr:`924`
        * Added additional checks to ``InvalidTargetDataCheck`` to handle invalid target data types :pr:`929`
        * ``AutoMLSearch`` will now handle ``KeyboardInterrupt`` and prompt user for confirmation :pr:`915`
    * Fixes
        * Makes automl results a read-only property :pr:`919`
    * Changes
        * Deleted static pipelines and refactored tests involving static pipelines, removed ``all_pipelines()`` and ``get_pipelines()`` :pr:`904`
        * Moved ``list_model_families`` to ``evalml.model_family.utils`` :pr:`903`
        * Updated ``all_pipelines``, ``all_estimators``, ``all_components`` to use the same mechanism for dynamically generating their elements :pr:`898`
        * Rename ``master`` branch to ``main`` :pr:`918`
        * Add pypi release github action :pr:`923`
        * Updated ``AutoMLSearch.search`` stdout output and logging and removed tqdm progress bar :pr:`921`
        * Moved automl config checks previously in ``search()`` to init :pr:`933`
    * Documentation Changes
        * Reorganized and rewrote documentation :pr:`937`
        * Updated to use pydata sphinx theme :pr:`937`
        * Updated docs to use ``release_notes`` instead of ``changelog`` :pr:`942`
    * Testing Changes
        * Cleaned up fixture names and usages in tests :pr:`895`


.. warning::

    **Breaking Changes**
        * ``list_model_families`` has been moved to ``evalml.model_family.utils`` (previously was under ``evalml.pipelines.utils``) :pr:`903`
        * ``get_estimators`` has been moved to ``evalml.pipelines.components.utils`` (previously was under ``evalml.pipelines.utils``) :pr:`934`
        * Static pipeline definitions have been removed, but similar pipelines can still be constructed via creating an instance of ``PipelineBase`` :pr:`904`
        * ``all_pipelines()`` and ``get_pipelines()`` utility methods have been removed :pr:`904`


**v0.11.0 June 30, 2020**
    * Enhancements
        * Added multiclass support for ROC curve graphing :pr:`832`
        * Added preprocessing component to drop features whose percentage of NaN values exceeds a specified threshold :pr:`834`
        * Added data check to check for problematic target labels :pr:`814`
        * Added PerColumnImputer that allows imputation strategies per column :pr:`824`
        * Added transformer to drop specific columns :pr:`827`
        * Added support for ``categories``, ``handle_error``, and ``drop`` parameters in ``OneHotEncoder`` :pr:`830` :pr:`897`
        * Added preprocessing component to handle DateTime columns featurization :pr:`838`
        * Added ability to clone pipelines and components :pr:`842`
        * Define getter method for component ``parameters`` :pr:`847`
        * Added utility methods to calculate and graph permutation importances :pr:`860`, :pr:`880`
        * Added new utility functions necessary for generating dynamic preprocessing pipelines :pr:`852`
        * Added kwargs to all components :pr:`863`
        * Updated ``AutoSearchBase`` to use dynamically generated preprocessing pipelines :pr:`870`
        * Added SelectColumns transformer :pr:`873`
        * Added ability to evaluate additional pipelines for automl search :pr:`874`
        * Added ``default_parameters`` class property to components and pipelines :pr:`879`
        * Added better support for disabling data checks in automl search :pr:`892`
        * Added ability to save and load AutoML objects to file :pr:`888`
        * Updated ``AutoSearchBase.get_pipelines`` to return an untrained pipeline instance :pr:`876`
        * Saved learned binary classification thresholds in automl results cv data dict :pr:`876`
    * Fixes
        * Fixed bug where SimpleImputer cannot handle dropped columns :pr:`846`
        * Fixed bug where PerColumnImputer cannot handle dropped columns :pr:`855`
        * Enforce requirement that builtin components save all inputted values in their parameters dict :pr:`847`
        * Don't list base classes in ``all_components`` output :pr:`847`
        * Standardize all components to output pandas data structures, and accept either pandas or numpy :pr:`853`
        * Fixed rankings and full_rankings error when search has not been run :pr:`894`
    * Changes
        * Update ``all_pipelines`` and ``all_components`` to try initializing pipelines/components, and on failure exclude them :pr:`849`
        * Refactor ``handle_components`` to ``handle_components_class``, standardize to ``ComponentBase`` subclass instead of instance :pr:`850`
        * Refactor "blacklist"/"whitelist" to "allow"/"exclude" lists :pr:`854`
        * Replaced ``AutoClassificationSearch`` and ``AutoRegressionSearch`` with ``AutoMLSearch`` :pr:`871`
        * Renamed feature_importances and permutation_importances methods to use singular names (feature_importance and permutation_importance) :pr:`883`
        * Updated ``automl`` default data splitter to train/validation split for large datasets :pr:`877`
        * Added open source license, update some repo metadata :pr:`887`
        * Removed dead code in ``_get_preprocessing_components`` :pr:`896`
    * Documentation Changes
        * Fix some typos and update the EvalML logo :pr:`872`
    * Testing Changes
        * Update the changelog check job to expect the new branching pattern for the deps update bot :pr:`836`
        * Check that all components output pandas datastructures, and can accept either pandas or numpy :pr:`853`
        * Replaced ``AutoClassificationSearch`` and ``AutoRegressionSearch`` with ``AutoMLSearch`` :pr:`871`


.. warning::

    **Breaking Changes**
        * Pipelines' static ``component_graph`` field must contain either ``ComponentBase`` subclasses or ``str``, instead of ``ComponentBase`` subclass instances :pr:`850`
        * Rename ``handle_component`` to ``handle_component_class``. Now standardizes to ``ComponentBase`` subclasses instead of ``ComponentBase`` subclass instances :pr:`850`
        * Renamed automl's ``cv`` argument to ``data_split`` :pr:`877`
        * Pipelines' and classifiers' ``feature_importances`` is renamed ``feature_importance``, ``graph_feature_importances`` is renamed ``graph_feature_importance`` :pr:`883`
        * Passing ``data_checks=None`` to automl search will not perform any data checks as opposed to default checks. :pr:`892`
        * Pipelines to search for in AutoML are now determined automatically, rather than using the statically-defined pipeline classes. :pr:`870`
        * Updated ``AutoSearchBase.get_pipelines`` to return an untrained pipeline instance, instead of one which happened to be trained on the final cross-validation fold :pr:`876`


**v0.10.0 May 29, 2020**
    * Enhancements
        * Added baseline models for classification and regression, add functionality to calculate baseline models before searching in AutoML :pr:`746`
        * Port over highly-null guardrail as a data check and define ``DefaultDataChecks`` and ``DisableDataChecks`` classes :pr:`745`
        * Update ``Tuner`` classes to work directly with pipeline parameters dicts instead of flat parameter lists :pr:`779`
        * Add Elastic Net as a pipeline option :pr:`812`
        * Added new Pipeline option ``ExtraTrees`` :pr:`790`
        * Added precicion-recall curve metrics and plot for binary classification problems in ``evalml.pipeline.graph_utils`` :pr:`794`
        * Update the default automl algorithm to search in batches, starting with default parameters for each pipeline and iterating from there :pr:`793`
        * Added ``AutoMLAlgorithm`` class and ``IterativeAlgorithm`` impl, separated from ``AutoSearchBase`` :pr:`793`
    * Fixes
        * Update pipeline ``score`` to return ``nan`` score for any objective which throws an exception during scoring :pr:`787`
        * Fixed bug introduced in :pr:`787` where binary classification metrics requiring predicted probabilities error in scoring :pr:`798`
        * CatBoost and XGBoost classifiers and regressors can no longer have a learning rate of 0 :pr:`795`
    * Changes
        * Cleanup pipeline ``score`` code, and cleanup codecov :pr:`711`
        * Remove ``pass`` for abstract methods for codecov :pr:`730`
        * Added __str__ for AutoSearch object :pr:`675`
        * Add util methods to graph ROC and confusion matrix :pr:`720`
        * Refactor ``AutoBase`` to ``AutoSearchBase`` :pr:`758`
        * Updated AutoBase with ``data_checks`` parameter, removed previous ``detect_label_leakage`` parameter, and added functionality to run data checks before search in AutoML :pr:`765`
        * Updated our logger to use Python's logging utils :pr:`763`
        * Refactor most of ``AutoSearchBase._do_iteration`` impl into ``AutoSearchBase._evaluate`` :pr:`762`
        * Port over all guardrails to use the new DataCheck API :pr:`789`
        * Expanded ``import_or_raise`` to catch all exceptions :pr:`759`
        * Adds RMSE, MSLE, RMSLE as standard metrics :pr:`788`
        * Don't allow ``Recall`` to be used as an objective for AutoML :pr:`784`
        * Removed feature selection from pipelines :pr:`819`
        * Update default estimator parameters to make automl search faster and more accurate :pr:`793`
    * Documentation Changes
        * Add instructions to freeze ``master`` on ``release.md`` :pr:`726`
        * Update release instructions with more details :pr:`727` :pr:`733`
        * Add objective base classes to API reference :pr:`736`
        * Fix components API to match other modules :pr:`747`
    * Testing Changes
        * Delete codecov yml, use codecov.io's default :pr:`732`
        * Added unit tests for fraud cost, lead scoring, and standard metric objectives :pr:`741`
        * Update codecov client :pr:`782`
        * Updated AutoBase __str__ test to include no parameters case :pr:`783`
        * Added unit tests for ``ExtraTrees`` pipeline :pr:`790`
        * If codecov fails to upload, fail build :pr:`810`
        * Updated Python version of dependency action :pr:`816`
        * Update the dependency update bot to use a suffix when creating branches :pr:`817`

.. warning::

    **Breaking Changes**
        * The ``detect_label_leakage`` parameter for AutoML classes has been removed and replaced by a ``data_checks`` parameter :pr:`765`
        * Moved ROC and confusion matrix methods from ``evalml.pipeline.plot_utils`` to ``evalml.pipeline.graph_utils`` :pr:`720`
        * ``Tuner`` classes require a pipeline hyperparameter range dict as an init arg instead of a space definition :pr:`779`
        * ``Tuner.propose`` and ``Tuner.add`` work directly with pipeline parameters dicts instead of flat parameter lists :pr:`779`
        * ``PipelineBase.hyperparameters`` and ``custom_hyperparameters`` use pipeline parameters dict format instead of being represented as a flat list :pr:`779`
        * All guardrail functions previously under ``evalml.guardrails.utils`` will be removed and replaced by data checks :pr:`789`
        * ``Recall`` disallowed as an objective for AutoML :pr:`784`
        * ``AutoSearchBase`` parameter ``tuner`` has been renamed to ``tuner_class`` :pr:`793`
        * ``AutoSearchBase`` parameter ``possible_pipelines`` and ``possible_model_families`` have been renamed to ``allowed_pipelines`` and ``allowed_model_families`` :pr:`793`


**v0.9.0 Apr. 27, 2020**
    * Enhancements
        * Added ``Accuracy`` as an standard objective :pr:`624`
        * Added verbose parameter to load_fraud :pr:`560`
        * Added Balanced Accuracy metric for binary, multiclass :pr:`612` :pr:`661`
        * Added XGBoost regressor and XGBoost regression pipeline :pr:`666`
        * Added ``Accuracy`` metric for multiclass :pr:`672`
        * Added objective name in ``AutoBase.describe_pipeline`` :pr:`686`
        * Added ``DataCheck`` and ``DataChecks``, ``Message`` classes and relevant subclasses :pr:`739`
    * Fixes
        * Removed direct access to ``cls.component_graph`` :pr:`595`
        * Add testing files to .gitignore :pr:`625`
        * Remove circular dependencies from ``Makefile`` :pr:`637`
        * Add error case for ``normalize_confusion_matrix()`` :pr:`640`
        * Fixed ``XGBoostClassifier`` and ``XGBoostRegressor`` bug with feature names that contain [, ], or < :pr:`659`
        * Update ``make_pipeline_graph`` to not accidentally create empty file when testing if path is valid :pr:`649`
        * Fix pip installation warning about docsutils version, from boto dependency :pr:`664`
        * Removed zero division warning for F1/precision/recall metrics :pr:`671`
        * Fixed ``summary`` for pipelines without estimators :pr:`707`
    * Changes
        * Updated default objective for binary/multiclass classification to log loss :pr:`613`
        * Created classification and regression pipeline subclasses and removed objective as an attribute of pipeline classes :pr:`405`
        * Changed the output of ``score`` to return one dictionary :pr:`429`
        * Created binary and multiclass objective subclasses :pr:`504`
        * Updated objectives API :pr:`445`
        * Removed call to ``get_plot_data`` from AutoML :pr:`615`
        * Set ``raise_error`` to default to True for AutoML classes :pr:`638`
        * Remove unnecessary "u" prefixes on some unicode strings :pr:`641`
        * Changed one-hot encoder to return uint8 dtypes instead of ints :pr:`653`
        * Pipeline ``_name`` field changed to ``custom_name`` :pr:`650`
        * Removed ``graphs.py`` and moved methods into ``PipelineBase`` :pr:`657`, :pr:`665`
        * Remove s3fs as a dev dependency :pr:`664`
        * Changed requirements-parser to be a core dependency :pr:`673`
        * Replace ``supported_problem_types`` field on pipelines with ``problem_type`` attribute on base classes :pr:`678`
        * Changed AutoML to only show best results for a given pipeline template in ``rankings``, added ``full_rankings`` property to show all :pr:`682`
        * Update ``ModelFamily`` values: don't list xgboost/catboost as classifiers now that we have regression pipelines for them :pr:`677`
        * Changed AutoML's ``describe_pipeline`` to get problem type from pipeline instead :pr:`685`
        * Standardize ``import_or_raise`` error messages :pr:`683`
        * Updated argument order of objectives to align with sklearn's :pr:`698`
        * Renamed ``pipeline.feature_importance_graph`` to ``pipeline.graph_feature_importances`` :pr:`700`
        * Moved ROC and confusion matrix methods to ``evalml.pipelines.plot_utils`` :pr:`704`
        * Renamed ``MultiClassificationObjective`` to ``MulticlassClassificationObjective``, to align with pipeline naming scheme :pr:`715`
    * Documentation Changes
        * Fixed some sphinx warnings :pr:`593`
        * Fixed docstring for ``AutoClassificationSearch`` with correct command :pr:`599`
        * Limit readthedocs formats to pdf, not htmlzip and epub :pr:`594` :pr:`600`
        * Clean up objectives API documentation :pr:`605`
        * Fixed function on Exploring search results page :pr:`604`
        * Update release process doc :pr:`567`
        * ``AutoClassificationSearch`` and ``AutoRegressionSearch`` show inherited methods in API reference :pr:`651`
        * Fixed improperly formatted code in breaking changes for changelog :pr:`655`
        * Added configuration to treat Sphinx warnings as errors :pr:`660`
        * Removed separate plotting section for pipelines in API reference :pr:`657`, :pr:`665`
        * Have leads example notebook load S3 files using https, so we can delete s3fs dev dependency :pr:`664`
        * Categorized components in API reference and added descriptions for each category :pr:`663`
        * Fixed Sphinx warnings about ``BalancedAccuracy`` objective :pr:`669`
        * Updated API reference to include missing components and clean up pipeline docstrings :pr:`689`
        * Reorganize API ref, and clarify pipeline sub-titles :pr:`688`
        * Add and update preprocessing utils in API reference :pr:`687`
        * Added inheritance diagrams to API reference :pr:`695`
        * Documented which default objective AutoML optimizes for :pr:`699`
        * Create seperate install page :pr:`701`
        * Include more utils in API ref, like ``import_or_raise`` :pr:`704`
        * Add more color to pipeline documentation :pr:`705`
    * Testing Changes
        * Matched install commands of ``check_latest_dependencies`` test and it's GitHub action :pr:`578`
        * Added Github app to auto assign PR author as assignee :pr:`477`
        * Removed unneeded conda installation of xgboost in windows checkin tests :pr:`618`
        * Update graph tests to always use tmpfile dir :pr:`649`
        * Changelog checkin test workaround for release PRs: If 'future release' section is empty of PR refs, pass check :pr:`658`
        * Add changelog checkin test exception for ``dep-update`` branch :pr:`723`

.. warning::

    **Breaking Changes**

    * Pipelines will now no longer take an objective parameter during instantiation, and will no longer have an objective attribute.
    * ``fit()`` and ``predict()`` now use an optional ``objective`` parameter, which is only used in binary classification pipelines to fit for a specific objective.
    * ``score()`` will now use a required ``objectives`` parameter that is used to determine all the objectives to score on. This differs from the previous behavior, where the pipeline's objective was scored on regardless.
    * ``score()`` will now return one dictionary of all objective scores.
    * ``ROC`` and ``ConfusionMatrix`` plot methods via ``Auto(*).plot`` have been removed by :pr:`615` and are replaced by ``roc_curve`` and ``confusion_matrix`` in ``evamlm.pipelines.plot_utils`` in :pr:`704`
    * ``normalize_confusion_matrix`` has been moved to ``evalml.pipelines.plot_utils`` :pr:`704`
    * Pipelines ``_name`` field changed to ``custom_name``
    * Pipelines ``supported_problem_types`` field is removed because it is no longer necessary :pr:`678`
    * Updated argument order of objectives' ``objective_function`` to align with sklearn :pr:`698`
    * ``pipeline.feature_importance_graph`` has been renamed to ``pipeline.graph_feature_importances`` in :pr:`700`
    * Removed unsupported ``MSLE`` objective :pr:`704`


**v0.8.0 Apr. 1, 2020**
    * Enhancements
        * Add normalization option and information to confusion matrix :pr:`484`
        * Add util function to drop rows with NaN values :pr:`487`
        * Renamed ``PipelineBase.name`` as ``PipelineBase.summary`` and redefined ``PipelineBase.name`` as class property :pr:`491`
        * Added access to parameters in Pipelines with ``PipelineBase.parameters`` (used to be return of ``PipelineBase.describe``) :pr:`501`
        * Added ``fill_value`` parameter for ``SimpleImputer`` :pr:`509`
        * Added functionality to override component hyperparameters and made pipelines take hyperparemeters from components :pr:`516`
        * Allow ``numpy.random.RandomState`` for random_state parameters :pr:`556`
    * Fixes
        * Removed unused dependency ``matplotlib``, and move ``category_encoders`` to test reqs :pr:`572`
    * Changes
        * Undo version cap in XGBoost placed in :pr:`402` and allowed all released of XGBoost :pr:`407`
        * Support pandas 1.0.0 :pr:`486`
        * Made all references to the logger static :pr:`503`
        * Refactored ``model_type`` parameter for components and pipelines to ``model_family`` :pr:`507`
        * Refactored ``problem_types`` for pipelines and components into ``supported_problem_types`` :pr:`515`
        * Moved ``pipelines/utils.save_pipeline`` and ``pipelines/utils.load_pipeline`` to ``PipelineBase.save`` and ``PipelineBase.load`` :pr:`526`
        * Limit number of categories encoded by ``OneHotEncoder`` :pr:`517`
    * Documentation Changes
        * Updated API reference to remove ``PipelinePlot`` and added moved ``PipelineBase`` plotting methods :pr:`483`
        * Add code style and github issue guides :pr:`463` :pr:`512`
        * Updated API reference for to surface class variables for pipelines and components :pr:`537`
        * Fixed README documentation link :pr:`535`
        * Unhid PR references in changelog :pr:`656`
    * Testing Changes
        * Added automated dependency check PR :pr:`482`, :pr:`505`
        * Updated automated dependency check comment :pr:`497`
        * Have build_docs job use python executor, so that env vars are set properly :pr:`547`
        * Added simple test to make sure ``OneHotEncoder``'s top_n works with large number of categories :pr:`552`
        * Run windows unit tests on PRs :pr:`557`


.. warning::

    **Breaking Changes**

    * ``AutoClassificationSearch`` and ``AutoRegressionSearch``'s ``model_types`` parameter has been refactored into ``allowed_model_families``
    * ``ModelTypes`` enum has been changed to ``ModelFamily``
    * Components and Pipelines now have a ``model_family`` field instead of ``model_type``
    * ``get_pipelines`` utility function now accepts ``model_families`` as an argument instead of ``model_types``
    * ``PipelineBase.name`` no longer returns structure of pipeline and has been replaced by ``PipelineBase.summary``
    * ``PipelineBase.problem_types`` and ``Estimator.problem_types`` has been renamed to ``supported_problem_types``
    * ``pipelines/utils.save_pipeline`` and ``pipelines/utils.load_pipeline`` moved to ``PipelineBase.save`` and ``PipelineBase.load``


**v0.7.0 Mar. 9, 2020**
    * Enhancements
        * Added emacs buffers to .gitignore :pr:`350`
        * Add CatBoost (gradient-boosted trees) classification and regression components and pipelines :pr:`247`
        * Added Tuner abstract base class :pr:`351`
        * Added ``n_jobs`` as parameter for ``AutoClassificationSearch`` and ``AutoRegressionSearch`` :pr:`403`
        * Changed colors of confusion matrix to shades of blue and updated axis order to match scikit-learn's :pr:`426`
        * Added ``PipelineBase`` ``.graph`` and ``.feature_importance_graph`` methods, moved from previous location :pr:`423`
        * Added support for python 3.8 :pr:`462`
    * Fixes
        * Fixed ROC and confusion matrix plots not being calculated if user passed own additional_objectives :pr:`276`
        * Fixed ReadtheDocs ``FileNotFoundError`` exception for fraud dataset :pr:`439`
    * Changes
        * Added ``n_estimators`` as a tunable parameter for XGBoost :pr:`307`
        * Remove unused parameter ``ObjectiveBase.fit_needs_proba`` :pr:`320`
        * Remove extraneous parameter ``component_type`` from all components :pr:`361`
        * Remove unused ``rankings.csv`` file :pr:`397`
        * Downloaded demo and test datasets so unit tests can run offline :pr:`408`
        * Remove ``_needs_fitting`` attribute from Components :pr:`398`
        * Changed plot.feature_importance to show only non-zero feature importances by default, added optional parameter to show all :pr:`413`
        * Refactored ``PipelineBase`` to take in parameter dictionary and moved pipeline metadata to class attribute :pr:`421`
        * Dropped support for Python 3.5 :pr:`438`
        * Removed unused ``apply.py`` file :pr:`449`
        * Clean up ``requirements.txt`` to remove unused deps :pr:`451`
        * Support installation without all required dependencies :pr:`459`
    * Documentation Changes
        * Update release.md with instructions to release to internal license key :pr:`354`
    * Testing Changes
        * Added tests for utils (and moved current utils to gen_utils) :pr:`297`
        * Moved XGBoost install into it's own separate step on Windows using Conda :pr:`313`
        * Rewind pandas version to before 1.0.0, to diagnose test failures for that version :pr:`325`
        * Added dependency update checkin test :pr:`324`
        * Rewind XGBoost version to before 1.0.0 to diagnose test failures for that version :pr:`402`
        * Update dependency check to use a whitelist :pr:`417`
        * Update unit test jobs to not install dev deps :pr:`455`

.. warning::

    **Breaking Changes**

    * Python 3.5 will not be actively supported.

**v0.6.0 Dec. 16, 2019**
    * Enhancements
        * Added ability to create a plot of feature importances :pr:`133`
        * Add early stopping to AutoML using patience and tolerance parameters :pr:`241`
        * Added ROC and confusion matrix metrics and plot for classification problems and introduce PipelineSearchPlots class :pr:`242`
        * Enhanced AutoML results with search order :pr:`260`
        * Added utility function to show system and environment information :pr:`300`
    * Fixes
        * Lower botocore requirement :pr:`235`
        * Fixed decision_function calculation for ``FraudCost`` objective :pr:`254`
        * Fixed return value of ``Recall`` metrics :pr:`264`
        * Components return ``self`` on fit :pr:`289`
    * Changes
        * Renamed automl classes to ``AutoRegressionSearch`` and ``AutoClassificationSearch`` :pr:`287`
        * Updating demo datasets to retain column names :pr:`223`
        * Moving pipeline visualization to ``PipelinePlot`` class :pr:`228`
        * Standarizing inputs as ``pd.Dataframe`` / ``pd.Series`` :pr:`130`
        * Enforcing that pipelines must have an estimator as last component :pr:`277`
        * Added ``ipywidgets`` as a dependency in ``requirements.txt`` :pr:`278`
        * Added Random and Grid Search Tuners :pr:`240`
    * Documentation Changes
        * Adding class properties to API reference :pr:`244`
        * Fix and filter FutureWarnings from scikit-learn :pr:`249`, :pr:`257`
        * Adding Linear Regression to API reference and cleaning up some Sphinx warnings :pr:`227`
    * Testing Changes
        * Added support for testing on Windows with CircleCI :pr:`226`
        * Added support for doctests :pr:`233`

.. warning::

    **Breaking Changes**

    * The ``fit()`` method for ``AutoClassifier`` and ``AutoRegressor`` has been renamed to ``search()``.
    * ``AutoClassifier`` has been renamed to ``AutoClassificationSearch``
    * ``AutoRegressor`` has been renamed to ``AutoRegressionSearch``
    * ``AutoClassificationSearch.results`` and ``AutoRegressionSearch.results`` now is a dictionary with ``pipeline_results`` and ``search_order`` keys. ``pipeline_results`` can be used to access a dictionary that is identical to the old ``.results`` dictionary. Whereas, ``search_order`` returns a list of the search order in terms of ``pipeline_id``.
    * Pipelines now require an estimator as the last component in ``component_list``. Slicing pipelines now throws an ``NotImplementedError`` to avoid returning pipelines without an estimator.

**v0.5.2 Nov. 18, 2019**
    * Enhancements
        * Adding basic pipeline structure visualization :pr:`211`
    * Documentation Changes
        * Added notebooks to build process :pr:`212`

**v0.5.1 Nov. 15, 2019**
    * Enhancements
        * Added basic outlier detection guardrail :pr:`151`
        * Added basic ID column guardrail :pr:`135`
        * Added support for unlimited pipelines with a ``max_time`` limit :pr:`70`
        * Updated .readthedocs.yaml to successfully build :pr:`188`
    * Fixes
        * Removed MSLE from default additional objectives :pr:`203`
        * Fixed ``random_state`` passed in pipelines :pr:`204`
        * Fixed slow down in RFRegressor :pr:`206`
    * Changes
        * Pulled information for describe_pipeline from pipeline's new describe method :pr:`190`
        * Refactored pipelines :pr:`108`
        * Removed guardrails from Auto(*) :pr:`202`, :pr:`208`
    * Documentation Changes
        * Updated documentation to show ``max_time`` enhancements :pr:`189`
        * Updated release instructions for RTD :pr:`193`
        * Added notebooks to build process :pr:`212`
        * Added contributing instructions :pr:`213`
        * Added new content :pr:`222`

**v0.5.0 Oct. 29, 2019**
    * Enhancements
        * Added basic one hot encoding :pr:`73`
        * Use enums for model_type :pr:`110`
        * Support for splitting regression datasets :pr:`112`
        * Auto-infer multiclass classification :pr:`99`
        * Added support for other units in ``max_time`` :pr:`125`
        * Detect highly null columns :pr:`121`
        * Added additional regression objectives :pr:`100`
        * Show an interactive iteration vs. score plot when using fit() :pr:`134`
    * Fixes
        * Reordered ``describe_pipeline`` :pr:`94`
        * Added type check for ``model_type`` :pr:`109`
        * Fixed ``s`` units when setting string ``max_time`` :pr:`132`
        * Fix objectives not appearing in API documentation :pr:`150`
    * Changes
        * Reorganized tests :pr:`93`
        * Moved logging to its own module :pr:`119`
        * Show progress bar history :pr:`111`
        * Using ``cloudpickle`` instead of pickle to allow unloading of custom objectives :pr:`113`
        * Removed render.py :pr:`154`
    * Documentation Changes
        * Update release instructions :pr:`140`
        * Include additional_objectives parameter :pr:`124`
        * Added Changelog :pr:`136`
    * Testing Changes
        * Code coverage :pr:`90`
        * Added CircleCI tests for other Python versions :pr:`104`
        * Added doc notebooks as tests :pr:`139`
        * Test metadata for CircleCI and 2 core parallelism :pr:`137`

**v0.4.1 Sep. 16, 2019**
    * Enhancements
        * Added AutoML for classification and regressor using Autobase and Skopt :pr:`7` :pr:`9`
        * Implemented standard classification and regression metrics :pr:`7`
        * Added logistic regression, random forest, and XGBoost pipelines :pr:`7`
        * Implemented support for custom objectives :pr:`15`
        * Feature importance for pipelines :pr:`18`
        * Serialization for pipelines :pr:`19`
        * Allow fitting on objectives for optimal threshold :pr:`27`
        * Added detect label leakage :pr:`31`
        * Implemented callbacks :pr:`42`
        * Allow for multiclass classification :pr:`21`
        * Added support for additional objectives :pr:`79`
    * Fixes
        * Fixed feature selection in pipelines :pr:`13`
        * Made ``random_seed`` usage consistent :pr:`45`
    * Documentation Changes
        * Documentation Changes
        * Added docstrings :pr:`6`
        * Created notebooks for docs :pr:`6`
        * Initialized readthedocs EvalML :pr:`6`
        * Added favicon :pr:`38`
    * Testing Changes
        * Added testing for loading data :pr:`39`

**v0.2.0 Aug. 13, 2019**
    * Enhancements
        * Created fraud detection objective :pr:`4`

**v0.1.0 July. 31, 2019**
    * *First Release*
    * Enhancements
        * Added lead scoring objecitve :pr:`1`
        * Added basic classifier :pr:`1`
    * Documentation Changes
        * Initialized Sphinx for docs :pr:`1`<|MERGE_RESOLUTION|>--- conflicted
+++ resolved
@@ -2,11 +2,8 @@
 -------------
 **Future Release**
     * Enhancements
-<<<<<<< HEAD
         * Issue a warning to users when a pipeline parameter passed in isn't used in the pipeline :pr:`2564`
-=======
         * Added Gini coefficient as an objective :pr:`2544`
->>>>>>> 31866baa
     * Fixes
     * Changes
         * Updated ``PipelineBase`` implementation for creating pipelines from a list of components :pr:`2549`
