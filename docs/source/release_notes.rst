--- conflicted
+++ resolved
@@ -3,12 +3,9 @@
 
 **Future Releases**
     * Enhancements
-<<<<<<< HEAD
         * Added a GitHub Action for Linux unit tests :pr:`1846`
-=======
         * Added a GitHub Action for Python windows unit tests :pr:`1844`
         * Added a GitHub Action for checking updated release notes :pr:`1849`
->>>>>>> 9886fa69
         * Added a GitHub Action for Python lint checks :pr:`1837`
         * Adjusted ``explain_prediction``, ``explain_predictions`` and ``explain_predictions_best_worst`` to handle timeseries problems. :pr:`1818`
         * Updated ``InvalidTargetDataCheck`` to check for mismatched indices in target and features :pr:`1816`
