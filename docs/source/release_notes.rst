--- conflicted
+++ resolved
@@ -5,11 +5,8 @@
         * Refactored ``EngineBase`` and ``SequentialEngine`` api. Adding ``DaskEngine`` :pr:`1975`.
         * Added optional ``engine`` argument to ``AutoMLSearch`` :pr:`1975`
         * Added a warning about how time series support is still in beta when a user passes in a time series problem to ``AutoMLSearch`` :pr:`2118`
-<<<<<<< HEAD
         * Added ``NaturalLanguageNaNDataCheck`` data check :pr:`2122`
-=======
         * Added ValueError to ``partial_dependence`` to prevent users from computing partial dependence on columns with all NaNs :pr:`2120`
->>>>>>> b92dc41c
     * Fixes
         * Fixed ``BalancedClassificationDataCVSplit``, ``BalancedClassificationDataTVSplit``, and ``BalancedClassificationSampler`` to use ``minority:majority`` ratio instead of ``majority:minority`` :pr:`2077`
         * Fixed bug where two-way partial dependence plots with categorical variables were not working correctly :pr:`2117`
