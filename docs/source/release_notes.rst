Release Notes
-------------
**Future Releases**
    * Enhancements
        * Added label encoder to ``XGBoostClassifier`` to remove the warning :pr:`2701`
        * Set ``eval_metric`` to ``logloss`` for ``XGBoostClassifier`` :pr:`2741`
        * Added support for ``woodwork`` versions ``0.7.0`` and ``0.7.1`` :pr:`2743`
    * Fixes
    * Changes
    * Documentation Changes
        * Specified installation steps for Prophet :pr:`2713`
        * Added documentation for data exploration on data check actions :pr:`2696` 
    * Testing Changes
        * Fixed flaky ``TargetDistributionDataCheck`` test for very_lognormal distribution :pr:`2748`

.. warning::

    **Breaking Changes**

**v0.32.0 Aug. 31, 2021**
    * Enhancements
        * Allow string for ``engine`` parameter for ``AutoMLSearch``:pr:`2667`
        * Add ``ProphetRegressor`` to AutoML :pr:`2619`
        * Integrated ``DefaultAlgorithm`` into ``AutoMLSearch`` :pr:`2634`
        * Removed SVM "linear" and "precomputed" kernel hyperparameter options, and improved default parameters :pr:`2651`
        * Updated ``ComponentGraph`` initalization to raise ``ValueError`` when user attempts to use ``.y`` for a component that does not produce a tuple output :pr:`2662`
        * Updated to support Woodwork 0.6.0 :pr:`2690`
        * Updated pipeline ``graph()`` to distingush X and y edges :pr:`2654`
        * Added ``DropRowsTransformer`` component :pr:`2692`
        * Added ``DROP_ROWS`` to ``_make_component_list_from_actions`` and clean up metadata :pr:`2694`
    * Fixes
        * Updated Oversampler logic to select best SMOTE based on component input instead of pipeline input :pr:`2695`
        * Added ability to explicitly close DaskEngine resources to improve runtime and reduce Dask warnings :pr:`2667`
        * Fixed partial dependence bug for ensemble pipelines :pr:`2714`
        * Updated ``TargetLeakageDataCheck`` to maintain user-selected logical types :pr:`2711`
    * Changes
        * Replaced ``SMOTEOversampler``, ``SMOTENOversampler`` and ``SMOTENCOversampler`` with consolidated ``Oversampler`` component :pr:`2695`
        * Removed ``LinearRegressor`` from the list of default ``AutoMLSearch`` estimators due to poor performance :pr:`2660`
    * Documentation Changes
<<<<<<< HEAD
        * Added docstring linting package ``pydocstyle`` and rule to `make-lint` command :pr:`2670`
=======
        * Added user guide documentation for using ``ComponentGraph`` and added ``ComponentGraph`` to API reference :pr:`2673`
        * Updated documentation to make parallelization of AutoML clearer :pr:`2667`
>>>>>>> 411a0c10
    * Testing Changes
        * Removes the process-level parallelism from the ``test_cancel_job`` test :pr:`2666`
        * Installed numba 0.53 in windows CI to prevent problems installing version 0.54 :pr:`2710`

.. warning::

    **Breaking Changes**
        * Renamed the current top level ``search`` method to ``search_iterative`` and defined a new ``search`` method for the ``DefaultAlgorithm`` :pr:`2634`
        * Replaced ``SMOTEOversampler``, ``SMOTENOversampler`` and ``SMOTENCOversampler`` with consolidated ``Oversampler`` component :pr:`2695`
        * Removed ``LinearRegressor`` from the list of default ``AutoMLSearch`` estimators due to poor performance :pr:`2660`
    

**v0.31.0 Aug. 19, 2021**
    * Enhancements
        * Updated the high variance check in AutoMLSearch to be robust to a variety of objectives and cv scores :pr:`2622`
        * Use Woodwork's outlier detection for the ``OutliersDataCheck`` :pr:`2637`
        * Added ability to utilize instantiated components when creating a pipeline :pr:`2643`
        * Sped up the all Nan and unknown check in ``infer_feature_types`` :pr:`2661`
    * Fixes
    * Changes
        * Deleted ``_put_into_original_order`` helper function :pr:`2639`
        * Refactored time series pipeline code using a time series pipeline base class :pr:`2649`
        * Renamed ``dask_tests`` to ``parallel_tests`` :pr:`2657`
        * Removed commented out code in ``pipeline_meta.py`` :pr:`2659`
    * Documentation Changes
        * Add complete install command to README and Install section :pr:`2627`
        * Cleaned up documentation for ``MulticollinearityDataCheck`` :pr:`2664`
    * Testing Changes
        * Speed up CI by splitting Prophet tests into a separate workflow in GitHub :pr:`2644`

.. warning::

    **Breaking Changes**
        * ``TimeSeriesRegressionPipeline`` no longer inherits from ``TimeSeriesRegressionPipeline`` :pr:`2649`


**v0.30.2 Aug. 16, 2021**
    * Fixes
        * Updated changelog and version numbers to match the release.  Release 0.30.1 was release erroneously without a change to the version numbers.  0.30.2 replaces it.

**v0.30.1 Aug. 12, 2021**
    * Enhancements
        * Added ``DatetimeFormatDataCheck`` for time series problems :pr:`2603`
        * Added ``ProphetRegressor`` to estimators :pr:`2242`
        * Updated ``ComponentGraph`` to handle not calling samplers' transform during predict, and updated samplers' transform methods s.t. ``fit_transform`` is equivalent to ``fit(X, y).transform(X, y)`` :pr:`2583`
        * Updated ``ComponentGraph`` ``_validate_component_dict`` logic to be stricter about input values :pr:`2599`
        * Patched bug in ``xgboost`` estimators where predicting on a feature matrix of only booleans would throw an exception. :pr:`2602`
        * Updated ``ARIMARegressor`` to use relative forecasting to predict values :pr:`2613`
        * Added support for creating pipelines without an estimator as the final component and added ``transform(X, y)`` method to pipelines and component graphs :pr:`2625`
        * Updated to support Woodwork 0.5.1 :pr:`2610`
    * Fixes
        * Updated ``AutoMLSearch`` to drop ``ARIMARegressor`` from ``allowed_estimators`` if an incompatible frequency is detected :pr:`2632`
        * Updated ``get_best_sampler_for_data`` to consider all non-numeric datatypes as categorical for SMOTE :pr:`2590`
        * Fixed inconsistent test results from `TargetDistributionDataCheck` :pr:`2608`
        * Adopted vectorized pd.NA checking for Woodwork 0.5.1 support :pr:`2626`
        * Pinned upper version of astroid to 2.6.6 to keep ReadTheDocs working. :pr:`2638`
    * Changes
        * Renamed SMOTE samplers to SMOTE oversampler :pr:`2595`
        * Changed ``partial_dependence`` and ``graph_partial_dependence`` to raise a ``PartialDependenceError`` instead of ``ValueError``. This is not a breaking change because ``PartialDependenceError`` is a subclass of ``ValueError`` :pr:`2604`
        * Cleaned up code duplication in ``ComponentGraph`` :pr:`2612`
        * Stored predict_proba results in .x for intermediate estimators in ComponentGraph :pr:`2629`
    * Documentation Changes
        * To avoid local docs build error, only add warning disable and download headers on ReadTheDocs builds, not locally :pr:`2617`
    * Testing Changes
        * Updated partial_dependence tests to change the element-wise comparison per the Plotly 5.2.1 upgrade :pr:`2638`
        * Changed the lint CI job to only check against python 3.9 via the `-t` flag :pr:`2586`
        * Installed Prophet in linux nightlies test and fixed ``test_all_components`` :pr:`2598`
        * Refactored and fixed all ``make_pipeline`` tests to assert correct order and address new Woodwork Unknown type inference :pr:`2572`
        * Removed ``component_graphs`` as a global variable in ``test_component_graphs.py`` :pr:`2609`

.. warning::

    **Breaking Changes**
        * Renamed SMOTE samplers to SMOTE oversampler. Please use ``SMOTEOversampler``, ``SMOTENCOversampler``, ``SMOTENOversampler`` instead of ``SMOTESampler``, ``SMOTENCSampler``, and ``SMOTENSampler`` :pr:`2595`


**v0.30.0 Aug. 3, 2021**
    * Enhancements
        * Added ``LogTransformer`` and ``TargetDistributionDataCheck`` :pr:`2487`
        * Issue a warning to users when a pipeline parameter passed in isn't used in the pipeline :pr:`2564`
        * Added Gini coefficient as an objective :pr:`2544`
        * Added ``repr`` to ``ComponentGraph`` :pr:`2565`
        * Added components to extract features from ``URL`` and ``EmailAddress`` Logical Types :pr:`2550`
        * Added support for `NaN` values in ``TextFeaturizer`` :pr:`2532`
        * Added ``SelectByType`` transformer :pr:`2531`
        * Added separate thresholds for percent null rows and columns in ``HighlyNullDataCheck`` :pr:`2562`
        * Added support for `NaN` natural language values :pr:`2577`
    * Fixes
        * Raised error message for types ``URL``, ``NaturalLanguage``, and ``EmailAddress`` in ``partial_dependence`` :pr:`2573`
    * Changes
        * Updated ``PipelineBase`` implementation for creating pipelines from a list of components :pr:`2549`
        * Moved ``get_hyperparameter_ranges`` to ``PipelineBase`` class from automl/utils module :pr:`2546`
        * Renamed ``ComponentGraph``'s ``get_parents`` to ``get_inputs`` :pr:`2540`
        * Removed ``ComponentGraph.linearized_component_graph`` and ``ComponentGraph.from_list`` :pr:`2556`
        * Updated ``ComponentGraph`` to enforce requiring `.x` and `.y` inputs for each component in the graph :pr:`2563`
        * Renamed existing ensembler implementation from ``StackedEnsemblers`` to ``SklearnStackedEnsemblers`` :pr:`2578`
    * Documentation Changes
        * Added documentation for ``DaskEngine`` and ``CFEngine`` parallel engines :pr:`2560`
        * Improved detail of ``TextFeaturizer`` docstring and tutorial :pr:`2568`
    * Testing Changes
        * Added test that makes sure ``split_data`` does not shuffle for time series problems :pr:`2552`

.. warning::

    **Breaking Changes**
        * Moved ``get_hyperparameter_ranges`` to ``PipelineBase`` class from automl/utils module :pr:`2546`
        * Renamed ``ComponentGraph``'s ``get_parents`` to ``get_inputs`` :pr:`2540`
        * Removed ``ComponentGraph.linearized_component_graph`` and ``ComponentGraph.from_list`` :pr:`2556`
        * Updated ``ComponentGraph`` to enforce requiring `.x` and `.y` inputs for each component in the graph :pr:`2563`


**v0.29.0 Jul. 21, 2021**
    * Enhancements
        * Updated 1-way partial dependence support for datetime features :pr:`2454`
        * Added details on how to fix error caused by broken ww schema :pr:`2466`
        * Added ability to use built-in pickle for saving AutoMLSearch :pr:`2463`
        * Updated our components and component graphs to use latest features of ww 0.4.1, e.g. ``concat_columns`` and drop in-place. :pr:`2465`
        * Added new, concurrent.futures based engine for parallel AutoML :pr:`2506`
        * Added support for new Woodwork ``Unknown`` type in AutoMLSearch :pr:`2477`
        * Updated our components with an attribute that describes if they modify features or targets and can be used in list API for pipeline initialization :pr:`2504`
        * Updated ``ComponentGraph`` to accept X and y as inputs :pr:`2507`
        * Removed unused ``TARGET_BINARY_INVALID_VALUES`` from ``DataCheckMessageCode`` enum and fixed formatting of objective documentation :pr:`2520`
        * Added ``EvalMLAlgorithm`` :pr:`2525`
        * Added support for `NaN` values in ``TextFeaturizer`` :pr:`2532`
    * Fixes
        * Fixed ``FraudCost`` objective and reverted threshold optimization method for binary classification to ``Golden`` :pr:`2450`
        * Added custom exception message for partial dependence on features with scales that are too small :pr:`2455`
        * Ensures the typing for Ordinal and Datetime ltypes are passed through _retain_custom_types_and_initalize_woodwork :pr:`2461`
        * Updated to work with Pandas 1.3.0 :pr:`2442`
        * Updated to work with sktime 0.7.0 :pr:`2499`
    * Changes
        * Updated XGBoost dependency to ``>=1.4.2`` :pr:`2484`, :pr:`2498`
        * Added a ``DeprecationWarning`` about deprecating the list API for ``ComponentGraph`` :pr:`2488`
        * Updated ``make_pipeline`` for AutoML to create dictionaries, not lists, to initialize pipelines :pr:`2504`
        * No longer installing graphviz on windows in our CI pipelines because release 0.17 breaks windows 3.7 :pr:`2516`
    * Documentation Changes
        * Moved docstrings from ``__init__`` to class pages, added missing docstrings for missing classes, and updated missing default values :pr:`2452`
        * Build documentation with sphinx-autoapi :pr:`2458`
        * Change ``autoapi_ignore`` to only ignore files in ``evalml/tests/*`` :pr:`2530` 
    * Testing Changes
        * Fixed flaky dask tests :pr:`2471`
        * Removed shellcheck action from ``build_conda_pkg`` action :pr:`2514`
        * Added a tmp_dir fixture that deletes its contents after tests run :pr:`2505`
        * Added a test that makes sure all pipelines in ``AutoMLSearch`` get the same data splits :pr:`2513`
        * Condensed warning output in test logs :pr:`2521`

.. warning::

    **Breaking Changes**
        * `NaN` values in the `Natural Language` type are no longer supported by the Imputer with the pandas upgrade. :pr:`2477`

**v0.28.0 Jul. 2, 2021**
    * Enhancements
        * Added support for showing a Individual Conditional Expectations plot when graphing Partial Dependence :pr:`2386`
        * Exposed ``thread_count`` for Catboost estimators as ``n_jobs`` parameter :pr:`2410`
        * Updated Objectives API to allow for sample weighting :pr:`2433`
    * Fixes
        * Deleted unreachable line from ``IterativeAlgorithm`` :pr:`2464`
    * Changes
        * Pinned Woodwork version between 0.4.1 and 0.4.2 :pr:`2460`
        * Updated psutils minimum version in requirements :pr:`2438`
        * Updated ``log_error_callback`` to not include filepath in logged message :pr:`2429`
    * Documentation Changes
        * Sped up docs :pr:`2430`
        * Removed mentions of ``DataTable`` and ``DataColumn`` from the docs :pr:`2445`
    * Testing Changes
        * Added slack integration for nightlies tests :pr:`2436`
        * Changed ``build_conda_pkg`` CI job to run only when dependencies are updates :pr:`2446`
        * Updated workflows to store pytest runtimes as test artifacts :pr:`2448`
        * Added ``AutoMLTestEnv`` test fixture for making it easy to mock automl tests :pr:`2406`

**v0.27.0 Jun. 22, 2021**
    * Enhancements
        * Adds force plots for prediction explanations :pr:`2157`
        * Removed self-reference from ``AutoMLSearch`` :pr:`2304`
        * Added support for nonlinear pipelines for ``generate_pipeline_code`` :pr:`2332`
        * Added ``inverse_transform`` method to pipelines :pr:`2256`
        * Add optional automatic update checker :pr:`2350`
        * Added ``search_order`` to ``AutoMLSearch``'s ``rankings`` and ``full_rankings`` tables :pr:`2345`
        * Updated threshold optimization method for binary classification :pr:`2315`
        * Updated demos to pull data from S3 instead of including demo data in package :pr:`2387`
        * Upgrade woodwork version to v0.4.1 :pr:`2379`
    * Fixes
        * Preserve user-specified woodwork types throughout pipeline fit/predict :pr:`2297`
        * Fixed ``ComponentGraph`` appending target to ``final_component_features`` if there is a component that returns both X and y :pr:`2358`
        * Fixed partial dependence graph method failing on multiclass problems when the class labels are numeric :pr:`2372`
        * Added ``thresholding_objective`` argument to ``AutoMLSearch`` for binary classification problems :pr:`2320`
        * Added change for ``k_neighbors`` parameter in SMOTE Oversamplers to automatically handle small samples :pr:`2375`
        * Changed naming for ``Logistic Regression Classifier`` file :pr:`2399`
        * Pinned pytest-timeout to fix minimum dependence checker :pr:`2425`
        * Replaced ``Elastic Net Classifier`` base class with ``Logistsic Regression`` to avoid ``NaN`` outputs :pr:`2420`
    * Changes
        * Cleaned up ``PipelineBase``'s ``component_graph`` and ``_component_graph`` attributes. Updated ``PipelineBase`` ``__repr__`` and added ``__eq__`` for ``ComponentGraph`` :pr:`2332`
        * Added and applied  ``black`` linting package to the EvalML repo in place of ``autopep8`` :pr:`2306`
        * Separated `custom_hyperparameters` from pipelines and added them as an argument to ``AutoMLSearch`` :pr:`2317`
        * Replaced `allowed_pipelines` with `allowed_component_graphs` :pr:`2364`
        * Removed private method ``_compute_features_during_fit`` from ``PipelineBase`` :pr:`2359`
        * Updated ``compute_order`` in ``ComponentGraph`` to be a read-only property :pr:`2408`
        * Unpinned PyZMQ version in requirements.txt :pr:`2389` 
        * Uncapping LightGBM version in requirements.txt :pr:`2405`
        * Updated minimum version of plotly :pr:`2415`
        * Removed ``SensitivityLowAlert`` objective from core objectives :pr:`2418`
    * Documentation Changes
        * Fixed lead scoring weights in the demos documentation :pr:`2315`
        * Fixed start page code and description dataset naming discrepancy :pr:`2370`
    * Testing Changes
        * Update minimum unit tests to run on all pull requests :pr:`2314`
        * Pass token to authorize uploading of codecov reports :pr:`2344`
        * Add ``pytest-timeout``. All tests that run longer than 6 minutes will fail. :pr:`2374`
        * Separated the dask tests out into separate github action jobs to isolate dask failures. :pr:`2376`
        * Refactored dask tests :pr:`2377`
        * Added the combined dask/non-dask unit tests back and renamed the dask only unit tests. :pr:`2382`
        * Sped up unit tests and split into separate jobs :pr:`2365`
        * Change CI job names, run lint for python 3.9, run nightlies on python 3.8 at 3am EST :pr:`2395` :pr:`2398`
        * Set fail-fast to false for CI jobs that run for PRs :pr:`2402`

.. warning::

    **Breaking Changes**
        * `AutoMLSearch` will accept `allowed_component_graphs` instead of `allowed_pipelines` :pr:`2364`
        * Removed ``PipelineBase``'s ``_component_graph`` attribute. Updated ``PipelineBase`` ``__repr__`` and added ``__eq__`` for ``ComponentGraph`` :pr:`2332`
        * `pipeline_parameters` will no longer accept `skopt.space` variables since hyperparameter ranges will now be specified through `custom_hyperparameters` :pr:`2317`

**v0.25.0 Jun. 01, 2021**
    * Enhancements
        * Upgraded minimum woodwork to version 0.3.1. Previous versions will not be supported :pr:`2181`
        * Added a new callback parameter for ``explain_predictions_best_worst`` :pr:`2308`
    * Fixes
    * Changes
        * Deleted the ``return_pandas`` flag from our demo data loaders :pr:`2181`
        * Moved ``default_parameters`` to ``ComponentGraph`` from ``PipelineBase`` :pr:`2307`
    * Documentation Changes
        * Updated the release procedure documentation :pr:`2230`
    * Testing Changes
        * Ignoring ``test_saving_png_file`` while building conda package :pr:`2323`

.. warning::

    **Breaking Changes**
        * Deleted the ``return_pandas`` flag from our demo data loaders :pr:`2181`
        * Upgraded minimum woodwork to version 0.3.1. Previous versions will not be supported :pr:`2181`
        * Due to the weak-ref in woodwork, set the result of ``infer_feature_types`` to a variable before accessing woodwork :pr:`2181`

**v0.24.2 May. 24, 2021**
    * Enhancements
        * Added oversamplers to AutoMLSearch :pr:`2213` :pr:`2286`
        * Added dictionary input functionality for ``Undersampler`` component :pr:`2271`
        * Changed the default parameter values for ``Elastic Net Classifier`` and ``Elastic Net Regressor`` :pr:`2269`
        * Added dictionary input functionality for the Oversampler components :pr:`2288`
    * Fixes
        * Set default `n_jobs` to 1 for `StackedEnsembleClassifier` and `StackedEnsembleRegressor` until fix for text-based parallelism in sklearn stacking can be found :pr:`2295`
    * Changes
        * Updated ``start_iteration_callback`` to accept a pipeline instance instead of a pipeline class and no longer accept pipeline parameters as a parameter :pr:`2290`
        * Refactored ``calculate_permutation_importance`` method and add per-column permutation importance method :pr:`2302`
        * Updated logging information in ``AutoMLSearch.__init__`` to clarify pipeline generation :pr:`2263`
    * Documentation Changes
        * Minor changes to the release procedure :pr:`2230`
    * Testing Changes
        * Use codecov action to update coverage reports :pr:`2238`
        * Removed MarkupSafe dependency version pin from requirements.txt and moved instead into RTD docs build CI :pr:`2261`

.. warning::

    **Breaking Changes**
        * Updated ``start_iteration_callback`` to accept a pipeline instance instead of a pipeline class and no longer accept pipeline parameters as a parameter :pr:`2290`
        * Moved ``default_parameters`` to ``ComponentGraph`` from ``PipelineBase``. A pipeline's ``default_parameters`` is now accessible via ``pipeline.component_graph.default_parameters`` :pr:`2307`


**v0.24.1 May. 16, 2021**
    * Enhancements
        * Integrated ``ARIMARegressor`` into AutoML :pr:`2009`
        * Updated ``HighlyNullDataCheck`` to also perform a null row check :pr:`2222`
        * Set ``max_depth`` to 1 in calls to featuretools dfs :pr:`2231`
    * Fixes
        * Removed data splitter sampler calls during training :pr:`2253`
        * Set minimum required version for for pyzmq, colorama, and docutils :pr:`2254`
        * Changed BaseSampler to return None instead of y :pr:`2272`
    * Changes
        * Removed ensemble split and indices in ``AutoMLSearch`` :pr:`2260`
        * Updated pipeline ``repr()`` and ``generate_pipeline_code`` to return pipeline instances without generating custom pipeline class :pr:`2227`
    * Documentation Changes
        * Capped Sphinx version under 4.0.0 :pr:`2244`
    * Testing Changes
        * Change number of cores for pytest from 4 to 2 :pr:`2266`
        * Add minimum dependency checker to generate minimum requirement files :pr:`2267`
        * Add unit tests with minimum dependencies  :pr:`2277`


**v0.24.0 May. 04, 2021**
    * Enhancements
        * Added `date_index` as a required parameter for TimeSeries problems :pr:`2217`
        * Have the ``OneHotEncoder`` return the transformed columns as booleans rather than floats :pr:`2170`
        * Added Oversampler transformer component to EvalML :pr:`2079`
        * Added Undersampler to AutoMLSearch, as well as arguments ``_sampler_method`` and ``sampler_balanced_ratio`` :pr:`2128`
        * Updated prediction explanations functions to allow pipelines with XGBoost estimators :pr:`2162`
        * Added partial dependence for datetime columns :pr:`2180`
        * Update precision-recall curve with positive label index argument, and fix for 2d predicted probabilities :pr:`2090`
        * Add pct_null_rows to ``HighlyNullDataCheck`` :pr:`2211`
        * Added a standalone AutoML `search` method for convenience, which runs data checks and then runs automl :pr:`2152`
        * Make the first batch of AutoML have a predefined order, with linear models first and complex models last :pr:`2223` :pr:`2225`
        * Added sampling dictionary support to ``BalancedClassficationSampler`` :pr:`2235`
    * Fixes
        * Fixed partial dependence not respecting grid resolution parameter for numerical features :pr:`2180`
        * Enable prediction explanations for catboost for multiclass problems :pr:`2224`
    * Changes
        * Deleted baseline pipeline classes :pr:`2202`
        * Reverting user specified date feature PR :pr:`2155` until `pmdarima` installation fix is found :pr:`2214`
        * Updated pipeline API to accept component graph and other class attributes as instance parameters. Old pipeline API still works but will not be supported long-term. :pr:`2091`
        * Removed all old datasplitters from EvalML :pr:`2193`
        * Deleted ``make_pipeline_from_components`` :pr:`2218`
    * Documentation Changes
        * Renamed dataset to clarify that its gzipped but not a tarball :pr:`2183`
        * Updated documentation to use pipeline instances instead of pipeline subclasses :pr:`2195`
        * Updated contributing guide with a note about GitHub Actions permissions :pr:`2090`
        * Updated automl and model understanding user guides :pr:`2090`
    * Testing Changes
        * Use machineFL user token for dependency update bot, and add more reviewers :pr:`2189`


.. warning::

    **Breaking Changes**
        * All baseline pipeline classes (``BaselineBinaryPipeline``, ``BaselineMulticlassPipeline``, ``BaselineRegressionPipeline``, etc.) have been deleted :pr:`2202`
        * Updated pipeline API to accept component graph and other class attributes as instance parameters. Old pipeline API still works but will not be supported long-term. Pipelines can now be initialized by specifying the component graph as the first parameter, and then passing in optional arguments such as ``custom_name``, ``parameters``, etc. For example, ``BinaryClassificationPipeline(["Random Forest Classifier"], parameters={})``.  :pr:`2091`
        * Removed all old datasplitters from EvalML :pr:`2193`
        * Deleted utility method ``make_pipeline_from_components`` :pr:`2218`


**v0.23.0 Apr. 20, 2021**
    * Enhancements
        * Refactored ``EngineBase`` and ``SequentialEngine`` api. Adding ``DaskEngine`` :pr:`1975`.
        * Added optional ``engine`` argument to ``AutoMLSearch`` :pr:`1975`
        * Added a warning about how time series support is still in beta when a user passes in a time series problem to ``AutoMLSearch`` :pr:`2118`
        * Added ``NaturalLanguageNaNDataCheck`` data check :pr:`2122`
        * Added ValueError to ``partial_dependence`` to prevent users from computing partial dependence on columns with all NaNs :pr:`2120`
        * Added standard deviation of cv scores to rankings table :pr:`2154`
    * Fixes
        * Fixed ``BalancedClassificationDataCVSplit``, ``BalancedClassificationDataTVSplit``, and ``BalancedClassificationSampler`` to use ``minority:majority`` ratio instead of ``majority:minority`` :pr:`2077`
        * Fixed bug where two-way partial dependence plots with categorical variables were not working correctly :pr:`2117`
        * Fixed bug where ``hyperparameters`` were not displaying properly for pipelines with a list ``component_graph`` and duplicate components :pr:`2133`
        * Fixed bug where ``pipeline_parameters`` argument in ``AutoMLSearch`` was not applied to pipelines passed in as ``allowed_pipelines`` :pr:`2133`
        * Fixed bug where ``AutoMLSearch`` was not applying custom hyperparameters to pipelines with a list ``component_graph`` and duplicate components :pr:`2133`
    * Changes
        * Removed ``hyperparameter_ranges`` from Undersampler and renamed ``balanced_ratio`` to ``sampling_ratio`` for samplers :pr:`2113`
        * Renamed ``TARGET_BINARY_NOT_TWO_EXAMPLES_PER_CLASS`` data check message code to ``TARGET_MULTICLASS_NOT_TWO_EXAMPLES_PER_CLASS`` :pr:`2126`
        * Modified one-way partial dependence plots of categorical features to display data with a bar plot :pr:`2117`
        * Renamed ``score`` column for ``automl.rankings`` as ``mean_cv_score`` :pr:`2135`
        * Remove 'warning' from docs tool output :pr:`2031`
    * Documentation Changes
        * Fixed ``conf.py`` file :pr:`2112`
        * Added a sentence to the automl user guide stating that our support for time series problems is still in beta. :pr:`2118`
        * Fixed documentation demos :pr:`2139`
        * Update test badge in README to use GitHub Actions :pr:`2150`
    * Testing Changes
        * Fixed ``test_describe_pipeline`` for ``pandas`` ``v1.2.4`` :pr:`2129`
        * Added a GitHub Action for building the conda package :pr:`1870` :pr:`2148`


.. warning::

    **Breaking Changes**
        * Renamed ``balanced_ratio`` to ``sampling_ratio`` for the ``BalancedClassificationDataCVSplit``, ``BalancedClassificationDataTVSplit``, ``BalancedClassficationSampler``, and Undersampler :pr:`2113`
        * Deleted the "errors" key from automl results :pr:`1975`
        * Deleted the ``raise_and_save_error_callback`` and the ``log_and_save_error_callback`` :pr:`1975`
        * Fixed ``BalancedClassificationDataCVSplit``, ``BalancedClassificationDataTVSplit``, and ``BalancedClassificationSampler`` to use minority:majority ratio instead of majority:minority :pr:`2077`


**v0.22.0 Apr. 06, 2021**
    * Enhancements
        * Added a GitHub Action for ``linux_unit_tests``:pr:`2013`
        * Added recommended actions for ``InvalidTargetDataCheck``, updated ``_make_component_list_from_actions`` to address new action, and added ``TargetImputer`` component :pr:`1989`
        * Updated ``AutoMLSearch._check_for_high_variance`` to not emit ``RuntimeWarning`` :pr:`2024`
        * Added exception when pipeline passed to ``explain_predictions`` is a ``Stacked Ensemble`` pipeline :pr:`2033`
        * Added sensitivity at low alert rates as an objective :pr:`2001`
        * Added ``Undersampler`` transformer component :pr:`2030`
    * Fixes
        * Updated Engine's ``train_batch`` to apply undersampling :pr:`2038`
        * Fixed bug in where Time Series Classification pipelines were not encoding targets in ``predict`` and ``predict_proba`` :pr:`2040`
        * Fixed data splitting errors if target is float for classification problems :pr:`2050`
        * Pinned ``docutils`` to <0.17 to fix ReadtheDocs warning issues :pr:`2088`
    * Changes
        * Removed lists as acceptable hyperparameter ranges in ``AutoMLSearch`` :pr:`2028`
        * Renamed "details" to "metadata" for data check actions :pr:`2008`
    * Documentation Changes
        * Catch and suppress warnings in documentation :pr:`1991` :pr:`2097`
        * Change spacing in ``start.ipynb`` to provide clarity for ``AutoMLSearch`` :pr:`2078`
        * Fixed start code on README :pr:`2108`
    * Testing Changes


**v0.21.0 Mar. 24, 2021**
    * Enhancements
        * Changed ``AutoMLSearch`` to default ``optimize_thresholds`` to True :pr:`1943`
        * Added multiple oversampling and undersampling sampling methods as data splitters for imbalanced classification :pr:`1775`
        * Added params to balanced classification data splitters for visibility :pr:`1966`
        * Updated ``make_pipeline`` to not add ``Imputer`` if input data does not have numeric or categorical columns :pr:`1967`
        * Updated ``ClassImbalanceDataCheck`` to better handle multiclass imbalances :pr:`1986`
        * Added recommended actions for the output of data check's ``validate`` method :pr:`1968`
        * Added error message for ``partial_dependence`` when features are mostly the same value :pr:`1994`
        * Updated ``OneHotEncoder`` to drop one redundant feature by default for features with two categories :pr:`1997`
        * Added a ``PolynomialDetrender`` component :pr:`1992`
        * Added ``DateTimeNaNDataCheck`` data check :pr:`2039`
    * Fixes
        * Changed best pipeline to train on the entire dataset rather than just ensemble indices for ensemble problems :pr:`2037`
        * Updated binary classification pipelines to use objective decision function during scoring of custom objectives :pr:`1934`
    * Changes
        * Removed ``data_checks`` parameter, ``data_check_results`` and data checks logic from ``AutoMLSearch`` :pr:`1935`
        * Deleted ``random_state`` argument :pr:`1985`
        * Updated Woodwork version requirement to ``v0.0.11`` :pr:`1996`
    * Documentation Changes
    * Testing Changes
        * Removed ``build_docs`` CI job in favor of RTD GH builder :pr:`1974`
        * Added tests to confirm support for Python 3.9 :pr:`1724`
        * Added tests to support Dask AutoML/Engine :pr:`1990`
        * Changed ``build_conda_pkg`` job to use ``latest_release_changes`` branch in the feedstock. :pr:`1979`

.. warning::

    **Breaking Changes**
        * Changed ``AutoMLSearch`` to default ``optimize_thresholds`` to True :pr:`1943`
        * Removed ``data_checks`` parameter, ``data_check_results`` and data checks logic from ``AutoMLSearch``. To run the data checks which were previously run by default in ``AutoMLSearch``, please call ``DefaultDataChecks().validate(X_train, y_train)`` or take a look at our documentation for more examples. :pr:`1935`
        * Deleted ``random_state`` argument :pr:`1985`

**v0.20.0 Mar. 10, 2021**
    * Enhancements
        * Added a GitHub Action for Detecting dependency changes :pr:`1933`
        * Create a separate CV split to train stacked ensembler on for AutoMLSearch :pr:`1814`
        * Added a GitHub Action for Linux unit tests :pr:`1846`
        * Added ``ARIMARegressor`` estimator :pr:`1894`
        * Added ``DataCheckAction`` class and ``DataCheckActionCode`` enum :pr:`1896`
        * Updated ``Woodwork`` requirement to ``v0.0.10`` :pr:`1900`
        * Added ``BalancedClassificationDataCVSplit`` and ``BalancedClassificationDataTVSplit`` to AutoMLSearch :pr:`1875`
        * Update default classification data splitter to use downsampling for highly imbalanced data :pr:`1875`
        * Updated ``describe_pipeline`` to return more information, including ``id`` of pipelines used for ensemble models :pr:`1909`
        * Added utility method to create list of components from a list of ``DataCheckAction`` :pr:`1907`
        * Updated ``validate`` method to include a ``action`` key in returned dictionary for all ``DataCheck``and ``DataChecks`` :pr:`1916`
        * Aggregating the shap values for predictions that we know the provenance of, e.g. OHE, text, and date-time. :pr:`1901`
        * Improved error message when custom objective is passed as a string in ``pipeline.score`` :pr:`1941`
        * Added ``score_pipelines`` and ``train_pipelines`` methods to ``AutoMLSearch`` :pr:`1913`
        * Added support for ``pandas`` version 1.2.0 :pr:`1708`
        * Added ``score_batch`` and ``train_batch`` abstact methods to ``EngineBase`` and implementations in ``SequentialEngine`` :pr:`1913`
        * Added ability to handle index columns in ``AutoMLSearch`` and ``DataChecks`` :pr:`2138`
    * Fixes
        * Removed CI check for ``check_dependencies_updated_linux`` :pr:`1950`
        * Added metaclass for time series pipelines and fix binary classification pipeline ``predict`` not using objective if it is passed as a named argument :pr:`1874`
        * Fixed stack trace in prediction explanation functions caused by mixed string/numeric pandas column names :pr:`1871`
        * Fixed stack trace caused by passing pipelines with duplicate names to ``AutoMLSearch`` :pr:`1932`
        * Fixed ``AutoMLSearch.get_pipelines`` returning pipelines with the same attributes :pr:`1958`
    * Changes
        * Reversed GitHub Action for Linux unit tests until a fix for report generation is found :pr:`1920`
        * Updated ``add_results`` in ``AutoMLAlgorithm`` to take in entire pipeline results dictionary from ``AutoMLSearch`` :pr:`1891`
        * Updated ``ClassImbalanceDataCheck`` to look for severe class imbalance scenarios :pr:`1905`
        * Deleted the ``explain_prediction`` function :pr:`1915`
        * Removed ``HighVarianceCVDataCheck`` and convered it to an ``AutoMLSearch`` method instead :pr:`1928`
        * Removed warning in ``InvalidTargetDataCheck`` returned when numeric binary classification targets are not (0, 1) :pr:`1959`
    * Documentation Changes
        * Updated ``model_understanding.ipynb`` to demo the two-way partial dependence capability :pr:`1919`
    * Testing Changes

.. warning::

    **Breaking Changes**
        * Deleted the ``explain_prediction`` function :pr:`1915`
        * Removed ``HighVarianceCVDataCheck`` and convered it to an ``AutoMLSearch`` method instead :pr:`1928`
        * Added ``score_batch`` and ``train_batch`` abstact methods to ``EngineBase``. These need to be implemented in Engine subclasses :pr:`1913`


**v0.19.0 Feb. 23, 2021**
    * Enhancements
        * Added a GitHub Action for Python windows unit tests :pr:`1844`
        * Added a GitHub Action for checking updated release notes :pr:`1849`
        * Added a GitHub Action for Python lint checks :pr:`1837`
        * Adjusted ``explain_prediction``, ``explain_predictions`` and ``explain_predictions_best_worst`` to handle timeseries problems. :pr:`1818`
        * Updated ``InvalidTargetDataCheck`` to check for mismatched indices in target and features :pr:`1816`
        * Updated ``Woodwork`` structures returned from components to support ``Woodwork`` logical type overrides set by the user :pr:`1784`
        * Updated estimators to keep track of input feature names during ``fit()`` :pr:`1794`
        * Updated ``visualize_decision_tree`` to include feature names in output :pr:`1813`
        * Added ``is_bounded_like_percentage`` property for objectives. If true, the ``calculate_percent_difference`` method will return the absolute difference rather than relative difference :pr:`1809`
        * Added full error traceback to AutoMLSearch logger file :pr:`1840`
        * Changed ``TargetEncoder`` to preserve custom indices in the data :pr:`1836`
        * Refactored ``explain_predictions`` and ``explain_predictions_best_worst`` to only compute features once for all rows that need to be explained :pr:`1843`
        * Added custom random undersampler data splitter for classification :pr:`1857`
        * Updated ``OutliersDataCheck`` implementation to calculate the probability of having no outliers :pr:`1855`
        * Added ``Engines`` pipeline processing API :pr:`1838`
    * Fixes
        * Changed EngineBase random_state arg to random_seed and same for user guide docs :pr:`1889`
    * Changes
        * Modified ``calculate_percent_difference`` so that division by 0 is now inf rather than nan :pr:`1809`
        * Removed ``text_columns`` parameter from ``LSA`` and ``TextFeaturizer`` components :pr:`1652`
        * Added ``random_seed`` as an argument to our automl/pipeline/component API. Using ``random_state`` will raise a warning :pr:`1798`
        * Added ``DataCheckError`` message in ``InvalidTargetDataCheck`` if input target is None and removed exception raised :pr:`1866`
    * Documentation Changes
    * Testing Changes
        * Added back coverage for ``_get_feature_provenance`` in ``TextFeaturizer`` after ``text_columns`` was removed :pr:`1842`
        * Pin graphviz version for windows builds :pr:`1847`
        * Unpin graphviz version for windows builds :pr:`1851`

.. warning::

    **Breaking Changes**
        * Added a deprecation warning to ``explain_prediction``. It will be deleted in the next release. :pr:`1860`


**v0.18.2 Feb. 10, 2021**
    * Enhancements
        * Added uniqueness score data check :pr:`1785`
        * Added "dataframe" output format for prediction explanations :pr:`1781`
        * Updated LightGBM estimators to handle ``pandas.MultiIndex`` :pr:`1770`
        * Sped up permutation importance for some pipelines :pr:`1762`
        * Added sparsity data check :pr:`1797`
        * Confirmed support for threshold tuning for binary time series classification problems :pr:`1803`
    * Fixes
    * Changes
    * Documentation Changes
        * Added section on conda to the contributing guide :pr:`1771`
        * Updated release process to reflect freezing `main` before perf tests :pr:`1787`
        * Moving some prs to the right section of the release notes :pr:`1789`
        * Tweak README.md. :pr:`1800`
        * Fixed back arrow on install page docs :pr:`1795`
        * Fixed docstring for `ClassImbalanceDataCheck.validate()` :pr:`1817`
    * Testing Changes

**v0.18.1 Feb. 1, 2021**
    * Enhancements
        * Added ``graph_t_sne`` as a visualization tool for high dimensional data :pr:`1731`
        * Added the ability to see the linear coefficients of features in linear models terms :pr:`1738`
        * Added support for ``scikit-learn`` ``v0.24.0`` :pr:`1733`
        * Added support for ``scipy`` ``v1.6.0`` :pr:`1752`
        * Added SVM Classifier and Regressor to estimators :pr:`1714` :pr:`1761`
    * Fixes
        * Addressed bug with ``partial_dependence`` and categorical data with more categories than grid resolution :pr:`1748`
        * Removed ``random_state`` arg from ``get_pipelines`` in ``AutoMLSearch`` :pr:`1719`
        * Pinned pyzmq at less than 22.0.0 till we add support :pr:`1756`
    * Changes
        * Updated components and pipelines to return ``Woodwork`` data structures :pr:`1668`
        * Updated ``clone()`` for pipelines and components to copy over random state automatically :pr:`1753`
        * Dropped support for Python version 3.6 :pr:`1751`
        * Removed deprecated ``verbose`` flag from ``AutoMLSearch`` parameters :pr:`1772`
    * Documentation Changes
        * Add Twitter and Github link to documentation toolbar :pr:`1754`
        * Added Open Graph info to documentation :pr:`1758`
    * Testing Changes

.. warning::

    **Breaking Changes**
        * Components and pipelines return ``Woodwork`` data structures instead of ``pandas`` data structures :pr:`1668`
        * Python 3.6 will not be actively supported due to discontinued support from EvalML dependencies.
        * Deprecated ``verbose`` flag is removed for ``AutoMLSearch`` :pr:`1772`


**v0.18.0 Jan. 26, 2021**
    * Enhancements
        * Added RMSLE, MSLE, and MAPE to core objectives while checking for negative target values in ``invalid_targets_data_check`` :pr:`1574`
        * Added validation checks for binary problems with regression-like datasets and multiclass problems without true multiclass targets in ``invalid_targets_data_check`` :pr:`1665`
        * Added time series support for ``make_pipeline`` :pr:`1566`
        * Added target name for output of pipeline ``predict`` method :pr:`1578`
        * Added multiclass check to ``InvalidTargetDataCheck`` for two examples per class :pr:`1596`
        * Added support for ``graphviz`` ``v0.16`` :pr:`1657`
        * Enhanced time series pipelines to accept empty features :pr:`1651`
        * Added KNN Classifier to estimators. :pr:`1650`
        * Added support for list inputs for objectives :pr:`1663`
        * Added support for ``AutoMLSearch`` to handle time series classification pipelines :pr:`1666`
        * Enhanced ``DelayedFeaturesTransformer`` to encode categorical features and targets before delaying them :pr:`1691`
        * Added 2-way dependence plots. :pr:`1690`
        * Added ability to directly iterate through components within Pipelines :pr:`1583`
    * Fixes
        * Fixed inconsistent attributes and added Exceptions to docs :pr:`1673`
        * Fixed ``TargetLeakageDataCheck`` to use Woodwork ``mutual_information`` rather than using Pandas' Pearson Correlation :pr:`1616`
        * Fixed thresholding for pipelines in ``AutoMLSearch`` to only threshold binary classification pipelines :pr:`1622` :pr:`1626`
        * Updated ``load_data`` to return Woodwork structures and update default parameter value for ``index`` to ``None`` :pr:`1610`
        * Pinned scipy at < 1.6.0 while we work on adding support :pr:`1629`
        * Fixed data check message formatting in ``AutoMLSearch`` :pr:`1633`
        * Addressed stacked ensemble component for ``scikit-learn`` v0.24 support by setting ``shuffle=True`` for default CV :pr:`1613`
        * Fixed bug where ``Imputer`` reset the index on ``X`` :pr:`1590`
        * Fixed ``AutoMLSearch`` stacktrace when a cutom objective was passed in as a primary objective or additional objective :pr:`1575`
        * Fixed custom index bug for ``MAPE`` objective :pr:`1641`
        * Fixed index bug for ``TextFeaturizer`` and ``LSA`` components :pr:`1644`
        * Limited ``load_fraud`` dataset loaded into ``automl.ipynb`` :pr:`1646`
        * ``add_to_rankings`` updates ``AutoMLSearch.best_pipeline`` when necessary :pr:`1647`
        * Fixed bug where time series baseline estimators were not receiving ``gap`` and ``max_delay`` in ``AutoMLSearch`` :pr:`1645`
        * Fixed jupyter notebooks to help the RTD buildtime :pr:`1654`
        * Added ``positive_only`` objectives to ``non_core_objectives`` :pr:`1661`
        * Fixed stacking argument ``n_jobs`` for IterativeAlgorithm :pr:`1706`
        * Updated CatBoost estimators to return self in ``.fit()`` rather than the underlying model for consistency :pr:`1701`
        * Added ability to initialize pipeline parameters in ``AutoMLSearch`` constructor :pr:`1676`
    * Changes
        * Added labeling to ``graph_confusion_matrix`` :pr:`1632`
        * Rerunning search for ``AutoMLSearch`` results in a message thrown rather than failing the search, and removed ``has_searched`` property :pr:`1647`
        * Changed tuner class to allow and ignore single parameter values as input :pr:`1686`
        * Capped LightGBM version limit to remove bug in docs :pr:`1711`
        * Removed support for `np.random.RandomState` in EvalML :pr:`1727`
    * Documentation Changes
        * Update Model Understanding in the user guide to include ``visualize_decision_tree`` :pr:`1678`
        * Updated docs to include information about ``AutoMLSearch`` callback parameters and methods :pr:`1577`
        * Updated docs to prompt users to install graphiz on Mac :pr:`1656`
        * Added ``infer_feature_types`` to the ``start.ipynb`` guide :pr:`1700`
        * Added multicollinearity data check to API reference and docs :pr:`1707`
    * Testing Changes

.. warning::

    **Breaking Changes**
        * Removed ``has_searched`` property from ``AutoMLSearch`` :pr:`1647`
        * Components and pipelines return ``Woodwork`` data structures instead of ``pandas`` data structures :pr:`1668`
        * Removed support for `np.random.RandomState` in EvalML. Rather than passing ``np.random.RandomState`` as component and pipeline random_state values, we use int random_seed :pr:`1727`


**v0.17.0 Dec. 29, 2020**
    * Enhancements
        * Added ``save_plot`` that allows for saving figures from different backends :pr:`1588`
        * Added ``LightGBM Regressor`` to regression components :pr:`1459`
        * Added ``visualize_decision_tree`` for tree visualization with ``decision_tree_data_from_estimator`` and ``decision_tree_data_from_pipeline`` to reformat tree structure output :pr:`1511`
        * Added `DFS Transformer` component into transformer components :pr:`1454`
        * Added ``MAPE`` to the standard metrics for time series problems and update objectives :pr:`1510`
        * Added ``graph_prediction_vs_actual_over_time`` and ``get_prediction_vs_actual_over_time_data`` to the model understanding module for time series problems :pr:`1483`
        * Added a ``ComponentGraph`` class that will support future pipelines as directed acyclic graphs :pr:`1415`
        * Updated data checks to accept ``Woodwork`` data structures :pr:`1481`
        * Added parameter to ``InvalidTargetDataCheck`` to show only top unique values rather than all unique values :pr:`1485`
        * Added multicollinearity data check :pr:`1515`
        * Added baseline pipeline and components for time series regression problems :pr:`1496`
        * Added more information to users about ensembling behavior in ``AutoMLSearch`` :pr:`1527`
        * Add woodwork support for more utility and graph methods :pr:`1544`
        * Changed ``DateTimeFeaturizer`` to encode features as int :pr:`1479`
        * Return trained pipelines from ``AutoMLSearch.best_pipeline`` :pr:`1547`
        * Added utility method so that users can set feature types without having to learn about Woodwork directly :pr:`1555`
        * Added Linear Discriminant Analysis transformer for dimensionality reduction :pr:`1331`
        * Added multiclass support for ``partial_dependence`` and ``graph_partial_dependence`` :pr:`1554`
        * Added ``TimeSeriesBinaryClassificationPipeline`` and ``TimeSeriesMulticlassClassificationPipeline`` classes :pr:`1528`
        * Added ``make_data_splitter`` method for easier automl data split customization :pr:`1568`
        * Integrated ``ComponentGraph`` class into Pipelines for full non-linear pipeline support :pr:`1543`
        * Update ``AutoMLSearch`` constructor to take training data instead of ``search`` and ``add_to_leaderboard`` :pr:`1597`
        * Update ``split_data`` helper args :pr:`1597`
        * Add problem type utils ``is_regression``, ``is_classification``, ``is_timeseries`` :pr:`1597`
        * Rename ``AutoMLSearch`` ``data_split`` arg to ``data_splitter`` :pr:`1569`
    * Fixes
        * Fix AutoML not passing CV folds to ``DefaultDataChecks`` for usage by ``ClassImbalanceDataCheck`` :pr:`1619`
        * Fix Windows CI jobs: install ``numba`` via conda, required for ``shap`` :pr:`1490`
        * Added custom-index support for `reset-index-get_prediction_vs_actual_over_time_data` :pr:`1494`
        * Fix ``generate_pipeline_code`` to account for boolean and None differences between Python and JSON :pr:`1524` :pr:`1531`
        * Set max value for plotly and xgboost versions while we debug CI failures with newer versions :pr:`1532`
        * Undo version pinning for plotly :pr:`1533`
        * Fix ReadTheDocs build by updating the version of ``setuptools`` :pr:`1561`
        * Set ``random_state`` of data splitter in AutoMLSearch to take int to keep consistency in the resulting splits :pr:`1579`
        * Pin sklearn version while we work on adding support :pr:`1594`
        * Pin pandas at <1.2.0 while we work on adding support :pr:`1609`
        * Pin graphviz at < 0.16 while we work on adding support :pr:`1609`
    * Changes
        * Reverting ``save_graph`` :pr:`1550` to resolve kaleido build issues :pr:`1585`
        * Update circleci badge to apply to ``main`` :pr:`1489`
        * Added script to generate github markdown for releases :pr:`1487`
        * Updated selection using pandas ``dtypes`` to selecting using Woodwork logical types :pr:`1551`
        * Updated dependencies to fix ``ImportError: cannot import name 'MaskedArray' from 'sklearn.utils.fixes'`` error and to address Woodwork and Featuretool dependencies :pr:`1540`
        * Made ``get_prediction_vs_actual_data()`` a public method :pr:`1553`
        * Updated ``Woodwork`` version requirement to v0.0.7 :pr:`1560`
        * Move data splitters from ``evalml.automl.data_splitters`` to ``evalml.preprocessing.data_splitters`` :pr:`1597`
        * Rename "# Testing" in automl log output to "# Validation" :pr:`1597`
    * Documentation Changes
        * Added partial dependence methods to API reference :pr:`1537`
        * Updated documentation for confusion matrix methods :pr:`1611`
    * Testing Changes
        * Set ``n_jobs=1`` in most unit tests to reduce memory :pr:`1505`

.. warning::

    **Breaking Changes**
        * Updated minimal dependencies: ``numpy>=1.19.1``, ``pandas>=1.1.0``, ``scikit-learn>=0.23.1``, ``scikit-optimize>=0.8.1``
        * Updated ``AutoMLSearch.best_pipeline`` to return a trained pipeline. Pass in ``train_best_pipeline=False`` to AutoMLSearch in order to return an untrained pipeline.
        * Pipeline component instances can no longer be iterated through using ``Pipeline.component_graph`` :pr:`1543`
        * Update ``AutoMLSearch`` constructor to take training data instead of ``search`` and ``add_to_leaderboard`` :pr:`1597`
        * Update ``split_data`` helper args :pr:`1597`
        * Move data splitters from ``evalml.automl.data_splitters`` to ``evalml.preprocessing.data_splitters`` :pr:`1597`
        * Rename ``AutoMLSearch`` ``data_split`` arg to ``data_splitter`` :pr:`1569`



**v0.16.1 Dec. 1, 2020**
    * Enhancements
        * Pin woodwork version to v0.0.6 to avoid breaking changes :pr:`1484`
        * Updated ``Woodwork`` to >=0.0.5 in ``core-requirements.txt`` :pr:`1473`
        * Removed ``copy_dataframe`` parameter for ``Woodwork``, updated ``Woodwork`` to >=0.0.6 in ``core-requirements.txt`` :pr:`1478`
        * Updated ``detect_problem_type`` to use ``pandas.api.is_numeric_dtype`` :pr:`1476`
    * Changes
        * Changed ``make clean`` to delete coverage reports as a convenience for developers :pr:`1464`
        * Set ``n_jobs=-1`` by default for stacked ensemble components :pr:`1472`
    * Documentation Changes
        * Updated pipeline and component documentation and demos to use ``Woodwork`` :pr:`1466`
    * Testing Changes
        * Update dependency update checker to use everything from core and optional dependencies :pr:`1480`


**v0.16.0 Nov. 24, 2020**
    * Enhancements
        * Updated pipelines and ``make_pipeline`` to accept ``Woodwork`` inputs :pr:`1393`
        * Updated components to accept ``Woodwork`` inputs :pr:`1423`
        * Added ability to freeze hyperparameters for ``AutoMLSearch`` :pr:`1284`
        * Added ``Target Encoder`` into transformer components :pr:`1401`
        * Added callback for error handling in ``AutoMLSearch`` :pr:`1403`
        * Added the index id to the ``explain_predictions_best_worst`` output to help users identify which rows in their data are included :pr:`1365`
        * The top_k features displayed in ``explain_predictions_*`` functions are now determined by the magnitude of shap values as opposed to the ``top_k`` largest and smallest shap values. :pr:`1374`
        * Added a problem type for time series regression :pr:`1386`
        * Added a ``is_defined_for_problem_type`` method to ``ObjectiveBase`` :pr:`1386`
        * Added a ``random_state`` parameter to ``make_pipeline_from_components`` function :pr:`1411`
        * Added ``DelayedFeaturesTransformer`` :pr:`1396`
        * Added a ``TimeSeriesRegressionPipeline`` class :pr:`1418`
        * Removed ``core-requirements.txt`` from the package distribution :pr:`1429`
        * Updated data check messages to include a `"code"` and `"details"` fields :pr:`1451`, :pr:`1462`
        * Added a ``TimeSeriesSplit`` data splitter for time series problems :pr:`1441`
        * Added a ``problem_configuration`` parameter to AutoMLSearch :pr:`1457`
    * Fixes
        * Fixed ``IndexError`` raised in ``AutoMLSearch`` when ``ensembling = True`` but only one pipeline to iterate over :pr:`1397`
        * Fixed stacked ensemble input bug and LightGBM warning and bug in ``AutoMLSearch`` :pr:`1388`
        * Updated enum classes to show possible enum values as attributes :pr:`1391`
        * Updated calls to ``Woodwork``'s ``to_pandas()`` to ``to_series()`` and ``to_dataframe()`` :pr:`1428`
        * Fixed bug in OHE where column names were not guaranteed to be unique :pr:`1349`
        * Fixed bug with percent improvement of ``ExpVariance`` objective on data with highly skewed target :pr:`1467`
        * Fix SimpleImputer error which occurs when all features are bool type :pr:`1215`
    * Changes
        * Changed ``OutliersDataCheck`` to return the list of columns, rather than rows, that contain outliers :pr:`1377`
        * Simplified and cleaned output for Code Generation :pr:`1371`
        * Reverted changes from :pr:`1337` :pr:`1409`
        * Updated data checks to return dictionary of warnings and errors instead of a list :pr:`1448`
        * Updated ``AutoMLSearch`` to pass ``Woodwork`` data structures to every pipeline (instead of pandas DataFrames) :pr:`1450`
        * Update ``AutoMLSearch`` to default to ``max_batches=1`` instead of ``max_iterations=5`` :pr:`1452`
        * Updated _evaluate_pipelines to consolidate side effects :pr:`1410`
    * Documentation Changes
        * Added description of CLA to contributing guide, updated description of draft PRs :pr:`1402`
        * Updated documentation to include all data checks, ``DataChecks``, and usage of data checks in AutoML :pr:`1412`
        * Updated docstrings from ``np.array`` to ``np.ndarray`` :pr:`1417`
        * Added section on stacking ensembles in AutoMLSearch documentation :pr:`1425`
    * Testing Changes
        * Removed ``category_encoders`` from test-requirements.txt :pr:`1373`
        * Tweak codecov.io settings again to avoid flakes :pr:`1413`
        * Modified ``make lint`` to check notebook versions in the docs :pr:`1431`
        * Modified ``make lint-fix`` to standardize notebook versions in the docs :pr:`1431`
        * Use new version of pull request Github Action for dependency check (:pr:`1443`)
        * Reduced number of workers for tests to 4 :pr:`1447`

.. warning::

    **Breaking Changes**
        * The ``top_k`` and ``top_k_features`` parameters in ``explain_predictions_*`` functions now return ``k`` features as opposed to ``2 * k`` features :pr:`1374`
        * Renamed ``problem_type`` to ``problem_types`` in ``RegressionObjective``, ``BinaryClassificationObjective``, and ``MulticlassClassificationObjective`` :pr:`1319`
        * Data checks now return a dictionary of warnings and errors instead of a list :pr:`1448`



**v0.15.0 Oct. 29, 2020**
    * Enhancements
        * Added stacked ensemble component classes (``StackedEnsembleClassifier``, ``StackedEnsembleRegressor``) :pr:`1134`
        * Added stacked ensemble components to ``AutoMLSearch`` :pr:`1253`
        * Added ``DecisionTreeClassifier`` and ``DecisionTreeRegressor`` to AutoML :pr:`1255`
        * Added ``graph_prediction_vs_actual`` in ``model_understanding`` for regression problems :pr:`1252`
        * Added parameter to ``OneHotEncoder`` to enable filtering for features to encode for :pr:`1249`
        * Added percent-better-than-baseline for all objectives to automl.results :pr:`1244`
        * Added ``HighVarianceCVDataCheck`` and replaced synonymous warning in ``AutoMLSearch`` :pr:`1254`
        * Added `PCA Transformer` component for dimensionality reduction :pr:`1270`
        * Added ``generate_pipeline_code`` and ``generate_component_code`` to allow for code generation given a pipeline or component instance :pr:`1306`
        * Added ``PCA Transformer`` component for dimensionality reduction :pr:`1270`
        * Updated ``AutoMLSearch`` to support ``Woodwork`` data structures :pr:`1299`
        * Added cv_folds to ``ClassImbalanceDataCheck`` and added this check to ``DefaultDataChecks`` :pr:`1333`
        * Make ``max_batches`` argument to ``AutoMLSearch.search`` public :pr:`1320`
        * Added text support to automl search :pr:`1062`
        * Added ``_pipelines_per_batch`` as a private argument to ``AutoMLSearch`` :pr:`1355`
    * Fixes
        * Fixed ML performance issue with ordered datasets: always shuffle data in automl's default CV splits :pr:`1265`
        * Fixed broken ``evalml info`` CLI command :pr:`1293`
        * Fixed ``boosting type='rf'`` for LightGBM Classifier, as well as ``num_leaves`` error :pr:`1302`
        * Fixed bug in ``explain_predictions_best_worst`` where a custom index in the target variable would cause a ``ValueError`` :pr:`1318`
        * Added stacked ensemble estimators to to ``evalml.pipelines.__init__`` file :pr:`1326`
        * Fixed bug in OHE where calls to transform were not deterministic if ``top_n`` was less than the number of categories in a column :pr:`1324`
        * Fixed LightGBM warning messages during AutoMLSearch :pr:`1342`
        * Fix warnings thrown during AutoMLSearch in ``HighVarianceCVDataCheck`` :pr:`1346`
        * Fixed bug where TrainingValidationSplit would return invalid location indices for dataframes with a custom index :pr:`1348`
        * Fixed bug where the AutoMLSearch ``random_state`` was not being passed to the created pipelines :pr:`1321`
    * Changes
        * Allow ``add_to_rankings`` to be called before AutoMLSearch is called :pr:`1250`
        * Removed Graphviz from test-requirements to add to requirements.txt :pr:`1327`
        * Removed ``max_pipelines`` parameter from ``AutoMLSearch`` :pr:`1264`
        * Include editable installs in all install make targets :pr:`1335`
        * Made pip dependencies `featuretools` and `nlp_primitives` core dependencies :pr:`1062`
        * Removed `PartOfSpeechCount` from `TextFeaturizer` transform primitives :pr:`1062`
        * Added warning for ``partial_dependency`` when the feature includes null values :pr:`1352`
    * Documentation Changes
        * Fixed and updated code blocks in Release Notes :pr:`1243`
        * Added DecisionTree estimators to API Reference :pr:`1246`
        * Changed class inheritance display to flow vertically :pr:`1248`
        * Updated cost-benefit tutorial to use a holdout/test set :pr:`1159`
        * Added ``evalml info`` command to documentation :pr:`1293`
        * Miscellaneous doc updates :pr:`1269`
        * Removed conda pre-release testing from the release process document :pr:`1282`
        * Updates to contributing guide :pr:`1310`
        * Added Alteryx footer to docs with Twitter and Github link :pr:`1312`
        * Added documentation for evalml installation for Python 3.6 :pr:`1322`
        * Added documentation changes to make the API Docs easier to understand :pr:`1323`
        * Fixed documentation for ``feature_importance`` :pr:`1353`
        * Added tutorial for running `AutoML` with text data :pr:`1357`
        * Added documentation for woodwork integration with automl search :pr:`1361`
    * Testing Changes
        * Added tests for ``jupyter_check`` to handle IPython :pr:`1256`
        * Cleaned up ``make_pipeline`` tests to test for all estimators :pr:`1257`
        * Added a test to check conda build after merge to main :pr:`1247`
        * Removed code that was lacking codecov for ``__main__.py`` and unnecessary :pr:`1293`
        * Codecov: round coverage up instead of down :pr:`1334`
        * Add DockerHub credentials to CI testing environment :pr:`1356`
        * Add DockerHub credentials to conda testing environment :pr:`1363`

.. warning::

    **Breaking Changes**
        * Renamed ``LabelLeakageDataCheck`` to ``TargetLeakageDataCheck`` :pr:`1319`
        * ``max_pipelines`` parameter has been removed from ``AutoMLSearch``. Please use ``max_iterations`` instead. :pr:`1264`
        * ``AutoMLSearch.search()`` will now log a warning if the input is not a ``Woodwork`` data structure (``pandas``, ``numpy``) :pr:`1299`
        * Make ``max_batches`` argument to ``AutoMLSearch.search`` public :pr:`1320`
        * Removed unused argument `feature_types` from AutoMLSearch.search :pr:`1062`

**v0.14.1 Sep. 29, 2020**
    * Enhancements
        * Updated partial dependence methods to support calculating numeric columns in a dataset with non-numeric columns :pr:`1150`
        * Added ``get_feature_names`` on ``OneHotEncoder`` :pr:`1193`
        * Added ``detect_problem_type`` to ``problem_type/utils.py`` to automatically detect the problem type given targets :pr:`1194`
        * Added LightGBM to ``AutoMLSearch`` :pr:`1199`
        * Updated ``scikit-learn`` and ``scikit-optimize`` to use latest versions - 0.23.2 and 0.8.1 respectively :pr:`1141`
        * Added ``__str__`` and ``__repr__`` for pipelines and components :pr:`1218`
        * Included internal target check for both training and validation data in ``AutoMLSearch`` :pr:`1226`
        * Added ``ProblemTypes.all_problem_types`` helper to get list of supported problem types :pr:`1219`
        * Added ``DecisionTreeClassifier`` and ``DecisionTreeRegressor`` classes :pr:`1223`
        * Added ``ProblemTypes.all_problem_types`` helper to get list of supported problem types :pr:`1219`
        * ``DataChecks`` can now be parametrized by passing a list of ``DataCheck`` classes and a parameter dictionary :pr:`1167`
        * Added first CV fold score as validation score in ``AutoMLSearch.rankings`` :pr:`1221`
        * Updated ``flake8`` configuration to enable linting on ``__init__.py`` files :pr:`1234`
        * Refined ``make_pipeline_from_components`` implementation :pr:`1204`
    * Fixes
        * Updated GitHub URL after migration to Alteryx GitHub org :pr:`1207`
        * Changed Problem Type enum to be more similar to the string name :pr:`1208`
        * Wrapped call to scikit-learn's partial dependence method in a ``try``/``finally`` block :pr:`1232`
    * Changes
        * Added ``allow_writing_files`` as a named argument to CatBoost estimators. :pr:`1202`
        * Added ``solver`` and ``multi_class`` as named arguments to ``LogisticRegressionClassifier`` :pr:`1202`
        * Replaced pipeline's ``._transform`` method to evaluate all the preprocessing steps of a pipeline with ``.compute_estimator_features`` :pr:`1231`
        * Changed default large dataset train/test splitting behavior :pr:`1205`
    * Documentation Changes
        * Included description of how to access the component instances and features for pipeline user guide :pr:`1163`
        * Updated API docs to refer to target as "target" instead of "labels" for non-classification tasks and minor docs cleanup :pr:`1160`
        * Added Class Imbalance Data Check to ``api_reference.rst`` :pr:`1190` :pr:`1200`
        * Added pipeline properties to API reference :pr:`1209`
        * Clarified what the objective parameter in AutoML is used for in AutoML API reference and AutoML user guide :pr:`1222`
        * Updated API docs to include ``skopt.space.Categorical`` option for component hyperparameter range definition :pr:`1228`
        * Added install documentation for ``libomp`` in order to use LightGBM on Mac :pr:`1233`
        * Improved description of ``max_iterations`` in documentation :pr:`1212`
        * Removed unused code from sphinx conf :pr:`1235`
    * Testing Changes

.. warning::

    **Breaking Changes**
        * ``DefaultDataChecks`` now accepts a ``problem_type`` parameter that must be specified :pr:`1167`
        * Pipeline's ``._transform`` method to evaluate all the preprocessing steps of a pipeline has been replaced with ``.compute_estimator_features`` :pr:`1231`
        * ``get_objectives`` has been renamed to ``get_core_objectives``. This function will now return a list of valid objective instances :pr:`1230`


**v0.13.2 Sep. 17, 2020**
    * Enhancements
        * Added ``output_format`` field to explain predictions functions :pr:`1107`
        * Modified ``get_objective`` and ``get_objectives`` to be able to return any objective in ``evalml.objectives`` :pr:`1132`
        * Added a ``return_instance`` boolean parameter to ``get_objective`` :pr:`1132`
        * Added ``ClassImbalanceDataCheck`` to determine whether target imbalance falls below a given threshold :pr:`1135`
        * Added label encoder to LightGBM for binary classification :pr:`1152`
        * Added labels for the row index of confusion matrix :pr:`1154`
        * Added ``AutoMLSearch`` object as another parameter in search callbacks :pr:`1156`
        * Added the corresponding probability threshold for each point displayed in ``graph_roc_curve`` :pr:`1161`
        * Added ``__eq__`` for ``ComponentBase`` and ``PipelineBase`` :pr:`1178`
        * Added support for multiclass classification for ``roc_curve`` :pr:`1164`
        * Added ``categories`` accessor to ``OneHotEncoder`` for listing the categories associated with a feature :pr:`1182`
        * Added utility function to create pipeline instances from a list of component instances :pr:`1176`
    * Fixes
        * Fixed XGBoost column names for partial dependence methods :pr:`1104`
        * Removed dead code validating column type from ``TextFeaturizer`` :pr:`1122`
        * Fixed issue where ``Imputer`` cannot fit when there is None in a categorical or boolean column :pr:`1144`
        * ``OneHotEncoder`` preserves the custom index in the input data :pr:`1146`
        * Fixed representation for ``ModelFamily`` :pr:`1165`
        * Removed duplicate ``nbsphinx`` dependency in ``dev-requirements.txt`` :pr:`1168`
        * Users can now pass in any valid kwargs to all estimators :pr:`1157`
        * Remove broken accessor ``OneHotEncoder.get_feature_names`` and unneeded base class :pr:`1179`
        * Removed LightGBM Estimator from AutoML models :pr:`1186`
    * Changes
        * Pinned ``scikit-optimize`` version to 0.7.4 :pr:`1136`
        * Removed ``tqdm`` as a dependency :pr:`1177`
        * Added lightgbm version 3.0.0 to ``latest_dependency_versions.txt`` :pr:`1185`
        * Rename ``max_pipelines`` to ``max_iterations`` :pr:`1169`
    * Documentation Changes
        * Fixed API docs for ``AutoMLSearch`` ``add_result_callback`` :pr:`1113`
        * Added a step to our release process for pushing our latest version to conda-forge :pr:`1118`
        * Added warning for missing ipywidgets dependency for using ``PipelineSearchPlots`` on Jupyterlab :pr:`1145`
        * Updated ``README.md`` example to load demo dataset :pr:`1151`
        * Swapped mapping of breast cancer targets in ``model_understanding.ipynb`` :pr:`1170`
    * Testing Changes
        * Added test confirming ``TextFeaturizer`` never outputs null values :pr:`1122`
        * Changed Python version of ``Update Dependencies`` action to 3.8.x :pr:`1137`
        * Fixed release notes check-in test for ``Update Dependencies`` actions :pr:`1172`

.. warning::

    **Breaking Changes**
        * ``get_objective`` will now return a class definition rather than an instance by default :pr:`1132`
        * Deleted ``OPTIONS`` dictionary in ``evalml.objectives.utils.py`` :pr:`1132`
        * If specifying an objective by string, the string must now match the objective's name field, case-insensitive :pr:`1132`
        * Passing "Cost Benefit Matrix", "Fraud Cost", "Lead Scoring", "Mean Squared Log Error",
            "Recall", "Recall Macro", "Recall Micro", "Recall Weighted", or "Root Mean Squared Log Error" to ``AutoMLSearch`` will now result in a ``ValueError``
            rather than an ``ObjectiveNotFoundError`` :pr:`1132`
        * Search callbacks ``start_iteration_callback`` and ``add_results_callback`` have changed to include a copy of the AutoMLSearch object as a third parameter :pr:`1156`
        * Deleted ``OneHotEncoder.get_feature_names`` method which had been broken for a while, in favor of pipelines' ``input_feature_names`` :pr:`1179`
        * Deleted empty base class ``CategoricalEncoder`` which ``OneHotEncoder`` component was inheriting from :pr:`1176`
        * Results from ``roc_curve`` will now return as a list of dictionaries with each dictionary representing a class :pr:`1164`
        * ``max_pipelines`` now raises a ``DeprecationWarning`` and will be removed in the next release. ``max_iterations`` should be used instead. :pr:`1169`


**v0.13.1 Aug. 25, 2020**
    * Enhancements
        * Added Cost-Benefit Matrix objective for binary classification :pr:`1038`
        * Split ``fill_value`` into ``categorical_fill_value`` and ``numeric_fill_value`` for Imputer :pr:`1019`
        * Added ``explain_predictions`` and ``explain_predictions_best_worst`` for explaining multiple predictions with SHAP :pr:`1016`
        * Added new LSA component for text featurization :pr:`1022`
        * Added guide on installing with conda :pr:`1041`
        * Added a “cost-benefit curve” util method to graph cost-benefit matrix scores vs. binary classification thresholds :pr:`1081`
        * Standardized error when calling transform/predict before fit for pipelines :pr:`1048`
        * Added ``percent_better_than_baseline`` to AutoML search rankings and full rankings table :pr:`1050`
        * Added one-way partial dependence and partial dependence plots :pr:`1079`
        * Added "Feature Value" column to prediction explanation reports. :pr:`1064`
        * Added LightGBM classification estimator :pr:`1082`, :pr:`1114`
        * Added ``max_batches`` parameter to ``AutoMLSearch`` :pr:`1087`
    * Fixes
        * Updated ``TextFeaturizer`` component to no longer require an internet connection to run :pr:`1022`
        * Fixed non-deterministic element of ``TextFeaturizer`` transformations :pr:`1022`
        * Added a StandardScaler to all ElasticNet pipelines :pr:`1065`
        * Updated cost-benefit matrix to normalize score :pr:`1099`
        * Fixed logic in ``calculate_percent_difference`` so that it can handle negative values :pr:`1100`
    * Changes
        * Added ``needs_fitting`` property to ``ComponentBase`` :pr:`1044`
        * Updated references to data types to use datatype lists defined in ``evalml.utils.gen_utils`` :pr:`1039`
        * Remove maximum version limit for SciPy dependency :pr:`1051`
        * Moved ``all_components`` and other component importers into runtime methods :pr:`1045`
        * Consolidated graphing utility methods under ``evalml.utils.graph_utils`` :pr:`1060`
        * Made slight tweaks to how ``TextFeaturizer`` uses ``featuretools``, and did some refactoring of that and of LSA :pr:`1090`
        * Changed ``show_all_features`` parameter into ``importance_threshold``, which allows for thresholding feature importance :pr:`1097`, :pr:`1103`
    * Documentation Changes
        * Update ``setup.py`` URL to point to the github repo :pr:`1037`
        * Added tutorial for using the cost-benefit matrix objective :pr:`1088`
        * Updated ``model_understanding.ipynb`` to include documentation for using plotly on Jupyter Lab :pr:`1108`
    * Testing Changes
        * Refactor CircleCI tests to use matrix jobs (:pr:`1043`)
        * Added a test to check that all test directories are included in evalml package :pr:`1054`


.. warning::

    **Breaking Changes**
        * ``confusion_matrix`` and ``normalize_confusion_matrix`` have been moved to ``evalml.utils`` :pr:`1038`
        * All graph utility methods previously under ``evalml.pipelines.graph_utils`` have been moved to ``evalml.utils.graph_utils`` :pr:`1060`


**v0.12.2 Aug. 6, 2020**
    * Enhancements
        * Add save/load method to components :pr:`1023`
        * Expose pickle ``protocol`` as optional arg to save/load :pr:`1023`
        * Updated estimators used in AutoML to include ExtraTrees and ElasticNet estimators :pr:`1030`
    * Fixes
    * Changes
        * Removed ``DeprecationWarning`` for ``SimpleImputer`` :pr:`1018`
    * Documentation Changes
        * Add note about version numbers to release process docs :pr:`1034`
    * Testing Changes
        * Test files are now included in the evalml package :pr:`1029`


**v0.12.0 Aug. 3, 2020**
    * Enhancements
        * Added string and categorical targets support for binary and multiclass pipelines and check for numeric targets for ``DetectLabelLeakage`` data check :pr:`932`
        * Added clear exception for regression pipelines if target datatype is string or categorical :pr:`960`
        * Added target column names and class labels in ``predict`` and ``predict_proba`` output for pipelines :pr:`951`
        * Added ``_compute_shap_values`` and ``normalize_values`` to ``pipelines/explanations`` module :pr:`958`
        * Added ``explain_prediction`` feature which explains single predictions with SHAP :pr:`974`
        * Added Imputer to allow different imputation strategies for numerical and categorical dtypes :pr:`991`
        * Added support for configuring logfile path using env var, and don't create logger if there are filesystem errors :pr:`975`
        * Updated catboost estimators' default parameters and automl hyperparameter ranges to speed up fit time :pr:`998`
    * Fixes
        * Fixed ReadtheDocs warning failure regarding embedded gif :pr:`943`
        * Removed incorrect parameter passed to pipeline classes in ``_add_baseline_pipelines`` :pr:`941`
        * Added universal error for calling ``predict``, ``predict_proba``, ``transform``, and ``feature_importances`` before fitting :pr:`969`, :pr:`994`
        * Made ``TextFeaturizer`` component and pip dependencies ``featuretools`` and ``nlp_primitives`` optional :pr:`976`
        * Updated imputation strategy in automl to no longer limit impute strategy to ``most_frequent`` for all features if there are any categorical columns :pr:`991`
        * Fixed ``UnboundLocalError`` for ``cv_pipeline`` when automl search errors :pr:`996`
        * Fixed ``Imputer`` to reset dataframe index to preserve behavior expected from  ``SimpleImputer`` :pr:`1009`
    * Changes
        * Moved ``get_estimators`` to ``evalml.pipelines.components.utils`` :pr:`934`
        * Modified Pipelines to raise ``PipelineScoreError`` when they encounter an error during scoring :pr:`936`
        * Moved ``evalml.model_families.list_model_families`` to ``evalml.pipelines.components.allowed_model_families`` :pr:`959`
        * Renamed ``DateTimeFeaturization`` to ``DateTimeFeaturizer`` :pr:`977`
        * Added check to stop search and raise an error if all pipelines in a batch return NaN scores :pr:`1015`
    * Documentation Changes
        * Updated ``README.md`` :pr:`963`
        * Reworded message when errors are returned from data checks in search :pr:`982`
        * Added section on understanding model predictions with ``explain_prediction`` to User Guide :pr:`981`
        * Added a section to the user guide and api reference about how XGBoost and CatBoost are not fully supported. :pr:`992`
        * Added custom components section in user guide :pr:`993`
        * Updated FAQ section formatting :pr:`997`
        * Updated release process documentation :pr:`1003`
    * Testing Changes
        * Moved ``predict_proba`` and ``predict`` tests regarding string / categorical targets to ``test_pipelines.py`` :pr:`972`
        * Fixed dependency update bot by updating python version to 3.7 to avoid frequent github version updates :pr:`1002`


.. warning::

    **Breaking Changes**
        * ``get_estimators`` has been moved to ``evalml.pipelines.components.utils`` (previously was under ``evalml.pipelines.utils``) :pr:`934`
        * Removed the ``raise_errors`` flag in AutoML search. All errors during pipeline evaluation will be caught and logged. :pr:`936`
        * ``evalml.model_families.list_model_families`` has been moved to ``evalml.pipelines.components.allowed_model_families`` :pr:`959`
        * ``TextFeaturizer``: the ``featuretools`` and ``nlp_primitives`` packages must be installed after installing evalml in order to use this component :pr:`976`
        * Renamed ``DateTimeFeaturization`` to ``DateTimeFeaturizer`` :pr:`977`


**v0.11.2 July 16, 2020**
    * Enhancements
        * Added ``NoVarianceDataCheck`` to ``DefaultDataChecks`` :pr:`893`
        * Added text processing and featurization component ``TextFeaturizer`` :pr:`913`, :pr:`924`
        * Added additional checks to ``InvalidTargetDataCheck`` to handle invalid target data types :pr:`929`
        * ``AutoMLSearch`` will now handle ``KeyboardInterrupt`` and prompt user for confirmation :pr:`915`
    * Fixes
        * Makes automl results a read-only property :pr:`919`
    * Changes
        * Deleted static pipelines and refactored tests involving static pipelines, removed ``all_pipelines()`` and ``get_pipelines()`` :pr:`904`
        * Moved ``list_model_families`` to ``evalml.model_family.utils`` :pr:`903`
        * Updated ``all_pipelines``, ``all_estimators``, ``all_components`` to use the same mechanism for dynamically generating their elements :pr:`898`
        * Rename ``master`` branch to ``main`` :pr:`918`
        * Add pypi release github action :pr:`923`
        * Updated ``AutoMLSearch.search`` stdout output and logging and removed tqdm progress bar :pr:`921`
        * Moved automl config checks previously in ``search()`` to init :pr:`933`
    * Documentation Changes
        * Reorganized and rewrote documentation :pr:`937`
        * Updated to use pydata sphinx theme :pr:`937`
        * Updated docs to use ``release_notes`` instead of ``changelog`` :pr:`942`
    * Testing Changes
        * Cleaned up fixture names and usages in tests :pr:`895`


.. warning::

    **Breaking Changes**
        * ``list_model_families`` has been moved to ``evalml.model_family.utils`` (previously was under ``evalml.pipelines.utils``) :pr:`903`
        * ``get_estimators`` has been moved to ``evalml.pipelines.components.utils`` (previously was under ``evalml.pipelines.utils``) :pr:`934`
        * Static pipeline definitions have been removed, but similar pipelines can still be constructed via creating an instance of ``PipelineBase`` :pr:`904`
        * ``all_pipelines()`` and ``get_pipelines()`` utility methods have been removed :pr:`904`


**v0.11.0 June 30, 2020**
    * Enhancements
        * Added multiclass support for ROC curve graphing :pr:`832`
        * Added preprocessing component to drop features whose percentage of NaN values exceeds a specified threshold :pr:`834`
        * Added data check to check for problematic target labels :pr:`814`
        * Added PerColumnImputer that allows imputation strategies per column :pr:`824`
        * Added transformer to drop specific columns :pr:`827`
        * Added support for ``categories``, ``handle_error``, and ``drop`` parameters in ``OneHotEncoder`` :pr:`830` :pr:`897`
        * Added preprocessing component to handle DateTime columns featurization :pr:`838`
        * Added ability to clone pipelines and components :pr:`842`
        * Define getter method for component ``parameters`` :pr:`847`
        * Added utility methods to calculate and graph permutation importances :pr:`860`, :pr:`880`
        * Added new utility functions necessary for generating dynamic preprocessing pipelines :pr:`852`
        * Added kwargs to all components :pr:`863`
        * Updated ``AutoSearchBase`` to use dynamically generated preprocessing pipelines :pr:`870`
        * Added SelectColumns transformer :pr:`873`
        * Added ability to evaluate additional pipelines for automl search :pr:`874`
        * Added ``default_parameters`` class property to components and pipelines :pr:`879`
        * Added better support for disabling data checks in automl search :pr:`892`
        * Added ability to save and load AutoML objects to file :pr:`888`
        * Updated ``AutoSearchBase.get_pipelines`` to return an untrained pipeline instance :pr:`876`
        * Saved learned binary classification thresholds in automl results cv data dict :pr:`876`
    * Fixes
        * Fixed bug where SimpleImputer cannot handle dropped columns :pr:`846`
        * Fixed bug where PerColumnImputer cannot handle dropped columns :pr:`855`
        * Enforce requirement that builtin components save all inputted values in their parameters dict :pr:`847`
        * Don't list base classes in ``all_components`` output :pr:`847`
        * Standardize all components to output pandas data structures, and accept either pandas or numpy :pr:`853`
        * Fixed rankings and full_rankings error when search has not been run :pr:`894`
    * Changes
        * Update ``all_pipelines`` and ``all_components`` to try initializing pipelines/components, and on failure exclude them :pr:`849`
        * Refactor ``handle_components`` to ``handle_components_class``, standardize to ``ComponentBase`` subclass instead of instance :pr:`850`
        * Refactor "blacklist"/"whitelist" to "allow"/"exclude" lists :pr:`854`
        * Replaced ``AutoClassificationSearch`` and ``AutoRegressionSearch`` with ``AutoMLSearch`` :pr:`871`
        * Renamed feature_importances and permutation_importances methods to use singular names (feature_importance and permutation_importance) :pr:`883`
        * Updated ``automl`` default data splitter to train/validation split for large datasets :pr:`877`
        * Added open source license, update some repo metadata :pr:`887`
        * Removed dead code in ``_get_preprocessing_components`` :pr:`896`
    * Documentation Changes
        * Fix some typos and update the EvalML logo :pr:`872`
    * Testing Changes
        * Update the changelog check job to expect the new branching pattern for the deps update bot :pr:`836`
        * Check that all components output pandas datastructures, and can accept either pandas or numpy :pr:`853`
        * Replaced ``AutoClassificationSearch`` and ``AutoRegressionSearch`` with ``AutoMLSearch`` :pr:`871`


.. warning::

    **Breaking Changes**
        * Pipelines' static ``component_graph`` field must contain either ``ComponentBase`` subclasses or ``str``, instead of ``ComponentBase`` subclass instances :pr:`850`
        * Rename ``handle_component`` to ``handle_component_class``. Now standardizes to ``ComponentBase`` subclasses instead of ``ComponentBase`` subclass instances :pr:`850`
        * Renamed automl's ``cv`` argument to ``data_split`` :pr:`877`
        * Pipelines' and classifiers' ``feature_importances`` is renamed ``feature_importance``, ``graph_feature_importances`` is renamed ``graph_feature_importance`` :pr:`883`
        * Passing ``data_checks=None`` to automl search will not perform any data checks as opposed to default checks. :pr:`892`
        * Pipelines to search for in AutoML are now determined automatically, rather than using the statically-defined pipeline classes. :pr:`870`
        * Updated ``AutoSearchBase.get_pipelines`` to return an untrained pipeline instance, instead of one which happened to be trained on the final cross-validation fold :pr:`876`


**v0.10.0 May 29, 2020**
    * Enhancements
        * Added baseline models for classification and regression, add functionality to calculate baseline models before searching in AutoML :pr:`746`
        * Port over highly-null guardrail as a data check and define ``DefaultDataChecks`` and ``DisableDataChecks`` classes :pr:`745`
        * Update ``Tuner`` classes to work directly with pipeline parameters dicts instead of flat parameter lists :pr:`779`
        * Add Elastic Net as a pipeline option :pr:`812`
        * Added new Pipeline option ``ExtraTrees`` :pr:`790`
        * Added precicion-recall curve metrics and plot for binary classification problems in ``evalml.pipeline.graph_utils`` :pr:`794`
        * Update the default automl algorithm to search in batches, starting with default parameters for each pipeline and iterating from there :pr:`793`
        * Added ``AutoMLAlgorithm`` class and ``IterativeAlgorithm`` impl, separated from ``AutoSearchBase`` :pr:`793`
    * Fixes
        * Update pipeline ``score`` to return ``nan`` score for any objective which throws an exception during scoring :pr:`787`
        * Fixed bug introduced in :pr:`787` where binary classification metrics requiring predicted probabilities error in scoring :pr:`798`
        * CatBoost and XGBoost classifiers and regressors can no longer have a learning rate of 0 :pr:`795`
    * Changes
        * Cleanup pipeline ``score`` code, and cleanup codecov :pr:`711`
        * Remove ``pass`` for abstract methods for codecov :pr:`730`
        * Added __str__ for AutoSearch object :pr:`675`
        * Add util methods to graph ROC and confusion matrix :pr:`720`
        * Refactor ``AutoBase`` to ``AutoSearchBase`` :pr:`758`
        * Updated AutoBase with ``data_checks`` parameter, removed previous ``detect_label_leakage`` parameter, and added functionality to run data checks before search in AutoML :pr:`765`
        * Updated our logger to use Python's logging utils :pr:`763`
        * Refactor most of ``AutoSearchBase._do_iteration`` impl into ``AutoSearchBase._evaluate`` :pr:`762`
        * Port over all guardrails to use the new DataCheck API :pr:`789`
        * Expanded ``import_or_raise`` to catch all exceptions :pr:`759`
        * Adds RMSE, MSLE, RMSLE as standard metrics :pr:`788`
        * Don't allow ``Recall`` to be used as an objective for AutoML :pr:`784`
        * Removed feature selection from pipelines :pr:`819`
        * Update default estimator parameters to make automl search faster and more accurate :pr:`793`
    * Documentation Changes
        * Add instructions to freeze ``master`` on ``release.md`` :pr:`726`
        * Update release instructions with more details :pr:`727` :pr:`733`
        * Add objective base classes to API reference :pr:`736`
        * Fix components API to match other modules :pr:`747`
    * Testing Changes
        * Delete codecov yml, use codecov.io's default :pr:`732`
        * Added unit tests for fraud cost, lead scoring, and standard metric objectives :pr:`741`
        * Update codecov client :pr:`782`
        * Updated AutoBase __str__ test to include no parameters case :pr:`783`
        * Added unit tests for ``ExtraTrees`` pipeline :pr:`790`
        * If codecov fails to upload, fail build :pr:`810`
        * Updated Python version of dependency action :pr:`816`
        * Update the dependency update bot to use a suffix when creating branches :pr:`817`

.. warning::

    **Breaking Changes**
        * The ``detect_label_leakage`` parameter for AutoML classes has been removed and replaced by a ``data_checks`` parameter :pr:`765`
        * Moved ROC and confusion matrix methods from ``evalml.pipeline.plot_utils`` to ``evalml.pipeline.graph_utils`` :pr:`720`
        * ``Tuner`` classes require a pipeline hyperparameter range dict as an init arg instead of a space definition :pr:`779`
        * ``Tuner.propose`` and ``Tuner.add`` work directly with pipeline parameters dicts instead of flat parameter lists :pr:`779`
        * ``PipelineBase.hyperparameters`` and ``custom_hyperparameters`` use pipeline parameters dict format instead of being represented as a flat list :pr:`779`
        * All guardrail functions previously under ``evalml.guardrails.utils`` will be removed and replaced by data checks :pr:`789`
        * ``Recall`` disallowed as an objective for AutoML :pr:`784`
        * ``AutoSearchBase`` parameter ``tuner`` has been renamed to ``tuner_class`` :pr:`793`
        * ``AutoSearchBase`` parameter ``possible_pipelines`` and ``possible_model_families`` have been renamed to ``allowed_pipelines`` and ``allowed_model_families`` :pr:`793`


**v0.9.0 Apr. 27, 2020**
    * Enhancements
        * Added ``Accuracy`` as an standard objective :pr:`624`
        * Added verbose parameter to load_fraud :pr:`560`
        * Added Balanced Accuracy metric for binary, multiclass :pr:`612` :pr:`661`
        * Added XGBoost regressor and XGBoost regression pipeline :pr:`666`
        * Added ``Accuracy`` metric for multiclass :pr:`672`
        * Added objective name in ``AutoBase.describe_pipeline`` :pr:`686`
        * Added ``DataCheck`` and ``DataChecks``, ``Message`` classes and relevant subclasses :pr:`739`
    * Fixes
        * Removed direct access to ``cls.component_graph`` :pr:`595`
        * Add testing files to .gitignore :pr:`625`
        * Remove circular dependencies from ``Makefile`` :pr:`637`
        * Add error case for ``normalize_confusion_matrix()`` :pr:`640`
        * Fixed ``XGBoostClassifier`` and ``XGBoostRegressor`` bug with feature names that contain [, ], or < :pr:`659`
        * Update ``make_pipeline_graph`` to not accidentally create empty file when testing if path is valid :pr:`649`
        * Fix pip installation warning about docsutils version, from boto dependency :pr:`664`
        * Removed zero division warning for F1/precision/recall metrics :pr:`671`
        * Fixed ``summary`` for pipelines without estimators :pr:`707`
    * Changes
        * Updated default objective for binary/multiclass classification to log loss :pr:`613`
        * Created classification and regression pipeline subclasses and removed objective as an attribute of pipeline classes :pr:`405`
        * Changed the output of ``score`` to return one dictionary :pr:`429`
        * Created binary and multiclass objective subclasses :pr:`504`
        * Updated objectives API :pr:`445`
        * Removed call to ``get_plot_data`` from AutoML :pr:`615`
        * Set ``raise_error`` to default to True for AutoML classes :pr:`638`
        * Remove unnecessary "u" prefixes on some unicode strings :pr:`641`
        * Changed one-hot encoder to return uint8 dtypes instead of ints :pr:`653`
        * Pipeline ``_name`` field changed to ``custom_name`` :pr:`650`
        * Removed ``graphs.py`` and moved methods into ``PipelineBase`` :pr:`657`, :pr:`665`
        * Remove s3fs as a dev dependency :pr:`664`
        * Changed requirements-parser to be a core dependency :pr:`673`
        * Replace ``supported_problem_types`` field on pipelines with ``problem_type`` attribute on base classes :pr:`678`
        * Changed AutoML to only show best results for a given pipeline template in ``rankings``, added ``full_rankings`` property to show all :pr:`682`
        * Update ``ModelFamily`` values: don't list xgboost/catboost as classifiers now that we have regression pipelines for them :pr:`677`
        * Changed AutoML's ``describe_pipeline`` to get problem type from pipeline instead :pr:`685`
        * Standardize ``import_or_raise`` error messages :pr:`683`
        * Updated argument order of objectives to align with sklearn's :pr:`698`
        * Renamed ``pipeline.feature_importance_graph`` to ``pipeline.graph_feature_importances`` :pr:`700`
        * Moved ROC and confusion matrix methods to ``evalml.pipelines.plot_utils`` :pr:`704`
        * Renamed ``MultiClassificationObjective`` to ``MulticlassClassificationObjective``, to align with pipeline naming scheme :pr:`715`
    * Documentation Changes
        * Fixed some sphinx warnings :pr:`593`
        * Fixed docstring for ``AutoClassificationSearch`` with correct command :pr:`599`
        * Limit readthedocs formats to pdf, not htmlzip and epub :pr:`594` :pr:`600`
        * Clean up objectives API documentation :pr:`605`
        * Fixed function on Exploring search results page :pr:`604`
        * Update release process doc :pr:`567`
        * ``AutoClassificationSearch`` and ``AutoRegressionSearch`` show inherited methods in API reference :pr:`651`
        * Fixed improperly formatted code in breaking changes for changelog :pr:`655`
        * Added configuration to treat Sphinx warnings as errors :pr:`660`
        * Removed separate plotting section for pipelines in API reference :pr:`657`, :pr:`665`
        * Have leads example notebook load S3 files using https, so we can delete s3fs dev dependency :pr:`664`
        * Categorized components in API reference and added descriptions for each category :pr:`663`
        * Fixed Sphinx warnings about ``BalancedAccuracy`` objective :pr:`669`
        * Updated API reference to include missing components and clean up pipeline docstrings :pr:`689`
        * Reorganize API ref, and clarify pipeline sub-titles :pr:`688`
        * Add and update preprocessing utils in API reference :pr:`687`
        * Added inheritance diagrams to API reference :pr:`695`
        * Documented which default objective AutoML optimizes for :pr:`699`
        * Create seperate install page :pr:`701`
        * Include more utils in API ref, like ``import_or_raise`` :pr:`704`
        * Add more color to pipeline documentation :pr:`705`
    * Testing Changes
        * Matched install commands of ``check_latest_dependencies`` test and it's GitHub action :pr:`578`
        * Added Github app to auto assign PR author as assignee :pr:`477`
        * Removed unneeded conda installation of xgboost in windows checkin tests :pr:`618`
        * Update graph tests to always use tmpfile dir :pr:`649`
        * Changelog checkin test workaround for release PRs: If 'future release' section is empty of PR refs, pass check :pr:`658`
        * Add changelog checkin test exception for ``dep-update`` branch :pr:`723`

.. warning::

    **Breaking Changes**

    * Pipelines will now no longer take an objective parameter during instantiation, and will no longer have an objective attribute.
    * ``fit()`` and ``predict()`` now use an optional ``objective`` parameter, which is only used in binary classification pipelines to fit for a specific objective.
    * ``score()`` will now use a required ``objectives`` parameter that is used to determine all the objectives to score on. This differs from the previous behavior, where the pipeline's objective was scored on regardless.
    * ``score()`` will now return one dictionary of all objective scores.
    * ``ROC`` and ``ConfusionMatrix`` plot methods via ``Auto(*).plot`` have been removed by :pr:`615` and are replaced by ``roc_curve`` and ``confusion_matrix`` in ``evamlm.pipelines.plot_utils`` in :pr:`704`
    * ``normalize_confusion_matrix`` has been moved to ``evalml.pipelines.plot_utils`` :pr:`704`
    * Pipelines ``_name`` field changed to ``custom_name``
    * Pipelines ``supported_problem_types`` field is removed because it is no longer necessary :pr:`678`
    * Updated argument order of objectives' ``objective_function`` to align with sklearn :pr:`698`
    * ``pipeline.feature_importance_graph`` has been renamed to ``pipeline.graph_feature_importances`` in :pr:`700`
    * Removed unsupported ``MSLE`` objective :pr:`704`


**v0.8.0 Apr. 1, 2020**
    * Enhancements
        * Add normalization option and information to confusion matrix :pr:`484`
        * Add util function to drop rows with NaN values :pr:`487`
        * Renamed ``PipelineBase.name`` as ``PipelineBase.summary`` and redefined ``PipelineBase.name`` as class property :pr:`491`
        * Added access to parameters in Pipelines with ``PipelineBase.parameters`` (used to be return of ``PipelineBase.describe``) :pr:`501`
        * Added ``fill_value`` parameter for ``SimpleImputer`` :pr:`509`
        * Added functionality to override component hyperparameters and made pipelines take hyperparemeters from components :pr:`516`
        * Allow ``numpy.random.RandomState`` for random_state parameters :pr:`556`
    * Fixes
        * Removed unused dependency ``matplotlib``, and move ``category_encoders`` to test reqs :pr:`572`
    * Changes
        * Undo version cap in XGBoost placed in :pr:`402` and allowed all released of XGBoost :pr:`407`
        * Support pandas 1.0.0 :pr:`486`
        * Made all references to the logger static :pr:`503`
        * Refactored ``model_type`` parameter for components and pipelines to ``model_family`` :pr:`507`
        * Refactored ``problem_types`` for pipelines and components into ``supported_problem_types`` :pr:`515`
        * Moved ``pipelines/utils.save_pipeline`` and ``pipelines/utils.load_pipeline`` to ``PipelineBase.save`` and ``PipelineBase.load`` :pr:`526`
        * Limit number of categories encoded by ``OneHotEncoder`` :pr:`517`
    * Documentation Changes
        * Updated API reference to remove ``PipelinePlot`` and added moved ``PipelineBase`` plotting methods :pr:`483`
        * Add code style and github issue guides :pr:`463` :pr:`512`
        * Updated API reference for to surface class variables for pipelines and components :pr:`537`
        * Fixed README documentation link :pr:`535`
        * Unhid PR references in changelog :pr:`656`
    * Testing Changes
        * Added automated dependency check PR :pr:`482`, :pr:`505`
        * Updated automated dependency check comment :pr:`497`
        * Have build_docs job use python executor, so that env vars are set properly :pr:`547`
        * Added simple test to make sure ``OneHotEncoder``'s top_n works with large number of categories :pr:`552`
        * Run windows unit tests on PRs :pr:`557`


.. warning::

    **Breaking Changes**

    * ``AutoClassificationSearch`` and ``AutoRegressionSearch``'s ``model_types`` parameter has been refactored into ``allowed_model_families``
    * ``ModelTypes`` enum has been changed to ``ModelFamily``
    * Components and Pipelines now have a ``model_family`` field instead of ``model_type``
    * ``get_pipelines`` utility function now accepts ``model_families`` as an argument instead of ``model_types``
    * ``PipelineBase.name`` no longer returns structure of pipeline and has been replaced by ``PipelineBase.summary``
    * ``PipelineBase.problem_types`` and ``Estimator.problem_types`` has been renamed to ``supported_problem_types``
    * ``pipelines/utils.save_pipeline`` and ``pipelines/utils.load_pipeline`` moved to ``PipelineBase.save`` and ``PipelineBase.load``


**v0.7.0 Mar. 9, 2020**
    * Enhancements
        * Added emacs buffers to .gitignore :pr:`350`
        * Add CatBoost (gradient-boosted trees) classification and regression components and pipelines :pr:`247`
        * Added Tuner abstract base class :pr:`351`
        * Added ``n_jobs`` as parameter for ``AutoClassificationSearch`` and ``AutoRegressionSearch`` :pr:`403`
        * Changed colors of confusion matrix to shades of blue and updated axis order to match scikit-learn's :pr:`426`
        * Added ``PipelineBase`` ``.graph`` and ``.feature_importance_graph`` methods, moved from previous location :pr:`423`
        * Added support for python 3.8 :pr:`462`
    * Fixes
        * Fixed ROC and confusion matrix plots not being calculated if user passed own additional_objectives :pr:`276`
        * Fixed ReadtheDocs ``FileNotFoundError`` exception for fraud dataset :pr:`439`
    * Changes
        * Added ``n_estimators`` as a tunable parameter for XGBoost :pr:`307`
        * Remove unused parameter ``ObjectiveBase.fit_needs_proba`` :pr:`320`
        * Remove extraneous parameter ``component_type`` from all components :pr:`361`
        * Remove unused ``rankings.csv`` file :pr:`397`
        * Downloaded demo and test datasets so unit tests can run offline :pr:`408`
        * Remove ``_needs_fitting`` attribute from Components :pr:`398`
        * Changed plot.feature_importance to show only non-zero feature importances by default, added optional parameter to show all :pr:`413`
        * Refactored ``PipelineBase`` to take in parameter dictionary and moved pipeline metadata to class attribute :pr:`421`
        * Dropped support for Python 3.5 :pr:`438`
        * Removed unused ``apply.py`` file :pr:`449`
        * Clean up ``requirements.txt`` to remove unused deps :pr:`451`
        * Support installation without all required dependencies :pr:`459`
    * Documentation Changes
        * Update release.md with instructions to release to internal license key :pr:`354`
    * Testing Changes
        * Added tests for utils (and moved current utils to gen_utils) :pr:`297`
        * Moved XGBoost install into it's own separate step on Windows using Conda :pr:`313`
        * Rewind pandas version to before 1.0.0, to diagnose test failures for that version :pr:`325`
        * Added dependency update checkin test :pr:`324`
        * Rewind XGBoost version to before 1.0.0 to diagnose test failures for that version :pr:`402`
        * Update dependency check to use a whitelist :pr:`417`
        * Update unit test jobs to not install dev deps :pr:`455`

.. warning::

    **Breaking Changes**

    * Python 3.5 will not be actively supported.

**v0.6.0 Dec. 16, 2019**
    * Enhancements
        * Added ability to create a plot of feature importances :pr:`133`
        * Add early stopping to AutoML using patience and tolerance parameters :pr:`241`
        * Added ROC and confusion matrix metrics and plot for classification problems and introduce PipelineSearchPlots class :pr:`242`
        * Enhanced AutoML results with search order :pr:`260`
        * Added utility function to show system and environment information :pr:`300`
    * Fixes
        * Lower botocore requirement :pr:`235`
        * Fixed decision_function calculation for ``FraudCost`` objective :pr:`254`
        * Fixed return value of ``Recall`` metrics :pr:`264`
        * Components return ``self`` on fit :pr:`289`
    * Changes
        * Renamed automl classes to ``AutoRegressionSearch`` and ``AutoClassificationSearch`` :pr:`287`
        * Updating demo datasets to retain column names :pr:`223`
        * Moving pipeline visualization to ``PipelinePlot`` class :pr:`228`
        * Standarizing inputs as ``pd.Dataframe`` / ``pd.Series`` :pr:`130`
        * Enforcing that pipelines must have an estimator as last component :pr:`277`
        * Added ``ipywidgets`` as a dependency in ``requirements.txt`` :pr:`278`
        * Added Random and Grid Search Tuners :pr:`240`
    * Documentation Changes
        * Adding class properties to API reference :pr:`244`
        * Fix and filter FutureWarnings from scikit-learn :pr:`249`, :pr:`257`
        * Adding Linear Regression to API reference and cleaning up some Sphinx warnings :pr:`227`
    * Testing Changes
        * Added support for testing on Windows with CircleCI :pr:`226`
        * Added support for doctests :pr:`233`

.. warning::

    **Breaking Changes**

    * The ``fit()`` method for ``AutoClassifier`` and ``AutoRegressor`` has been renamed to ``search()``.
    * ``AutoClassifier`` has been renamed to ``AutoClassificationSearch``
    * ``AutoRegressor`` has been renamed to ``AutoRegressionSearch``
    * ``AutoClassificationSearch.results`` and ``AutoRegressionSearch.results`` now is a dictionary with ``pipeline_results`` and ``search_order`` keys. ``pipeline_results`` can be used to access a dictionary that is identical to the old ``.results`` dictionary. Whereas, ``search_order`` returns a list of the search order in terms of ``pipeline_id``.
    * Pipelines now require an estimator as the last component in ``component_list``. Slicing pipelines now throws an ``NotImplementedError`` to avoid returning pipelines without an estimator.

**v0.5.2 Nov. 18, 2019**
    * Enhancements
        * Adding basic pipeline structure visualization :pr:`211`
    * Documentation Changes
        * Added notebooks to build process :pr:`212`

**v0.5.1 Nov. 15, 2019**
    * Enhancements
        * Added basic outlier detection guardrail :pr:`151`
        * Added basic ID column guardrail :pr:`135`
        * Added support for unlimited pipelines with a ``max_time`` limit :pr:`70`
        * Updated .readthedocs.yaml to successfully build :pr:`188`
    * Fixes
        * Removed MSLE from default additional objectives :pr:`203`
        * Fixed ``random_state`` passed in pipelines :pr:`204`
        * Fixed slow down in RFRegressor :pr:`206`
    * Changes
        * Pulled information for describe_pipeline from pipeline's new describe method :pr:`190`
        * Refactored pipelines :pr:`108`
        * Removed guardrails from Auto(*) :pr:`202`, :pr:`208`
    * Documentation Changes
        * Updated documentation to show ``max_time`` enhancements :pr:`189`
        * Updated release instructions for RTD :pr:`193`
        * Added notebooks to build process :pr:`212`
        * Added contributing instructions :pr:`213`
        * Added new content :pr:`222`

**v0.5.0 Oct. 29, 2019**
    * Enhancements
        * Added basic one hot encoding :pr:`73`
        * Use enums for model_type :pr:`110`
        * Support for splitting regression datasets :pr:`112`
        * Auto-infer multiclass classification :pr:`99`
        * Added support for other units in ``max_time`` :pr:`125`
        * Detect highly null columns :pr:`121`
        * Added additional regression objectives :pr:`100`
        * Show an interactive iteration vs. score plot when using fit() :pr:`134`
    * Fixes
        * Reordered ``describe_pipeline`` :pr:`94`
        * Added type check for ``model_type`` :pr:`109`
        * Fixed ``s`` units when setting string ``max_time`` :pr:`132`
        * Fix objectives not appearing in API documentation :pr:`150`
    * Changes
        * Reorganized tests :pr:`93`
        * Moved logging to its own module :pr:`119`
        * Show progress bar history :pr:`111`
        * Using ``cloudpickle`` instead of pickle to allow unloading of custom objectives :pr:`113`
        * Removed render.py :pr:`154`
    * Documentation Changes
        * Update release instructions :pr:`140`
        * Include additional_objectives parameter :pr:`124`
        * Added Changelog :pr:`136`
    * Testing Changes
        * Code coverage :pr:`90`
        * Added CircleCI tests for other Python versions :pr:`104`
        * Added doc notebooks as tests :pr:`139`
        * Test metadata for CircleCI and 2 core parallelism :pr:`137`

**v0.4.1 Sep. 16, 2019**
    * Enhancements
        * Added AutoML for classification and regressor using Autobase and Skopt :pr:`7` :pr:`9`
        * Implemented standard classification and regression metrics :pr:`7`
        * Added logistic regression, random forest, and XGBoost pipelines :pr:`7`
        * Implemented support for custom objectives :pr:`15`
        * Feature importance for pipelines :pr:`18`
        * Serialization for pipelines :pr:`19`
        * Allow fitting on objectives for optimal threshold :pr:`27`
        * Added detect label leakage :pr:`31`
        * Implemented callbacks :pr:`42`
        * Allow for multiclass classification :pr:`21`
        * Added support for additional objectives :pr:`79`
    * Fixes
        * Fixed feature selection in pipelines :pr:`13`
        * Made ``random_seed`` usage consistent :pr:`45`
    * Documentation Changes
        * Documentation Changes
        * Added docstrings :pr:`6`
        * Created notebooks for docs :pr:`6`
        * Initialized readthedocs EvalML :pr:`6`
        * Added favicon :pr:`38`
    * Testing Changes
        * Added testing for loading data :pr:`39`

**v0.2.0 Aug. 13, 2019**
    * Enhancements
        * Created fraud detection objective :pr:`4`

**v0.1.0 July. 31, 2019**
    * *First Release*
    * Enhancements
        * Added lead scoring objecitve :pr:`1`
        * Added basic classifier :pr:`1`
    * Documentation Changes
        * Initialized Sphinx for docs :pr:`1`<|MERGE_RESOLUTION|>--- conflicted
+++ resolved
@@ -10,6 +10,7 @@
     * Documentation Changes
         * Specified installation steps for Prophet :pr:`2713`
         * Added documentation for data exploration on data check actions :pr:`2696` 
+        * Added docstring linting package ``pydocstyle`` and rule to `make-lint` command :pr:`2670`
     * Testing Changes
         * Fixed flaky ``TargetDistributionDataCheck`` test for very_lognormal distribution :pr:`2748`
 
@@ -37,12 +38,8 @@
         * Replaced ``SMOTEOversampler``, ``SMOTENOversampler`` and ``SMOTENCOversampler`` with consolidated ``Oversampler`` component :pr:`2695`
         * Removed ``LinearRegressor`` from the list of default ``AutoMLSearch`` estimators due to poor performance :pr:`2660`
     * Documentation Changes
-<<<<<<< HEAD
-        * Added docstring linting package ``pydocstyle`` and rule to `make-lint` command :pr:`2670`
-=======
         * Added user guide documentation for using ``ComponentGraph`` and added ``ComponentGraph`` to API reference :pr:`2673`
         * Updated documentation to make parallelization of AutoML clearer :pr:`2667`
->>>>>>> 411a0c10
     * Testing Changes
         * Removes the process-level parallelism from the ``test_cancel_job`` test :pr:`2666`
         * Installed numba 0.53 in windows CI to prevent problems installing version 0.54 :pr:`2710`
