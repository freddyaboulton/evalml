Release Notes
-------------
**Future Release**
    * Enhancements
    * Fixes
<<<<<<< HEAD
        * Added change for ``k_neighbors`` parameter in SMOTE Oversamplers to automatically handle small samples :pr:`2375`
        * Fixed partial dependence graph method failing on multiclass problems when the class labels are numeric :pr:`2372`
        * Added ``thresholding_objective`` argument to ``AutoMLSearch`` for binary classification problems :pr:`2320`
    * Changes
        * Removed private method _compute_features_during_fit from PipelineBase :pr:`2359`
=======
        * Fixed ``ComponentGraph`` appending target to ``final_component_features`` if there is a component that returns both X and y :pr:`2358`
        * Fixed partial dependence graph method failing on multiclass problems when the class labels are numeric :pr:`2372`
        * Added ``thresholding_objective`` argument to ``AutoMLSearch`` for binary classification problems :pr:`2320`
    * Changes
        * Removed private method ``_compute_features_during_fit`` from ``PipelineBase`` :pr:`2359`
>>>>>>> af000175
    * Documentation Changes
        * Fixed start page code and description dataset naming discrepancy :pr:`2370`
    * Testing Changes
        * Add pytest-timeout. All tests that run longer than 6 minutes will fail. :pr:`2374`
        * Separated the dask tests out into separate github action jobs to isolate dask failures. :pr:`2376`
        * Refactored dask tests :pr:`2377`
        * Added the combined dask/non-dask unit tests back and renamed the dask only unit tests. :pr:`2382`

.. warning::

    **Breaking Changes**


**v0.26.0 Jun. 08, 2021**
    * Enhancements
        * Removed self-reference from ``AutoMLSearch`` :pr:`2304`
        * Added support for nonlinear pipelines for ``generate_pipeline_code`` :pr:`2332`
        * Added ``inverse_transform`` method to pipelines :pr:`2256``
<<<<<<< HEAD
=======
        * Added ``search_order`` to ``AutoMLSearch``'s ``rankings`` and ``full_rankings`` tables :pr:`2345`
>>>>>>> af000175
    * Fixes
        * Preserve user-specified woodwork types throughout pipeline fit/predict :pr:`2297`
    * Changes
        * Cleaned up ``PipelineBase``'s ``component_graph`` and ``_component_graph`` attributes. Updated ``PipelineBase`` ``__repr__`` and added ``__eq__`` for ``ComponentGraph`` :pr:`2332`
        * Added and applied  ``black`` linting package to the EvalML repo in place of ``autopep8`` :pr:`2306`
        * Separated `custom_hyperparameters` from pipelines and added them as an argument to ``AutoMLSearch`` :pr:`2317`
    * Documentation Changes
    * Testing Changes
        * Update minimum unit tests to run on all pull requests :pr:`2314`
        * Pass token to authorize uploading of codecov reports :pr:`2344`

.. warning::

    **Breaking Changes**
        * Removed ``PipelineBase``'s ``_component_graph`` attribute. Updated ``PipelineBase`` ``__repr__`` and added ``__eq__`` for ``ComponentGraph`` :pr:`2332`
        * `pipeline_parameters` will no longer accept `skopt.space` variables since hyperparameter ranges will now be specified through `custom_hyperparameters` :pr:`2317`


**v0.25.0 Jun. 01, 2021**
    * Enhancements
        * Upgraded minimum woodwork to version 0.3.1. Previous versions will not be supported :pr:`2181`
        * Added a new callback parameter for ``explain_predictions_best_worst`` :pr:`2308`
    * Fixes
    * Changes
        * Deleted the ``return_pandas`` flag from our demo data loaders :pr:`2181`
        * Moved ``default_parameters`` to ``ComponentGraph`` from ``PipelineBase`` :pr:`2307`
    * Documentation Changes
        * Updated the release procedure documentation :pr:`2230`
    * Testing Changes
        * Ignoring ``test_saving_png_file`` while building conda package :pr:`2323`

.. warning::

    **Breaking Changes**
        * Deleted the ``return_pandas`` flag from our demo data loaders :pr:`2181`
        * Upgraded minimum woodwork to version 0.3.1. Previous versions will not be supported :pr:`2181`
        * Due to the weak-ref in woodwork, set the result of ``infer_feature_types`` to a variable before accessing woodwork :pr:`2181`

**v0.24.2 May. 24, 2021**
    * Enhancements
        * Added oversamplers to AutoMLSearch :pr:`2213` :pr:`2286`
        * Added dictionary input functionality for ``Undersampler`` component :pr:`2271`
        * Changed the default parameter values for ``Elastic Net Classifier`` and ``Elastic Net Regressor`` :pr:`2269`
        * Added dictionary input functionality for the Oversampler components :pr:`2288`
    * Fixes
        * Set default `n_jobs` to 1 for `StackedEnsembleClassifier` and `StackedEnsembleRegressor` until fix for text-based parallelism in sklearn stacking can be found :pr:`2295`
    * Changes
        * Updated ``start_iteration_callback`` to accept a pipeline instance instead of a pipeline class and no longer accept pipeline parameters as a parameter :pr:`2290`
        * Refactored ``calculate_permutation_importance`` method and add per-column permutation importance method :pr:`2302`
        * Updated logging information in ``AutoMLSearch.__init__`` to clarify pipeline generation :pr:`2263`
    * Documentation Changes
        * Minor changes to the release procedure :pr:`2230`
    * Testing Changes
        * Use codecov action to update coverage reports :pr:`2238`
        * Removed MarkupSafe dependency version pin from requirements.txt and moved instead into RTD docs build CI :pr:`2261`

.. warning::

    **Breaking Changes**
        * Updated ``start_iteration_callback`` to accept a pipeline instance instead of a pipeline class and no longer accept pipeline parameters as a parameter :pr:`2290`
        * Moved ``default_parameters`` to ``ComponentGraph`` from ``PipelineBase``. A pipeline's ``default_parameters`` is now accessible via ``pipeline.component_graph.default_parameters`` :pr:`2307`


**v0.24.1 May. 16, 2021**
    * Enhancements
        * Integrated ``ARIMARegressor`` into AutoML :pr:`2009`
        * Updated ``HighlyNullDataCheck`` to also perform a null row check :pr:`2222`
        * Set ``max_depth`` to 1 in calls to featuretools dfs :pr:`2231`
    * Fixes
        * Removed data splitter sampler calls during training :pr:`2253`
        * Set minimum required version for for pyzmq, colorama, and docutils :pr:`2254`
        * Changed BaseSampler to return None instead of y :pr:`2272`
    * Changes
        * Removed ensemble split and indices in ``AutoMLSearch`` :pr:`2260`
        * Updated pipeline ``repr()`` and ``generate_pipeline_code`` to return pipeline instances without generating custom pipeline class :pr:`2227`
    * Documentation Changes
        * Capped Sphinx version under 4.0.0 :pr:`2244`
    * Testing Changes
        * Change number of cores for pytest from 4 to 2 :pr:`2266`
        * Add minimum dependency checker to generate minimum requirement files :pr:`2267`
        * Add unit tests with minimum dependencies  :pr:`2277`


**v0.24.0 May. 04, 2021**
    * Enhancements
        * Added `date_index` as a required parameter for TimeSeries problems :pr:`2217`
        * Have the ``OneHotEncoder`` return the transformed columns as booleans rather than floats :pr:`2170`
        * Added Oversampler transformer component to EvalML :pr:`2079`
        * Added Undersampler to AutoMLSearch, as well as arguments ``_sampler_method`` and ``sampler_balanced_ratio`` :pr:`2128`
        * Updated prediction explanations functions to allow pipelines with XGBoost estimators :pr:`2162`
        * Added partial dependence for datetime columns :pr:`2180`
        * Update precision-recall curve with positive label index argument, and fix for 2d predicted probabilities :pr:`2090`
        * Add pct_null_rows to ``HighlyNullDataCheck`` :pr:`2211`
        * Added a standalone AutoML `search` method for convenience, which runs data checks and then runs automl :pr:`2152`
        * Make the first batch of AutoML have a predefined order, with linear models first and complex models last :pr:`2223` :pr:`2225`
        * Added sampling dictionary support to ``BalancedClassficationSampler`` :pr:`2235`
    * Fixes
        * Fixed partial dependence not respecting grid resolution parameter for numerical features :pr:`2180`
        * Enable prediction explanations for catboost for multiclass problems :pr:`2224`
    * Changes
        * Deleted baseline pipeline classes :pr:`2202`
        * Reverting user specified date feature PR :pr:`2155` until `pmdarima` installation fix is found :pr:`2214`
        * Updated pipeline API to accept component graph and other class attributes as instance parameters. Old pipeline API still works but will not be supported long-term. :pr:`2091`
        * Removed all old datasplitters from EvalML :pr:`2193`
        * Deleted ``make_pipeline_from_components`` :pr:`2218`
    * Documentation Changes
        * Renamed dataset to clarify that its gzipped but not a tarball :pr:`2183`
        * Updated documentation to use pipeline instances instead of pipeline subclasses :pr:`2195`
        * Updated contributing guide with a note about GitHub Actions permissions :pr:`2090`
        * Updated automl and model understanding user guides :pr:`2090`
    * Testing Changes
        * Use machineFL user token for dependency update bot, and add more reviewers :pr:`2189`


.. warning::

    **Breaking Changes**
        * All baseline pipeline classes (``BaselineBinaryPipeline``, ``BaselineMulticlassPipeline``, ``BaselineRegressionPipeline``, etc.) have been deleted :pr:`2202`
        * Updated pipeline API to accept component graph and other class attributes as instance parameters. Old pipeline API still works but will not be supported long-term. Pipelines can now be initialized by specifying the component graph as the first parameter, and then passing in optional arguments such as ``custom_name``, ``parameters``, etc. For example, ``BinaryClassificationPipeline(["Random Forest Classifier"], parameters={})``.  :pr:`2091`
        * Removed all old datasplitters from EvalML :pr:`2193`
        * Deleted utility method ``make_pipeline_from_components`` :pr:`2218`


**v0.23.0 Apr. 20, 2021**
    * Enhancements
        * Refactored ``EngineBase`` and ``SequentialEngine`` api. Adding ``DaskEngine`` :pr:`1975`.
        * Added optional ``engine`` argument to ``AutoMLSearch`` :pr:`1975`
        * Added a warning about how time series support is still in beta when a user passes in a time series problem to ``AutoMLSearch`` :pr:`2118`
        * Added ``NaturalLanguageNaNDataCheck`` data check :pr:`2122`
        * Added ValueError to ``partial_dependence`` to prevent users from computing partial dependence on columns with all NaNs :pr:`2120`
        * Added standard deviation of cv scores to rankings table :pr:`2154`
    * Fixes
        * Fixed ``BalancedClassificationDataCVSplit``, ``BalancedClassificationDataTVSplit``, and ``BalancedClassificationSampler`` to use ``minority:majority`` ratio instead of ``majority:minority`` :pr:`2077`
        * Fixed bug where two-way partial dependence plots with categorical variables were not working correctly :pr:`2117`
        * Fixed bug where ``hyperparameters`` were not displaying properly for pipelines with a list ``component_graph`` and duplicate components :pr:`2133`
        * Fixed bug where ``pipeline_parameters`` argument in ``AutoMLSearch`` was not applied to pipelines passed in as ``allowed_pipelines`` :pr:`2133`
        * Fixed bug where ``AutoMLSearch`` was not applying custom hyperparameters to pipelines with a list ``component_graph`` and duplicate components :pr:`2133`
    * Changes
        * Removed ``hyperparameter_ranges`` from Undersampler and renamed ``balanced_ratio`` to ``sampling_ratio`` for samplers :pr:`2113`
        * Renamed ``TARGET_BINARY_NOT_TWO_EXAMPLES_PER_CLASS`` data check message code to ``TARGET_MULTICLASS_NOT_TWO_EXAMPLES_PER_CLASS`` :pr:`2126`
        * Modified one-way partial dependence plots of categorical features to display data with a bar plot :pr:`2117`
        * Renamed ``score`` column for ``automl.rankings`` as ``mean_cv_score`` :pr:`2135`
        * Remove 'warning' from docs tool output :pr:`2031`
    * Documentation Changes
        * Fixed ``conf.py`` file :pr:`2112`
        * Added a sentence to the automl user guide stating that our support for time series problems is still in beta. :pr:`2118`
        * Fixed documentation demos :pr:`2139`
        * Update test badge in README to use GitHub Actions :pr:`2150`
    * Testing Changes
        * Fixed ``test_describe_pipeline`` for ``pandas`` ``v1.2.4`` :pr:`2129`
        * Added a GitHub Action for building the conda package :pr:`1870` :pr:`2148`


.. warning::

    **Breaking Changes**
        * Renamed ``balanced_ratio`` to ``sampling_ratio`` for the ``BalancedClassificationDataCVSplit``, ``BalancedClassificationDataTVSplit``, ``BalancedClassficationSampler``, and Undersampler :pr:`2113`
        * Deleted the "errors" key from automl results :pr:`1975`
        * Deleted the ``raise_and_save_error_callback`` and the ``log_and_save_error_callback`` :pr:`1975`
        * Fixed ``BalancedClassificationDataCVSplit``, ``BalancedClassificationDataTVSplit``, and ``BalancedClassificationSampler`` to use minority:majority ratio instead of majority:minority :pr:`2077`


**v0.22.0 Apr. 06, 2021**
    * Enhancements
        * Added a GitHub Action for ``linux_unit_tests``:pr:`2013`
        * Added recommended actions for ``InvalidTargetDataCheck``, updated ``_make_component_list_from_actions`` to address new action, and added ``TargetImputer`` component :pr:`1989`
        * Updated ``AutoMLSearch._check_for_high_variance`` to not emit ``RuntimeWarning`` :pr:`2024`
        * Added exception when pipeline passed to ``explain_predictions`` is a ``Stacked Ensemble`` pipeline :pr:`2033`
        * Added sensitivity at low alert rates as an objective :pr:`2001`
        * Added ``Undersampler`` transformer component :pr:`2030`
    * Fixes
        * Updated Engine's ``train_batch`` to apply undersampling :pr:`2038`
        * Fixed bug in where Time Series Classification pipelines were not encoding targets in ``predict`` and ``predict_proba`` :pr:`2040`
        * Fixed data splitting errors if target is float for classification problems :pr:`2050`
        * Pinned ``docutils`` to <0.17 to fix ReadtheDocs warning issues :pr:`2088`
    * Changes
        * Removed lists as acceptable hyperparameter ranges in ``AutoMLSearch`` :pr:`2028`
        * Renamed "details" to "metadata" for data check actions :pr:`2008`
    * Documentation Changes
        * Catch and suppress warnings in documentation :pr:`1991` :pr:`2097`
        * Change spacing in ``start.ipynb`` to provide clarity for ``AutoMLSearch`` :pr:`2078`
        * Fixed start code on README :pr:`2108`
    * Testing Changes


**v0.21.0 Mar. 24, 2021**
    * Enhancements
        * Changed ``AutoMLSearch`` to default ``optimize_thresholds`` to True :pr:`1943`
        * Added multiple oversampling and undersampling sampling methods as data splitters for imbalanced classification :pr:`1775`
        * Added params to balanced classification data splitters for visibility :pr:`1966`
        * Updated ``make_pipeline`` to not add ``Imputer`` if input data does not have numeric or categorical columns :pr:`1967`
        * Updated ``ClassImbalanceDataCheck`` to better handle multiclass imbalances :pr:`1986`
        * Added recommended actions for the output of data check's ``validate`` method :pr:`1968`
        * Added error message for ``partial_dependence`` when features are mostly the same value :pr:`1994`
        * Updated ``OneHotEncoder`` to drop one redundant feature by default for features with two categories :pr:`1997`
        * Added a ``PolynomialDetrender`` component :pr:`1992`
        * Added ``DateTimeNaNDataCheck`` data check :pr:`2039`
    * Fixes
        * Changed best pipeline to train on the entire dataset rather than just ensemble indices for ensemble problems :pr:`2037`
        * Updated binary classification pipelines to use objective decision function during scoring of custom objectives :pr:`1934`
    * Changes
        * Removed ``data_checks`` parameter, ``data_check_results`` and data checks logic from ``AutoMLSearch`` :pr:`1935`
        * Deleted ``random_state`` argument :pr:`1985`
        * Updated Woodwork version requirement to ``v0.0.11`` :pr:`1996`
    * Documentation Changes
    * Testing Changes
        * Removed ``build_docs`` CI job in favor of RTD GH builder :pr:`1974`
        * Added tests to confirm support for Python 3.9 :pr:`1724`
        * Added tests to support Dask AutoML/Engine :pr:`1990`
        * Changed ``build_conda_pkg`` job to use ``latest_release_changes`` branch in the feedstock. :pr:`1979`

.. warning::

    **Breaking Changes**
        * Changed ``AutoMLSearch`` to default ``optimize_thresholds`` to True :pr:`1943`
        * Removed ``data_checks`` parameter, ``data_check_results`` and data checks logic from ``AutoMLSearch``. To run the data checks which were previously run by default in ``AutoMLSearch``, please call ``DefaultDataChecks().validate(X_train, y_train)`` or take a look at our documentation for more examples. :pr:`1935`
        * Deleted ``random_state`` argument :pr:`1985`

**v0.20.0 Mar. 10, 2021**
    * Enhancements
        * Added a GitHub Action for Detecting dependency changes :pr:`1933`
        * Create a separate CV split to train stacked ensembler on for AutoMLSearch :pr:`1814`
        * Added a GitHub Action for Linux unit tests :pr:`1846`
        * Added ``ARIMARegressor`` estimator :pr:`1894`
        * Added ``DataCheckAction`` class and ``DataCheckActionCode`` enum :pr:`1896`
        * Updated ``Woodwork`` requirement to ``v0.0.10`` :pr:`1900`
        * Added ``BalancedClassificationDataCVSplit`` and ``BalancedClassificationDataTVSplit`` to AutoMLSearch :pr:`1875`
        * Update default classification data splitter to use downsampling for highly imbalanced data :pr:`1875`
        * Updated ``describe_pipeline`` to return more information, including ``id`` of pipelines used for ensemble models :pr:`1909`
        * Added utility method to create list of components from a list of ``DataCheckAction`` :pr:`1907`
        * Updated ``validate`` method to include a ``action`` key in returned dictionary for all ``DataCheck``and ``DataChecks`` :pr:`1916`
        * Aggregating the shap values for predictions that we know the provenance of, e.g. OHE, text, and date-time. :pr:`1901`
        * Improved error message when custom objective is passed as a string in ``pipeline.score`` :pr:`1941`
        * Added ``score_pipelines`` and ``train_pipelines`` methods to ``AutoMLSearch`` :pr:`1913`
        * Added support for ``pandas`` version 1.2.0 :pr:`1708`
        * Added ``score_batch`` and ``train_batch`` abstact methods to ``EngineBase`` and implementations in ``SequentialEngine`` :pr:`1913`
        * Added ability to handle index columns in ``AutoMLSearch`` and ``DataChecks`` :pr:`2138`
    * Fixes
        * Removed CI check for ``check_dependencies_updated_linux`` :pr:`1950`
        * Added metaclass for time series pipelines and fix binary classification pipeline ``predict`` not using objective if it is passed as a named argument :pr:`1874`
        * Fixed stack trace in prediction explanation functions caused by mixed string/numeric pandas column names :pr:`1871`
        * Fixed stack trace caused by passing pipelines with duplicate names to ``AutoMLSearch`` :pr:`1932`
        * Fixed ``AutoMLSearch.get_pipelines`` returning pipelines with the same attributes :pr:`1958`
    * Changes
        * Reversed GitHub Action for Linux unit tests until a fix for report generation is found :pr:`1920`
        * Updated ``add_results`` in ``AutoMLAlgorithm`` to take in entire pipeline results dictionary from ``AutoMLSearch`` :pr:`1891`
        * Updated ``ClassImbalanceDataCheck`` to look for severe class imbalance scenarios :pr:`1905`
        * Deleted the ``explain_prediction`` function :pr:`1915`
        * Removed ``HighVarianceCVDataCheck`` and convered it to an ``AutoMLSearch`` method instead :pr:`1928`
        * Removed warning in ``InvalidTargetDataCheck`` returned when numeric binary classification targets are not (0, 1) :pr:`1959`
    * Documentation Changes
        * Updated ``model_understanding.ipynb`` to demo the two-way partial dependence capability :pr:`1919`
    * Testing Changes

.. warning::

    **Breaking Changes**
        * Deleted the ``explain_prediction`` function :pr:`1915`
        * Removed ``HighVarianceCVDataCheck`` and convered it to an ``AutoMLSearch`` method instead :pr:`1928`
        * Added ``score_batch`` and ``train_batch`` abstact methods to ``EngineBase``. These need to be implemented in Engine subclasses :pr:`1913`


**v0.19.0 Feb. 23, 2021**
    * Enhancements
        * Added a GitHub Action for Python windows unit tests :pr:`1844`
        * Added a GitHub Action for checking updated release notes :pr:`1849`
        * Added a GitHub Action for Python lint checks :pr:`1837`
        * Adjusted ``explain_prediction``, ``explain_predictions`` and ``explain_predictions_best_worst`` to handle timeseries problems. :pr:`1818`
        * Updated ``InvalidTargetDataCheck`` to check for mismatched indices in target and features :pr:`1816`
        * Updated ``Woodwork`` structures returned from components to support ``Woodwork`` logical type overrides set by the user :pr:`1784`
        * Updated estimators to keep track of input feature names during ``fit()`` :pr:`1794`
        * Updated ``visualize_decision_tree`` to include feature names in output :pr:`1813`
        * Added ``is_bounded_like_percentage`` property for objectives. If true, the ``calculate_percent_difference`` method will return the absolute difference rather than relative difference :pr:`1809`
        * Added full error traceback to AutoMLSearch logger file :pr:`1840`
        * Changed ``TargetEncoder`` to preserve custom indices in the data :pr:`1836`
        * Refactored ``explain_predictions`` and ``explain_predictions_best_worst`` to only compute features once for all rows that need to be explained :pr:`1843`
        * Added custom random undersampler data splitter for classification :pr:`1857`
        * Updated ``OutliersDataCheck`` implementation to calculate the probability of having no outliers :pr:`1855`
        * Added ``Engines`` pipeline processing API :pr:`1838`
    * Fixes
        * Changed EngineBase random_state arg to random_seed and same for user guide docs :pr:`1889`
    * Changes
        * Modified ``calculate_percent_difference`` so that division by 0 is now inf rather than nan :pr:`1809`
        * Removed ``text_columns`` parameter from ``LSA`` and ``TextFeaturizer`` components :pr:`1652`
        * Added ``random_seed`` as an argument to our automl/pipeline/component API. Using ``random_state`` will raise a warning :pr:`1798`
        * Added ``DataCheckError`` message in ``InvalidTargetDataCheck`` if input target is None and removed exception raised :pr:`1866`
    * Documentation Changes
    * Testing Changes
        * Added back coverage for ``_get_feature_provenance`` in ``TextFeaturizer`` after ``text_columns`` was removed :pr:`1842`
        * Pin graphviz version for windows builds :pr:`1847`
        * Unpin graphviz version for windows builds :pr:`1851`

.. warning::

    **Breaking Changes**
        * Added a deprecation warning to ``explain_prediction``. It will be deleted in the next release. :pr:`1860`


**v0.18.2 Feb. 10, 2021**
    * Enhancements
        * Added uniqueness score data check :pr:`1785`
        * Added "dataframe" output format for prediction explanations :pr:`1781`
        * Updated LightGBM estimators to handle ``pandas.MultiIndex`` :pr:`1770`
        * Sped up permutation importance for some pipelines :pr:`1762`
        * Added sparsity data check :pr:`1797`
        * Confirmed support for threshold tuning for binary time series classification problems :pr:`1803`
    * Fixes
    * Changes
    * Documentation Changes
        * Added section on conda to the contributing guide :pr:`1771`
        * Updated release process to reflect freezing `main` before perf tests :pr:`1787`
        * Moving some prs to the right section of the release notes :pr:`1789`
        * Tweak README.md. :pr:`1800`
        * Fixed back arrow on install page docs :pr:`1795`
        * Fixed docstring for `ClassImbalanceDataCheck.validate()` :pr:`1817`
    * Testing Changes

**v0.18.1 Feb. 1, 2021**
    * Enhancements
        * Added ``graph_t_sne`` as a visualization tool for high dimensional data :pr:`1731`
        * Added the ability to see the linear coefficients of features in linear models terms :pr:`1738`
        * Added support for ``scikit-learn`` ``v0.24.0`` :pr:`1733`
        * Added support for ``scipy`` ``v1.6.0`` :pr:`1752`
        * Added SVM Classifier and Regressor to estimators :pr:`1714` :pr:`1761`
    * Fixes
        * Addressed bug with ``partial_dependence`` and categorical data with more categories than grid resolution :pr:`1748`
        * Removed ``random_state`` arg from ``get_pipelines`` in ``AutoMLSearch`` :pr:`1719`
        * Pinned pyzmq at less than 22.0.0 till we add support :pr:`1756`
        * Remove ``ProphetRegressor`` from main as windows tests were flaky :pr:`1764`
    * Changes
        * Updated components and pipelines to return ``Woodwork`` data structures :pr:`1668`
        * Updated ``clone()`` for pipelines and components to copy over random state automatically :pr:`1753`
        * Dropped support for Python version 3.6 :pr:`1751`
        * Removed deprecated ``verbose`` flag from ``AutoMLSearch`` parameters :pr:`1772`
    * Documentation Changes
        * Add Twitter and Github link to documentation toolbar :pr:`1754`
        * Added Open Graph info to documentation :pr:`1758`
    * Testing Changes

.. warning::

    **Breaking Changes**
        * Components and pipelines return ``Woodwork`` data structures instead of ``pandas`` data structures :pr:`1668`
        * Python 3.6 will not be actively supported due to discontinued support from EvalML dependencies.
        * Deprecated ``verbose`` flag is removed for ``AutoMLSearch`` :pr:`1772`


**v0.18.0 Jan. 26, 2021**
    * Enhancements
        * Added RMSLE, MSLE, and MAPE to core objectives while checking for negative target values in ``invalid_targets_data_check`` :pr:`1574`
        * Added validation checks for binary problems with regression-like datasets and multiclass problems without true multiclass targets in ``invalid_targets_data_check`` :pr:`1665`
        * Added time series support for ``make_pipeline`` :pr:`1566`
        * Added target name for output of pipeline ``predict`` method :pr:`1578`
        * Added multiclass check to ``InvalidTargetDataCheck`` for two examples per class :pr:`1596`
        * Added support for ``graphviz`` ``v0.16`` :pr:`1657`
        * Enhanced time series pipelines to accept empty features :pr:`1651`
        * Added KNN Classifier to estimators. :pr:`1650`
        * Added support for list inputs for objectives :pr:`1663`
        * Added support for ``AutoMLSearch`` to handle time series classification pipelines :pr:`1666`
        * Enhanced ``DelayedFeaturesTransformer`` to encode categorical features and targets before delaying them :pr:`1691`
        * Added 2-way dependence plots. :pr:`1690`
        * Added ability to directly iterate through components within Pipelines :pr:`1583`
    * Fixes
        * Fixed inconsistent attributes and added Exceptions to docs :pr:`1673`
        * Fixed ``TargetLeakageDataCheck`` to use Woodwork ``mutual_information`` rather than using Pandas' Pearson Correlation :pr:`1616`
        * Fixed thresholding for pipelines in ``AutoMLSearch`` to only threshold binary classification pipelines :pr:`1622` :pr:`1626`
        * Updated ``load_data`` to return Woodwork structures and update default parameter value for ``index`` to ``None`` :pr:`1610`
        * Pinned scipy at < 1.6.0 while we work on adding support :pr:`1629`
        * Fixed data check message formatting in ``AutoMLSearch`` :pr:`1633`
        * Addressed stacked ensemble component for ``scikit-learn`` v0.24 support by setting ``shuffle=True`` for default CV :pr:`1613`
        * Fixed bug where ``Imputer`` reset the index on ``X`` :pr:`1590`
        * Fixed ``AutoMLSearch`` stacktrace when a cutom objective was passed in as a primary objective or additional objective :pr:`1575`
        * Fixed custom index bug for ``MAPE`` objective :pr:`1641`
        * Fixed index bug for ``TextFeaturizer`` and ``LSA`` components :pr:`1644`
        * Limited ``load_fraud`` dataset loaded into ``automl.ipynb`` :pr:`1646`
        * ``add_to_rankings`` updates ``AutoMLSearch.best_pipeline`` when necessary :pr:`1647`
        * Fixed bug where time series baseline estimators were not receiving ``gap`` and ``max_delay`` in ``AutoMLSearch`` :pr:`1645`
        * Fixed jupyter notebooks to help the RTD buildtime :pr:`1654`
        * Added ``positive_only`` objectives to ``non_core_objectives`` :pr:`1661`
        * Fixed stacking argument ``n_jobs`` for IterativeAlgorithm :pr:`1706`
        * Updated CatBoost estimators to return self in ``.fit()`` rather than the underlying model for consistency :pr:`1701`
        * Added ability to initialize pipeline parameters in ``AutoMLSearch`` constructor :pr:`1676`
    * Changes
        * Added labeling to ``graph_confusion_matrix`` :pr:`1632`
        * Rerunning search for ``AutoMLSearch`` results in a message thrown rather than failing the search, and removed ``has_searched`` property :pr:`1647`
        * Changed tuner class to allow and ignore single parameter values as input :pr:`1686`
        * Capped LightGBM version limit to remove bug in docs :pr:`1711`
        * Removed support for `np.random.RandomState` in EvalML :pr:`1727`
    * Documentation Changes
        * Update Model Understanding in the user guide to include ``visualize_decision_tree`` :pr:`1678`
        * Updated docs to include information about ``AutoMLSearch`` callback parameters and methods :pr:`1577`
        * Updated docs to prompt users to install graphiz on Mac :pr:`1656`
        * Added ``infer_feature_types`` to the ``start.ipynb`` guide :pr:`1700`
        * Added multicollinearity data check to API reference and docs :pr:`1707`
    * Testing Changes

.. warning::

    **Breaking Changes**
        * Removed ``has_searched`` property from ``AutoMLSearch`` :pr:`1647`
        * Components and pipelines return ``Woodwork`` data structures instead of ``pandas`` data structures :pr:`1668`
        * Removed support for `np.random.RandomState` in EvalML. Rather than passing ``np.random.RandomState`` as component and pipeline random_state values, we use int random_seed :pr:`1727`


**v0.17.0 Dec. 29, 2020**
    * Enhancements
        * Added ``save_plot`` that allows for saving figures from different backends :pr:`1588`
        * Added ``LightGBM Regressor`` to regression components :pr:`1459`
        * Added ``visualize_decision_tree`` for tree visualization with ``decision_tree_data_from_estimator`` and ``decision_tree_data_from_pipeline`` to reformat tree structure output :pr:`1511`
        * Added `DFS Transformer` component into transformer components :pr:`1454`
        * Added ``MAPE`` to the standard metrics for time series problems and update objectives :pr:`1510`
        * Added ``graph_prediction_vs_actual_over_time`` and ``get_prediction_vs_actual_over_time_data`` to the model understanding module for time series problems :pr:`1483`
        * Added a ``ComponentGraph`` class that will support future pipelines as directed acyclic graphs :pr:`1415`
        * Updated data checks to accept ``Woodwork`` data structures :pr:`1481`
        * Added parameter to ``InvalidTargetDataCheck`` to show only top unique values rather than all unique values :pr:`1485`
        * Added multicollinearity data check :pr:`1515`
        * Added baseline pipeline and components for time series regression problems :pr:`1496`
        * Added more information to users about ensembling behavior in ``AutoMLSearch`` :pr:`1527`
        * Add woodwork support for more utility and graph methods :pr:`1544`
        * Changed ``DateTimeFeaturizer`` to encode features as int :pr:`1479`
        * Return trained pipelines from ``AutoMLSearch.best_pipeline`` :pr:`1547`
        * Added utility method so that users can set feature types without having to learn about Woodwork directly :pr:`1555`
        * Added Linear Discriminant Analysis transformer for dimensionality reduction :pr:`1331`
        * Added multiclass support for ``partial_dependence`` and ``graph_partial_dependence`` :pr:`1554`
        * Added ``TimeSeriesBinaryClassificationPipeline`` and ``TimeSeriesMulticlassClassificationPipeline`` classes :pr:`1528`
        * Added ``make_data_splitter`` method for easier automl data split customization :pr:`1568`
        * Integrated ``ComponentGraph`` class into Pipelines for full non-linear pipeline support :pr:`1543`
        * Update ``AutoMLSearch`` constructor to take training data instead of ``search`` and ``add_to_leaderboard`` :pr:`1597`
        * Update ``split_data`` helper args :pr:`1597`
        * Add problem type utils ``is_regression``, ``is_classification``, ``is_timeseries`` :pr:`1597`
        * Rename ``AutoMLSearch`` ``data_split`` arg to ``data_splitter`` :pr:`1569`
    * Fixes
        * Fix AutoML not passing CV folds to ``DefaultDataChecks`` for usage by ``ClassImbalanceDataCheck`` :pr:`1619`
        * Fix Windows CI jobs: install ``numba`` via conda, required for ``shap`` :pr:`1490`
        * Added custom-index support for `reset-index-get_prediction_vs_actual_over_time_data` :pr:`1494`
        * Fix ``generate_pipeline_code`` to account for boolean and None differences between Python and JSON :pr:`1524` :pr:`1531`
        * Set max value for plotly and xgboost versions while we debug CI failures with newer versions :pr:`1532`
        * Undo version pinning for plotly :pr:`1533`
        * Fix ReadTheDocs build by updating the version of ``setuptools`` :pr:`1561`
        * Set ``random_state`` of data splitter in AutoMLSearch to take int to keep consistency in the resulting splits :pr:`1579`
        * Pin sklearn version while we work on adding support :pr:`1594`
        * Pin pandas at <1.2.0 while we work on adding support :pr:`1609`
        * Pin graphviz at < 0.16 while we work on adding support :pr:`1609`
    * Changes
        * Reverting ``save_graph`` :pr:`1550` to resolve kaleido build issues :pr:`1585`
        * Update circleci badge to apply to ``main`` :pr:`1489`
        * Added script to generate github markdown for releases :pr:`1487`
        * Updated selection using pandas ``dtypes`` to selecting using Woodwork logical types :pr:`1551`
        * Updated dependencies to fix ``ImportError: cannot import name 'MaskedArray' from 'sklearn.utils.fixes'`` error and to address Woodwork and Featuretool dependencies :pr:`1540`
        * Made ``get_prediction_vs_actual_data()`` a public method :pr:`1553`
        * Updated ``Woodwork`` version requirement to v0.0.7 :pr:`1560`
        * Move data splitters from ``evalml.automl.data_splitters`` to ``evalml.preprocessing.data_splitters`` :pr:`1597`
        * Rename "# Testing" in automl log output to "# Validation" :pr:`1597`
    * Documentation Changes
        * Added partial dependence methods to API reference :pr:`1537`
        * Updated documentation for confusion matrix methods :pr:`1611`
    * Testing Changes
        * Set ``n_jobs=1`` in most unit tests to reduce memory :pr:`1505`

.. warning::

    **Breaking Changes**
        * Updated minimal dependencies: ``numpy>=1.19.1``, ``pandas>=1.1.0``, ``scikit-learn>=0.23.1``, ``scikit-optimize>=0.8.1``
        * Updated ``AutoMLSearch.best_pipeline`` to return a trained pipeline. Pass in ``train_best_pipeline=False`` to AutoMLSearch in order to return an untrained pipeline.
        * Pipeline component instances can no longer be iterated through using ``Pipeline.component_graph`` :pr:`1543`
        * Update ``AutoMLSearch`` constructor to take training data instead of ``search`` and ``add_to_leaderboard`` :pr:`1597`
        * Update ``split_data`` helper args :pr:`1597`
        * Move data splitters from ``evalml.automl.data_splitters`` to ``evalml.preprocessing.data_splitters`` :pr:`1597`
        * Rename ``AutoMLSearch`` ``data_split`` arg to ``data_splitter`` :pr:`1569`



**v0.16.1 Dec. 1, 2020**
    * Enhancements
        * Pin woodwork version to v0.0.6 to avoid breaking changes :pr:`1484`
        * Updated ``Woodwork`` to >=0.0.5 in ``core-requirements.txt`` :pr:`1473`
        * Removed ``copy_dataframe`` parameter for ``Woodwork``, updated ``Woodwork`` to >=0.0.6 in ``core-requirements.txt`` :pr:`1478`
        * Updated ``detect_problem_type`` to use ``pandas.api.is_numeric_dtype`` :pr:`1476`
    * Changes
        * Changed ``make clean`` to delete coverage reports as a convenience for developers :pr:`1464`
        * Set ``n_jobs=-1`` by default for stacked ensemble components :pr:`1472`
    * Documentation Changes
        * Updated pipeline and component documentation and demos to use ``Woodwork`` :pr:`1466`
    * Testing Changes
        * Update dependency update checker to use everything from core and optional dependencies :pr:`1480`


**v0.16.0 Nov. 24, 2020**
    * Enhancements
        * Updated pipelines and ``make_pipeline`` to accept ``Woodwork`` inputs :pr:`1393`
        * Updated components to accept ``Woodwork`` inputs :pr:`1423`
        * Added ability to freeze hyperparameters for ``AutoMLSearch`` :pr:`1284`
        * Added ``Target Encoder`` into transformer components :pr:`1401`
        * Added callback for error handling in ``AutoMLSearch`` :pr:`1403`
        * Added the index id to the ``explain_predictions_best_worst`` output to help users identify which rows in their data are included :pr:`1365`
        * The top_k features displayed in ``explain_predictions_*`` functions are now determined by the magnitude of shap values as opposed to the ``top_k`` largest and smallest shap values. :pr:`1374`
        * Added a problem type for time series regression :pr:`1386`
        * Added a ``is_defined_for_problem_type`` method to ``ObjectiveBase`` :pr:`1386`
        * Added a ``random_state`` parameter to ``make_pipeline_from_components`` function :pr:`1411`
        * Added ``DelayedFeaturesTransformer`` :pr:`1396`
        * Added a ``TimeSeriesRegressionPipeline`` class :pr:`1418`
        * Removed ``core-requirements.txt`` from the package distribution :pr:`1429`
        * Updated data check messages to include a `"code"` and `"details"` fields :pr:`1451`, :pr:`1462`
        * Added a ``TimeSeriesSplit`` data splitter for time series problems :pr:`1441`
        * Added a ``problem_configuration`` parameter to AutoMLSearch :pr:`1457`
    * Fixes
        * Fixed ``IndexError`` raised in ``AutoMLSearch`` when ``ensembling = True`` but only one pipeline to iterate over :pr:`1397`
        * Fixed stacked ensemble input bug and LightGBM warning and bug in ``AutoMLSearch`` :pr:`1388`
        * Updated enum classes to show possible enum values as attributes :pr:`1391`
        * Updated calls to ``Woodwork``'s ``to_pandas()`` to ``to_series()`` and ``to_dataframe()`` :pr:`1428`
        * Fixed bug in OHE where column names were not guaranteed to be unique :pr:`1349`
        * Fixed bug with percent improvement of ``ExpVariance`` objective on data with highly skewed target :pr:`1467`
        * Fix SimpleImputer error which occurs when all features are bool type :pr:`1215`
    * Changes
        * Changed ``OutliersDataCheck`` to return the list of columns, rather than rows, that contain outliers :pr:`1377`
        * Simplified and cleaned output for Code Generation :pr:`1371`
        * Reverted changes from :pr:`1337` :pr:`1409`
        * Updated data checks to return dictionary of warnings and errors instead of a list :pr:`1448`
        * Updated ``AutoMLSearch`` to pass ``Woodwork`` data structures to every pipeline (instead of pandas DataFrames) :pr:`1450`
        * Update ``AutoMLSearch`` to default to ``max_batches=1`` instead of ``max_iterations=5`` :pr:`1452`
        * Updated _evaluate_pipelines to consolidate side effects :pr:`1410`
    * Documentation Changes
        * Added description of CLA to contributing guide, updated description of draft PRs :pr:`1402`
        * Updated documentation to include all data checks, ``DataChecks``, and usage of data checks in AutoML :pr:`1412`
        * Updated docstrings from ``np.array`` to ``np.ndarray`` :pr:`1417`
        * Added section on stacking ensembles in AutoMLSearch documentation :pr:`1425`
    * Testing Changes
        * Removed ``category_encoders`` from test-requirements.txt :pr:`1373`
        * Tweak codecov.io settings again to avoid flakes :pr:`1413`
        * Modified ``make lint`` to check notebook versions in the docs :pr:`1431`
        * Modified ``make lint-fix`` to standardize notebook versions in the docs :pr:`1431`
        * Use new version of pull request Github Action for dependency check (:pr:`1443`)
        * Reduced number of workers for tests to 4 :pr:`1447`

.. warning::

    **Breaking Changes**
        * The ``top_k`` and ``top_k_features`` parameters in ``explain_predictions_*`` functions now return ``k`` features as opposed to ``2 * k`` features :pr:`1374`
        * Renamed ``problem_type`` to ``problem_types`` in ``RegressionObjective``, ``BinaryClassificationObjective``, and ``MulticlassClassificationObjective`` :pr:`1319`
        * Data checks now return a dictionary of warnings and errors instead of a list :pr:`1448`



**v0.15.0 Oct. 29, 2020**
    * Enhancements
        * Added stacked ensemble component classes (``StackedEnsembleClassifier``, ``StackedEnsembleRegressor``) :pr:`1134`
        * Added stacked ensemble components to ``AutoMLSearch`` :pr:`1253`
        * Added ``DecisionTreeClassifier`` and ``DecisionTreeRegressor`` to AutoML :pr:`1255`
        * Added ``graph_prediction_vs_actual`` in ``model_understanding`` for regression problems :pr:`1252`
        * Added parameter to ``OneHotEncoder`` to enable filtering for features to encode for :pr:`1249`
        * Added percent-better-than-baseline for all objectives to automl.results :pr:`1244`
        * Added ``HighVarianceCVDataCheck`` and replaced synonymous warning in ``AutoMLSearch`` :pr:`1254`
        * Added `PCA Transformer` component for dimensionality reduction :pr:`1270`
        * Added ``generate_pipeline_code`` and ``generate_component_code`` to allow for code generation given a pipeline or component instance :pr:`1306`
        * Added ``PCA Transformer`` component for dimensionality reduction :pr:`1270`
        * Updated ``AutoMLSearch`` to support ``Woodwork`` data structures :pr:`1299`
        * Added cv_folds to ``ClassImbalanceDataCheck`` and added this check to ``DefaultDataChecks`` :pr:`1333`
        * Make ``max_batches`` argument to ``AutoMLSearch.search`` public :pr:`1320`
        * Added text support to automl search :pr:`1062`
        * Added ``_pipelines_per_batch`` as a private argument to ``AutoMLSearch`` :pr:`1355`
    * Fixes
        * Fixed ML performance issue with ordered datasets: always shuffle data in automl's default CV splits :pr:`1265`
        * Fixed broken ``evalml info`` CLI command :pr:`1293`
        * Fixed ``boosting type='rf'`` for LightGBM Classifier, as well as ``num_leaves`` error :pr:`1302`
        * Fixed bug in ``explain_predictions_best_worst`` where a custom index in the target variable would cause a ``ValueError`` :pr:`1318`
        * Added stacked ensemble estimators to to ``evalml.pipelines.__init__`` file :pr:`1326`
        * Fixed bug in OHE where calls to transform were not deterministic if ``top_n`` was less than the number of categories in a column :pr:`1324`
        * Fixed LightGBM warning messages during AutoMLSearch :pr:`1342`
        * Fix warnings thrown during AutoMLSearch in ``HighVarianceCVDataCheck`` :pr:`1346`
        * Fixed bug where TrainingValidationSplit would return invalid location indices for dataframes with a custom index :pr:`1348`
        * Fixed bug where the AutoMLSearch ``random_state`` was not being passed to the created pipelines :pr:`1321`
    * Changes
        * Allow ``add_to_rankings`` to be called before AutoMLSearch is called :pr:`1250`
        * Removed Graphviz from test-requirements to add to requirements.txt :pr:`1327`
        * Removed ``max_pipelines`` parameter from ``AutoMLSearch`` :pr:`1264`
        * Include editable installs in all install make targets :pr:`1335`
        * Made pip dependencies `featuretools` and `nlp_primitives` core dependencies :pr:`1062`
        * Removed `PartOfSpeechCount` from `TextFeaturizer` transform primitives :pr:`1062`
        * Added warning for ``partial_dependency`` when the feature includes null values :pr:`1352`
    * Documentation Changes
        * Fixed and updated code blocks in Release Notes :pr:`1243`
        * Added DecisionTree estimators to API Reference :pr:`1246`
        * Changed class inheritance display to flow vertically :pr:`1248`
        * Updated cost-benefit tutorial to use a holdout/test set :pr:`1159`
        * Added ``evalml info`` command to documentation :pr:`1293`
        * Miscellaneous doc updates :pr:`1269`
        * Removed conda pre-release testing from the release process document :pr:`1282`
        * Updates to contributing guide :pr:`1310`
        * Added Alteryx footer to docs with Twitter and Github link :pr:`1312`
        * Added documentation for evalml installation for Python 3.6 :pr:`1322`
        * Added documentation changes to make the API Docs easier to understand :pr:`1323`
        * Fixed documentation for ``feature_importance`` :pr:`1353`
        * Added tutorial for running `AutoML` with text data :pr:`1357`
        * Added documentation for woodwork integration with automl search :pr:`1361`
    * Testing Changes
        * Added tests for ``jupyter_check`` to handle IPython :pr:`1256`
        * Cleaned up ``make_pipeline`` tests to test for all estimators :pr:`1257`
        * Added a test to check conda build after merge to main :pr:`1247`
        * Removed code that was lacking codecov for ``__main__.py`` and unnecessary :pr:`1293`
        * Codecov: round coverage up instead of down :pr:`1334`
        * Add DockerHub credentials to CI testing environment :pr:`1356`
        * Add DockerHub credentials to conda testing environment :pr:`1363`

.. warning::

    **Breaking Changes**
        * Renamed ``LabelLeakageDataCheck`` to ``TargetLeakageDataCheck`` :pr:`1319`
        * ``max_pipelines`` parameter has been removed from ``AutoMLSearch``. Please use ``max_iterations`` instead. :pr:`1264`
        * ``AutoMLSearch.search()`` will now log a warning if the input is not a ``Woodwork`` data structure (``pandas``, ``numpy``) :pr:`1299`
        * Make ``max_batches`` argument to ``AutoMLSearch.search`` public :pr:`1320`
        * Removed unused argument `feature_types` from AutoMLSearch.search :pr:`1062`

**v0.14.1 Sep. 29, 2020**
    * Enhancements
        * Updated partial dependence methods to support calculating numeric columns in a dataset with non-numeric columns :pr:`1150`
        * Added ``get_feature_names`` on ``OneHotEncoder`` :pr:`1193`
        * Added ``detect_problem_type`` to ``problem_type/utils.py`` to automatically detect the problem type given targets :pr:`1194`
        * Added LightGBM to ``AutoMLSearch`` :pr:`1199`
        * Updated ``scikit-learn`` and ``scikit-optimize`` to use latest versions - 0.23.2 and 0.8.1 respectively :pr:`1141`
        * Added ``__str__`` and ``__repr__`` for pipelines and components :pr:`1218`
        * Included internal target check for both training and validation data in ``AutoMLSearch`` :pr:`1226`
        * Added ``ProblemTypes.all_problem_types`` helper to get list of supported problem types :pr:`1219`
        * Added ``DecisionTreeClassifier`` and ``DecisionTreeRegressor`` classes :pr:`1223`
        * Added ``ProblemTypes.all_problem_types`` helper to get list of supported problem types :pr:`1219`
        * ``DataChecks`` can now be parametrized by passing a list of ``DataCheck`` classes and a parameter dictionary :pr:`1167`
        * Added first CV fold score as validation score in ``AutoMLSearch.rankings`` :pr:`1221`
        * Updated ``flake8`` configuration to enable linting on ``__init__.py`` files :pr:`1234`
        * Refined ``make_pipeline_from_components`` implementation :pr:`1204`
    * Fixes
        * Updated GitHub URL after migration to Alteryx GitHub org :pr:`1207`
        * Changed Problem Type enum to be more similar to the string name :pr:`1208`
        * Wrapped call to scikit-learn's partial dependence method in a ``try``/``finally`` block :pr:`1232`
    * Changes
        * Added ``allow_writing_files`` as a named argument to CatBoost estimators. :pr:`1202`
        * Added ``solver`` and ``multi_class`` as named arguments to ``LogisticRegressionClassifier`` :pr:`1202`
        * Replaced pipeline's ``._transform`` method to evaluate all the preprocessing steps of a pipeline with ``.compute_estimator_features`` :pr:`1231`
        * Changed default large dataset train/test splitting behavior :pr:`1205`
    * Documentation Changes
        * Included description of how to access the component instances and features for pipeline user guide :pr:`1163`
        * Updated API docs to refer to target as "target" instead of "labels" for non-classification tasks and minor docs cleanup :pr:`1160`
        * Added Class Imbalance Data Check to ``api_reference.rst`` :pr:`1190` :pr:`1200`
        * Added pipeline properties to API reference :pr:`1209`
        * Clarified what the objective parameter in AutoML is used for in AutoML API reference and AutoML user guide :pr:`1222`
        * Updated API docs to include ``skopt.space.Categorical`` option for component hyperparameter range definition :pr:`1228`
        * Added install documentation for ``libomp`` in order to use LightGBM on Mac :pr:`1233`
        * Improved description of ``max_iterations`` in documentation :pr:`1212`
        * Removed unused code from sphinx conf :pr:`1235`
    * Testing Changes

.. warning::

    **Breaking Changes**
        * ``DefaultDataChecks`` now accepts a ``problem_type`` parameter that must be specified :pr:`1167`
        * Pipeline's ``._transform`` method to evaluate all the preprocessing steps of a pipeline has been replaced with ``.compute_estimator_features`` :pr:`1231`
        * ``get_objectives`` has been renamed to ``get_core_objectives``. This function will now return a list of valid objective instances :pr:`1230`


**v0.13.2 Sep. 17, 2020**
    * Enhancements
        * Added ``output_format`` field to explain predictions functions :pr:`1107`
        * Modified ``get_objective`` and ``get_objectives`` to be able to return any objective in ``evalml.objectives`` :pr:`1132`
        * Added a ``return_instance`` boolean parameter to ``get_objective`` :pr:`1132`
        * Added ``ClassImbalanceDataCheck`` to determine whether target imbalance falls below a given threshold :pr:`1135`
        * Added label encoder to LightGBM for binary classification :pr:`1152`
        * Added labels for the row index of confusion matrix :pr:`1154`
        * Added ``AutoMLSearch`` object as another parameter in search callbacks :pr:`1156`
        * Added the corresponding probability threshold for each point displayed in ``graph_roc_curve`` :pr:`1161`
        * Added ``__eq__`` for ``ComponentBase`` and ``PipelineBase`` :pr:`1178`
        * Added support for multiclass classification for ``roc_curve`` :pr:`1164`
        * Added ``categories`` accessor to ``OneHotEncoder`` for listing the categories associated with a feature :pr:`1182`
        * Added utility function to create pipeline instances from a list of component instances :pr:`1176`
    * Fixes
        * Fixed XGBoost column names for partial dependence methods :pr:`1104`
        * Removed dead code validating column type from ``TextFeaturizer`` :pr:`1122`
        * Fixed issue where ``Imputer`` cannot fit when there is None in a categorical or boolean column :pr:`1144`
        * ``OneHotEncoder`` preserves the custom index in the input data :pr:`1146`
        * Fixed representation for ``ModelFamily`` :pr:`1165`
        * Removed duplicate ``nbsphinx`` dependency in ``dev-requirements.txt`` :pr:`1168`
        * Users can now pass in any valid kwargs to all estimators :pr:`1157`
        * Remove broken accessor ``OneHotEncoder.get_feature_names`` and unneeded base class :pr:`1179`
        * Removed LightGBM Estimator from AutoML models :pr:`1186`
    * Changes
        * Pinned ``scikit-optimize`` version to 0.7.4 :pr:`1136`
        * Removed ``tqdm`` as a dependency :pr:`1177`
        * Added lightgbm version 3.0.0 to ``latest_dependency_versions.txt`` :pr:`1185`
        * Rename ``max_pipelines`` to ``max_iterations`` :pr:`1169`
    * Documentation Changes
        * Fixed API docs for ``AutoMLSearch`` ``add_result_callback`` :pr:`1113`
        * Added a step to our release process for pushing our latest version to conda-forge :pr:`1118`
        * Added warning for missing ipywidgets dependency for using ``PipelineSearchPlots`` on Jupyterlab :pr:`1145`
        * Updated ``README.md`` example to load demo dataset :pr:`1151`
        * Swapped mapping of breast cancer targets in ``model_understanding.ipynb`` :pr:`1170`
    * Testing Changes
        * Added test confirming ``TextFeaturizer`` never outputs null values :pr:`1122`
        * Changed Python version of ``Update Dependencies`` action to 3.8.x :pr:`1137`
        * Fixed release notes check-in test for ``Update Dependencies`` actions :pr:`1172`

.. warning::

    **Breaking Changes**
        * ``get_objective`` will now return a class definition rather than an instance by default :pr:`1132`
        * Deleted ``OPTIONS`` dictionary in ``evalml.objectives.utils.py`` :pr:`1132`
        * If specifying an objective by string, the string must now match the objective's name field, case-insensitive :pr:`1132`
        * Passing "Cost Benefit Matrix", "Fraud Cost", "Lead Scoring", "Mean Squared Log Error",
            "Recall", "Recall Macro", "Recall Micro", "Recall Weighted", or "Root Mean Squared Log Error" to ``AutoMLSearch`` will now result in a ``ValueError``
            rather than an ``ObjectiveNotFoundError`` :pr:`1132`
        * Search callbacks ``start_iteration_callback`` and ``add_results_callback`` have changed to include a copy of the AutoMLSearch object as a third parameter :pr:`1156`
        * Deleted ``OneHotEncoder.get_feature_names`` method which had been broken for a while, in favor of pipelines' ``input_feature_names`` :pr:`1179`
        * Deleted empty base class ``CategoricalEncoder`` which ``OneHotEncoder`` component was inheriting from :pr:`1176`
        * Results from ``roc_curve`` will now return as a list of dictionaries with each dictionary representing a class :pr:`1164`
        * ``max_pipelines`` now raises a ``DeprecationWarning`` and will be removed in the next release. ``max_iterations`` should be used instead. :pr:`1169`


**v0.13.1 Aug. 25, 2020**
    * Enhancements
        * Added Cost-Benefit Matrix objective for binary classification :pr:`1038`
        * Split ``fill_value`` into ``categorical_fill_value`` and ``numeric_fill_value`` for Imputer :pr:`1019`
        * Added ``explain_predictions`` and ``explain_predictions_best_worst`` for explaining multiple predictions with SHAP :pr:`1016`
        * Added new LSA component for text featurization :pr:`1022`
        * Added guide on installing with conda :pr:`1041`
        * Added a “cost-benefit curve” util method to graph cost-benefit matrix scores vs. binary classification thresholds :pr:`1081`
        * Standardized error when calling transform/predict before fit for pipelines :pr:`1048`
        * Added ``percent_better_than_baseline`` to AutoML search rankings and full rankings table :pr:`1050`
        * Added one-way partial dependence and partial dependence plots :pr:`1079`
        * Added "Feature Value" column to prediction explanation reports. :pr:`1064`
        * Added LightGBM classification estimator :pr:`1082`, :pr:`1114`
        * Added ``max_batches`` parameter to ``AutoMLSearch`` :pr:`1087`
    * Fixes
        * Updated ``TextFeaturizer`` component to no longer require an internet connection to run :pr:`1022`
        * Fixed non-deterministic element of ``TextFeaturizer`` transformations :pr:`1022`
        * Added a StandardScaler to all ElasticNet pipelines :pr:`1065`
        * Updated cost-benefit matrix to normalize score :pr:`1099`
        * Fixed logic in ``calculate_percent_difference`` so that it can handle negative values :pr:`1100`
    * Changes
        * Added ``needs_fitting`` property to ``ComponentBase`` :pr:`1044`
        * Updated references to data types to use datatype lists defined in ``evalml.utils.gen_utils`` :pr:`1039`
        * Remove maximum version limit for SciPy dependency :pr:`1051`
        * Moved ``all_components`` and other component importers into runtime methods :pr:`1045`
        * Consolidated graphing utility methods under ``evalml.utils.graph_utils`` :pr:`1060`
        * Made slight tweaks to how ``TextFeaturizer`` uses ``featuretools``, and did some refactoring of that and of LSA :pr:`1090`
        * Changed ``show_all_features`` parameter into ``importance_threshold``, which allows for thresholding feature importance :pr:`1097`, :pr:`1103`
    * Documentation Changes
        * Update ``setup.py`` URL to point to the github repo :pr:`1037`
        * Added tutorial for using the cost-benefit matrix objective :pr:`1088`
        * Updated ``model_understanding.ipynb`` to include documentation for using plotly on Jupyter Lab :pr:`1108`
    * Testing Changes
        * Refactor CircleCI tests to use matrix jobs (:pr:`1043`)
        * Added a test to check that all test directories are included in evalml package :pr:`1054`


.. warning::

    **Breaking Changes**
        * ``confusion_matrix`` and ``normalize_confusion_matrix`` have been moved to ``evalml.utils`` :pr:`1038`
        * All graph utility methods previously under ``evalml.pipelines.graph_utils`` have been moved to ``evalml.utils.graph_utils`` :pr:`1060`


**v0.12.2 Aug. 6, 2020**
    * Enhancements
        * Add save/load method to components :pr:`1023`
        * Expose pickle ``protocol`` as optional arg to save/load :pr:`1023`
        * Updated estimators used in AutoML to include ExtraTrees and ElasticNet estimators :pr:`1030`
    * Fixes
    * Changes
        * Removed ``DeprecationWarning`` for ``SimpleImputer`` :pr:`1018`
    * Documentation Changes
        * Add note about version numbers to release process docs :pr:`1034`
    * Testing Changes
        * Test files are now included in the evalml package :pr:`1029`


**v0.12.0 Aug. 3, 2020**
    * Enhancements
        * Added string and categorical targets support for binary and multiclass pipelines and check for numeric targets for ``DetectLabelLeakage`` data check :pr:`932`
        * Added clear exception for regression pipelines if target datatype is string or categorical :pr:`960`
        * Added target column names and class labels in ``predict`` and ``predict_proba`` output for pipelines :pr:`951`
        * Added ``_compute_shap_values`` and ``normalize_values`` to ``pipelines/explanations`` module :pr:`958`
        * Added ``explain_prediction`` feature which explains single predictions with SHAP :pr:`974`
        * Added Imputer to allow different imputation strategies for numerical and categorical dtypes :pr:`991`
        * Added support for configuring logfile path using env var, and don't create logger if there are filesystem errors :pr:`975`
        * Updated catboost estimators' default parameters and automl hyperparameter ranges to speed up fit time :pr:`998`
    * Fixes
        * Fixed ReadtheDocs warning failure regarding embedded gif :pr:`943`
        * Removed incorrect parameter passed to pipeline classes in ``_add_baseline_pipelines`` :pr:`941`
        * Added universal error for calling ``predict``, ``predict_proba``, ``transform``, and ``feature_importances`` before fitting :pr:`969`, :pr:`994`
        * Made ``TextFeaturizer`` component and pip dependencies ``featuretools`` and ``nlp_primitives`` optional :pr:`976`
        * Updated imputation strategy in automl to no longer limit impute strategy to ``most_frequent`` for all features if there are any categorical columns :pr:`991`
        * Fixed ``UnboundLocalError`` for ``cv_pipeline`` when automl search errors :pr:`996`
        * Fixed ``Imputer`` to reset dataframe index to preserve behavior expected from  ``SimpleImputer`` :pr:`1009`
    * Changes
        * Moved ``get_estimators`` to ``evalml.pipelines.components.utils`` :pr:`934`
        * Modified Pipelines to raise ``PipelineScoreError`` when they encounter an error during scoring :pr:`936`
        * Moved ``evalml.model_families.list_model_families`` to ``evalml.pipelines.components.allowed_model_families`` :pr:`959`
        * Renamed ``DateTimeFeaturization`` to ``DateTimeFeaturizer`` :pr:`977`
        * Added check to stop search and raise an error if all pipelines in a batch return NaN scores :pr:`1015`
    * Documentation Changes
        * Updated ``README.md`` :pr:`963`
        * Reworded message when errors are returned from data checks in search :pr:`982`
        * Added section on understanding model predictions with ``explain_prediction`` to User Guide :pr:`981`
        * Added a section to the user guide and api reference about how XGBoost and CatBoost are not fully supported. :pr:`992`
        * Added custom components section in user guide :pr:`993`
        * Updated FAQ section formatting :pr:`997`
        * Updated release process documentation :pr:`1003`
    * Testing Changes
        * Moved ``predict_proba`` and ``predict`` tests regarding string / categorical targets to ``test_pipelines.py`` :pr:`972`
        * Fixed dependency update bot by updating python version to 3.7 to avoid frequent github version updates :pr:`1002`


.. warning::

    **Breaking Changes**
        * ``get_estimators`` has been moved to ``evalml.pipelines.components.utils`` (previously was under ``evalml.pipelines.utils``) :pr:`934`
        * Removed the ``raise_errors`` flag in AutoML search. All errors during pipeline evaluation will be caught and logged. :pr:`936`
        * ``evalml.model_families.list_model_families`` has been moved to ``evalml.pipelines.components.allowed_model_families`` :pr:`959`
        * ``TextFeaturizer``: the ``featuretools`` and ``nlp_primitives`` packages must be installed after installing evalml in order to use this component :pr:`976`
        * Renamed ``DateTimeFeaturization`` to ``DateTimeFeaturizer`` :pr:`977`


**v0.11.2 July 16, 2020**
    * Enhancements
        * Added ``NoVarianceDataCheck`` to ``DefaultDataChecks`` :pr:`893`
        * Added text processing and featurization component ``TextFeaturizer`` :pr:`913`, :pr:`924`
        * Added additional checks to ``InvalidTargetDataCheck`` to handle invalid target data types :pr:`929`
        * ``AutoMLSearch`` will now handle ``KeyboardInterrupt`` and prompt user for confirmation :pr:`915`
    * Fixes
        * Makes automl results a read-only property :pr:`919`
    * Changes
        * Deleted static pipelines and refactored tests involving static pipelines, removed ``all_pipelines()`` and ``get_pipelines()`` :pr:`904`
        * Moved ``list_model_families`` to ``evalml.model_family.utils`` :pr:`903`
        * Updated ``all_pipelines``, ``all_estimators``, ``all_components`` to use the same mechanism for dynamically generating their elements :pr:`898`
        * Rename ``master`` branch to ``main`` :pr:`918`
        * Add pypi release github action :pr:`923`
        * Updated ``AutoMLSearch.search`` stdout output and logging and removed tqdm progress bar :pr:`921`
        * Moved automl config checks previously in ``search()`` to init :pr:`933`
    * Documentation Changes
        * Reorganized and rewrote documentation :pr:`937`
        * Updated to use pydata sphinx theme :pr:`937`
        * Updated docs to use ``release_notes`` instead of ``changelog`` :pr:`942`
    * Testing Changes
        * Cleaned up fixture names and usages in tests :pr:`895`


.. warning::

    **Breaking Changes**
        * ``list_model_families`` has been moved to ``evalml.model_family.utils`` (previously was under ``evalml.pipelines.utils``) :pr:`903`
        * ``get_estimators`` has been moved to ``evalml.pipelines.components.utils`` (previously was under ``evalml.pipelines.utils``) :pr:`934`
        * Static pipeline definitions have been removed, but similar pipelines can still be constructed via creating an instance of ``PipelineBase`` :pr:`904`
        * ``all_pipelines()`` and ``get_pipelines()`` utility methods have been removed :pr:`904`


**v0.11.0 June 30, 2020**
    * Enhancements
        * Added multiclass support for ROC curve graphing :pr:`832`
        * Added preprocessing component to drop features whose percentage of NaN values exceeds a specified threshold :pr:`834`
        * Added data check to check for problematic target labels :pr:`814`
        * Added PerColumnImputer that allows imputation strategies per column :pr:`824`
        * Added transformer to drop specific columns :pr:`827`
        * Added support for ``categories``, ``handle_error``, and ``drop`` parameters in ``OneHotEncoder`` :pr:`830` :pr:`897`
        * Added preprocessing component to handle DateTime columns featurization :pr:`838`
        * Added ability to clone pipelines and components :pr:`842`
        * Define getter method for component ``parameters`` :pr:`847`
        * Added utility methods to calculate and graph permutation importances :pr:`860`, :pr:`880`
        * Added new utility functions necessary for generating dynamic preprocessing pipelines :pr:`852`
        * Added kwargs to all components :pr:`863`
        * Updated ``AutoSearchBase`` to use dynamically generated preprocessing pipelines :pr:`870`
        * Added SelectColumns transformer :pr:`873`
        * Added ability to evaluate additional pipelines for automl search :pr:`874`
        * Added ``default_parameters`` class property to components and pipelines :pr:`879`
        * Added better support for disabling data checks in automl search :pr:`892`
        * Added ability to save and load AutoML objects to file :pr:`888`
        * Updated ``AutoSearchBase.get_pipelines`` to return an untrained pipeline instance :pr:`876`
        * Saved learned binary classification thresholds in automl results cv data dict :pr:`876`
    * Fixes
        * Fixed bug where SimpleImputer cannot handle dropped columns :pr:`846`
        * Fixed bug where PerColumnImputer cannot handle dropped columns :pr:`855`
        * Enforce requirement that builtin components save all inputted values in their parameters dict :pr:`847`
        * Don't list base classes in ``all_components`` output :pr:`847`
        * Standardize all components to output pandas data structures, and accept either pandas or numpy :pr:`853`
        * Fixed rankings and full_rankings error when search has not been run :pr:`894`
    * Changes
        * Update ``all_pipelines`` and ``all_components`` to try initializing pipelines/components, and on failure exclude them :pr:`849`
        * Refactor ``handle_components`` to ``handle_components_class``, standardize to ``ComponentBase`` subclass instead of instance :pr:`850`
        * Refactor "blacklist"/"whitelist" to "allow"/"exclude" lists :pr:`854`
        * Replaced ``AutoClassificationSearch`` and ``AutoRegressionSearch`` with ``AutoMLSearch`` :pr:`871`
        * Renamed feature_importances and permutation_importances methods to use singular names (feature_importance and permutation_importance) :pr:`883`
        * Updated ``automl`` default data splitter to train/validation split for large datasets :pr:`877`
        * Added open source license, update some repo metadata :pr:`887`
        * Removed dead code in ``_get_preprocessing_components`` :pr:`896`
    * Documentation Changes
        * Fix some typos and update the EvalML logo :pr:`872`
    * Testing Changes
        * Update the changelog check job to expect the new branching pattern for the deps update bot :pr:`836`
        * Check that all components output pandas datastructures, and can accept either pandas or numpy :pr:`853`
        * Replaced ``AutoClassificationSearch`` and ``AutoRegressionSearch`` with ``AutoMLSearch`` :pr:`871`


.. warning::

    **Breaking Changes**
        * Pipelines' static ``component_graph`` field must contain either ``ComponentBase`` subclasses or ``str``, instead of ``ComponentBase`` subclass instances :pr:`850`
        * Rename ``handle_component`` to ``handle_component_class``. Now standardizes to ``ComponentBase`` subclasses instead of ``ComponentBase`` subclass instances :pr:`850`
        * Renamed automl's ``cv`` argument to ``data_split`` :pr:`877`
        * Pipelines' and classifiers' ``feature_importances`` is renamed ``feature_importance``, ``graph_feature_importances`` is renamed ``graph_feature_importance`` :pr:`883`
        * Passing ``data_checks=None`` to automl search will not perform any data checks as opposed to default checks. :pr:`892`
        * Pipelines to search for in AutoML are now determined automatically, rather than using the statically-defined pipeline classes. :pr:`870`
        * Updated ``AutoSearchBase.get_pipelines`` to return an untrained pipeline instance, instead of one which happened to be trained on the final cross-validation fold :pr:`876`


**v0.10.0 May 29, 2020**
    * Enhancements
        * Added baseline models for classification and regression, add functionality to calculate baseline models before searching in AutoML :pr:`746`
        * Port over highly-null guardrail as a data check and define ``DefaultDataChecks`` and ``DisableDataChecks`` classes :pr:`745`
        * Update ``Tuner`` classes to work directly with pipeline parameters dicts instead of flat parameter lists :pr:`779`
        * Add Elastic Net as a pipeline option :pr:`812`
        * Added new Pipeline option ``ExtraTrees`` :pr:`790`
        * Added precicion-recall curve metrics and plot for binary classification problems in ``evalml.pipeline.graph_utils`` :pr:`794`
        * Update the default automl algorithm to search in batches, starting with default parameters for each pipeline and iterating from there :pr:`793`
        * Added ``AutoMLAlgorithm`` class and ``IterativeAlgorithm`` impl, separated from ``AutoSearchBase`` :pr:`793`
    * Fixes
        * Update pipeline ``score`` to return ``nan`` score for any objective which throws an exception during scoring :pr:`787`
        * Fixed bug introduced in :pr:`787` where binary classification metrics requiring predicted probabilities error in scoring :pr:`798`
        * CatBoost and XGBoost classifiers and regressors can no longer have a learning rate of 0 :pr:`795`
    * Changes
        * Cleanup pipeline ``score`` code, and cleanup codecov :pr:`711`
        * Remove ``pass`` for abstract methods for codecov :pr:`730`
        * Added __str__ for AutoSearch object :pr:`675`
        * Add util methods to graph ROC and confusion matrix :pr:`720`
        * Refactor ``AutoBase`` to ``AutoSearchBase`` :pr:`758`
        * Updated AutoBase with ``data_checks`` parameter, removed previous ``detect_label_leakage`` parameter, and added functionality to run data checks before search in AutoML :pr:`765`
        * Updated our logger to use Python's logging utils :pr:`763`
        * Refactor most of ``AutoSearchBase._do_iteration`` impl into ``AutoSearchBase._evaluate`` :pr:`762`
        * Port over all guardrails to use the new DataCheck API :pr:`789`
        * Expanded ``import_or_raise`` to catch all exceptions :pr:`759`
        * Adds RMSE, MSLE, RMSLE as standard metrics :pr:`788`
        * Don't allow ``Recall`` to be used as an objective for AutoML :pr:`784`
        * Removed feature selection from pipelines :pr:`819`
        * Update default estimator parameters to make automl search faster and more accurate :pr:`793`
    * Documentation Changes
        * Add instructions to freeze ``master`` on ``release.md`` :pr:`726`
        * Update release instructions with more details :pr:`727` :pr:`733`
        * Add objective base classes to API reference :pr:`736`
        * Fix components API to match other modules :pr:`747`
    * Testing Changes
        * Delete codecov yml, use codecov.io's default :pr:`732`
        * Added unit tests for fraud cost, lead scoring, and standard metric objectives :pr:`741`
        * Update codecov client :pr:`782`
        * Updated AutoBase __str__ test to include no parameters case :pr:`783`
        * Added unit tests for ``ExtraTrees`` pipeline :pr:`790`
        * If codecov fails to upload, fail build :pr:`810`
        * Updated Python version of dependency action :pr:`816`
        * Update the dependency update bot to use a suffix when creating branches :pr:`817`

.. warning::

    **Breaking Changes**
        * The ``detect_label_leakage`` parameter for AutoML classes has been removed and replaced by a ``data_checks`` parameter :pr:`765`
        * Moved ROC and confusion matrix methods from ``evalml.pipeline.plot_utils`` to ``evalml.pipeline.graph_utils`` :pr:`720`
        * ``Tuner`` classes require a pipeline hyperparameter range dict as an init arg instead of a space definition :pr:`779`
        * ``Tuner.propose`` and ``Tuner.add`` work directly with pipeline parameters dicts instead of flat parameter lists :pr:`779`
        * ``PipelineBase.hyperparameters`` and ``custom_hyperparameters`` use pipeline parameters dict format instead of being represented as a flat list :pr:`779`
        * All guardrail functions previously under ``evalml.guardrails.utils`` will be removed and replaced by data checks :pr:`789`
        * ``Recall`` disallowed as an objective for AutoML :pr:`784`
        * ``AutoSearchBase`` parameter ``tuner`` has been renamed to ``tuner_class`` :pr:`793`
        * ``AutoSearchBase`` parameter ``possible_pipelines`` and ``possible_model_families`` have been renamed to ``allowed_pipelines`` and ``allowed_model_families`` :pr:`793`


**v0.9.0 Apr. 27, 2020**
    * Enhancements
        * Added ``Accuracy`` as an standard objective :pr:`624`
        * Added verbose parameter to load_fraud :pr:`560`
        * Added Balanced Accuracy metric for binary, multiclass :pr:`612` :pr:`661`
        * Added XGBoost regressor and XGBoost regression pipeline :pr:`666`
        * Added ``Accuracy`` metric for multiclass :pr:`672`
        * Added objective name in ``AutoBase.describe_pipeline`` :pr:`686`
        * Added ``DataCheck`` and ``DataChecks``, ``Message`` classes and relevant subclasses :pr:`739`
    * Fixes
        * Removed direct access to ``cls.component_graph`` :pr:`595`
        * Add testing files to .gitignore :pr:`625`
        * Remove circular dependencies from ``Makefile`` :pr:`637`
        * Add error case for ``normalize_confusion_matrix()`` :pr:`640`
        * Fixed ``XGBoostClassifier`` and ``XGBoostRegressor`` bug with feature names that contain [, ], or < :pr:`659`
        * Update ``make_pipeline_graph`` to not accidentally create empty file when testing if path is valid :pr:`649`
        * Fix pip installation warning about docsutils version, from boto dependency :pr:`664`
        * Removed zero division warning for F1/precision/recall metrics :pr:`671`
        * Fixed ``summary`` for pipelines without estimators :pr:`707`
    * Changes
        * Updated default objective for binary/multiclass classification to log loss :pr:`613`
        * Created classification and regression pipeline subclasses and removed objective as an attribute of pipeline classes :pr:`405`
        * Changed the output of ``score`` to return one dictionary :pr:`429`
        * Created binary and multiclass objective subclasses :pr:`504`
        * Updated objectives API :pr:`445`
        * Removed call to ``get_plot_data`` from AutoML :pr:`615`
        * Set ``raise_error`` to default to True for AutoML classes :pr:`638`
        * Remove unnecessary "u" prefixes on some unicode strings :pr:`641`
        * Changed one-hot encoder to return uint8 dtypes instead of ints :pr:`653`
        * Pipeline ``_name`` field changed to ``custom_name`` :pr:`650`
        * Removed ``graphs.py`` and moved methods into ``PipelineBase`` :pr:`657`, :pr:`665`
        * Remove s3fs as a dev dependency :pr:`664`
        * Changed requirements-parser to be a core dependency :pr:`673`
        * Replace ``supported_problem_types`` field on pipelines with ``problem_type`` attribute on base classes :pr:`678`
        * Changed AutoML to only show best results for a given pipeline template in ``rankings``, added ``full_rankings`` property to show all :pr:`682`
        * Update ``ModelFamily`` values: don't list xgboost/catboost as classifiers now that we have regression pipelines for them :pr:`677`
        * Changed AutoML's ``describe_pipeline`` to get problem type from pipeline instead :pr:`685`
        * Standardize ``import_or_raise`` error messages :pr:`683`
        * Updated argument order of objectives to align with sklearn's :pr:`698`
        * Renamed ``pipeline.feature_importance_graph`` to ``pipeline.graph_feature_importances`` :pr:`700`
        * Moved ROC and confusion matrix methods to ``evalml.pipelines.plot_utils`` :pr:`704`
        * Renamed ``MultiClassificationObjective`` to ``MulticlassClassificationObjective``, to align with pipeline naming scheme :pr:`715`
    * Documentation Changes
        * Fixed some sphinx warnings :pr:`593`
        * Fixed docstring for ``AutoClassificationSearch`` with correct command :pr:`599`
        * Limit readthedocs formats to pdf, not htmlzip and epub :pr:`594` :pr:`600`
        * Clean up objectives API documentation :pr:`605`
        * Fixed function on Exploring search results page :pr:`604`
        * Update release process doc :pr:`567`
        * ``AutoClassificationSearch`` and ``AutoRegressionSearch`` show inherited methods in API reference :pr:`651`
        * Fixed improperly formatted code in breaking changes for changelog :pr:`655`
        * Added configuration to treat Sphinx warnings as errors :pr:`660`
        * Removed separate plotting section for pipelines in API reference :pr:`657`, :pr:`665`
        * Have leads example notebook load S3 files using https, so we can delete s3fs dev dependency :pr:`664`
        * Categorized components in API reference and added descriptions for each category :pr:`663`
        * Fixed Sphinx warnings about ``BalancedAccuracy`` objective :pr:`669`
        * Updated API reference to include missing components and clean up pipeline docstrings :pr:`689`
        * Reorganize API ref, and clarify pipeline sub-titles :pr:`688`
        * Add and update preprocessing utils in API reference :pr:`687`
        * Added inheritance diagrams to API reference :pr:`695`
        * Documented which default objective AutoML optimizes for :pr:`699`
        * Create seperate install page :pr:`701`
        * Include more utils in API ref, like ``import_or_raise`` :pr:`704`
        * Add more color to pipeline documentation :pr:`705`
    * Testing Changes
        * Matched install commands of ``check_latest_dependencies`` test and it's GitHub action :pr:`578`
        * Added Github app to auto assign PR author as assignee :pr:`477`
        * Removed unneeded conda installation of xgboost in windows checkin tests :pr:`618`
        * Update graph tests to always use tmpfile dir :pr:`649`
        * Changelog checkin test workaround for release PRs: If 'future release' section is empty of PR refs, pass check :pr:`658`
        * Add changelog checkin test exception for ``dep-update`` branch :pr:`723`

.. warning::

    **Breaking Changes**

    * Pipelines will now no longer take an objective parameter during instantiation, and will no longer have an objective attribute.
    * ``fit()`` and ``predict()`` now use an optional ``objective`` parameter, which is only used in binary classification pipelines to fit for a specific objective.
    * ``score()`` will now use a required ``objectives`` parameter that is used to determine all the objectives to score on. This differs from the previous behavior, where the pipeline's objective was scored on regardless.
    * ``score()`` will now return one dictionary of all objective scores.
    * ``ROC`` and ``ConfusionMatrix`` plot methods via ``Auto(*).plot`` have been removed by :pr:`615` and are replaced by ``roc_curve`` and ``confusion_matrix`` in ``evamlm.pipelines.plot_utils`` in :pr:`704`
    * ``normalize_confusion_matrix`` has been moved to ``evalml.pipelines.plot_utils`` :pr:`704`
    * Pipelines ``_name`` field changed to ``custom_name``
    * Pipelines ``supported_problem_types`` field is removed because it is no longer necessary :pr:`678`
    * Updated argument order of objectives' ``objective_function`` to align with sklearn :pr:`698`
    * ``pipeline.feature_importance_graph`` has been renamed to ``pipeline.graph_feature_importances`` in :pr:`700`
    * Removed unsupported ``MSLE`` objective :pr:`704`


**v0.8.0 Apr. 1, 2020**
    * Enhancements
        * Add normalization option and information to confusion matrix :pr:`484`
        * Add util function to drop rows with NaN values :pr:`487`
        * Renamed ``PipelineBase.name`` as ``PipelineBase.summary`` and redefined ``PipelineBase.name`` as class property :pr:`491`
        * Added access to parameters in Pipelines with ``PipelineBase.parameters`` (used to be return of ``PipelineBase.describe``) :pr:`501`
        * Added ``fill_value`` parameter for ``SimpleImputer`` :pr:`509`
        * Added functionality to override component hyperparameters and made pipelines take hyperparemeters from components :pr:`516`
        * Allow ``numpy.random.RandomState`` for random_state parameters :pr:`556`
    * Fixes
        * Removed unused dependency ``matplotlib``, and move ``category_encoders`` to test reqs :pr:`572`
    * Changes
        * Undo version cap in XGBoost placed in :pr:`402` and allowed all released of XGBoost :pr:`407`
        * Support pandas 1.0.0 :pr:`486`
        * Made all references to the logger static :pr:`503`
        * Refactored ``model_type`` parameter for components and pipelines to ``model_family`` :pr:`507`
        * Refactored ``problem_types`` for pipelines and components into ``supported_problem_types`` :pr:`515`
        * Moved ``pipelines/utils.save_pipeline`` and ``pipelines/utils.load_pipeline`` to ``PipelineBase.save`` and ``PipelineBase.load`` :pr:`526`
        * Limit number of categories encoded by ``OneHotEncoder`` :pr:`517`
    * Documentation Changes
        * Updated API reference to remove ``PipelinePlot`` and added moved ``PipelineBase`` plotting methods :pr:`483`
        * Add code style and github issue guides :pr:`463` :pr:`512`
        * Updated API reference for to surface class variables for pipelines and components :pr:`537`
        * Fixed README documentation link :pr:`535`
        * Unhid PR references in changelog :pr:`656`
    * Testing Changes
        * Added automated dependency check PR :pr:`482`, :pr:`505`
        * Updated automated dependency check comment :pr:`497`
        * Have build_docs job use python executor, so that env vars are set properly :pr:`547`
        * Added simple test to make sure ``OneHotEncoder``'s top_n works with large number of categories :pr:`552`
        * Run windows unit tests on PRs :pr:`557`


.. warning::

    **Breaking Changes**

    * ``AutoClassificationSearch`` and ``AutoRegressionSearch``'s ``model_types`` parameter has been refactored into ``allowed_model_families``
    * ``ModelTypes`` enum has been changed to ``ModelFamily``
    * Components and Pipelines now have a ``model_family`` field instead of ``model_type``
    * ``get_pipelines`` utility function now accepts ``model_families`` as an argument instead of ``model_types``
    * ``PipelineBase.name`` no longer returns structure of pipeline and has been replaced by ``PipelineBase.summary``
    * ``PipelineBase.problem_types`` and ``Estimator.problem_types`` has been renamed to ``supported_problem_types``
    * ``pipelines/utils.save_pipeline`` and ``pipelines/utils.load_pipeline`` moved to ``PipelineBase.save`` and ``PipelineBase.load``


**v0.7.0 Mar. 9, 2020**
    * Enhancements
        * Added emacs buffers to .gitignore :pr:`350`
        * Add CatBoost (gradient-boosted trees) classification and regression components and pipelines :pr:`247`
        * Added Tuner abstract base class :pr:`351`
        * Added ``n_jobs`` as parameter for ``AutoClassificationSearch`` and ``AutoRegressionSearch`` :pr:`403`
        * Changed colors of confusion matrix to shades of blue and updated axis order to match scikit-learn's :pr:`426`
        * Added ``PipelineBase`` ``.graph`` and ``.feature_importance_graph`` methods, moved from previous location :pr:`423`
        * Added support for python 3.8 :pr:`462`
    * Fixes
        * Fixed ROC and confusion matrix plots not being calculated if user passed own additional_objectives :pr:`276`
        * Fixed ReadtheDocs ``FileNotFoundError`` exception for fraud dataset :pr:`439`
    * Changes
        * Added ``n_estimators`` as a tunable parameter for XGBoost :pr:`307`
        * Remove unused parameter ``ObjectiveBase.fit_needs_proba`` :pr:`320`
        * Remove extraneous parameter ``component_type`` from all components :pr:`361`
        * Remove unused ``rankings.csv`` file :pr:`397`
        * Downloaded demo and test datasets so unit tests can run offline :pr:`408`
        * Remove ``_needs_fitting`` attribute from Components :pr:`398`
        * Changed plot.feature_importance to show only non-zero feature importances by default, added optional parameter to show all :pr:`413`
        * Refactored ``PipelineBase`` to take in parameter dictionary and moved pipeline metadata to class attribute :pr:`421`
        * Dropped support for Python 3.5 :pr:`438`
        * Removed unused ``apply.py`` file :pr:`449`
        * Clean up ``requirements.txt`` to remove unused deps :pr:`451`
        * Support installation without all required dependencies :pr:`459`
    * Documentation Changes
        * Update release.md with instructions to release to internal license key :pr:`354`
    * Testing Changes
        * Added tests for utils (and moved current utils to gen_utils) :pr:`297`
        * Moved XGBoost install into it's own separate step on Windows using Conda :pr:`313`
        * Rewind pandas version to before 1.0.0, to diagnose test failures for that version :pr:`325`
        * Added dependency update checkin test :pr:`324`
        * Rewind XGBoost version to before 1.0.0 to diagnose test failures for that version :pr:`402`
        * Update dependency check to use a whitelist :pr:`417`
        * Update unit test jobs to not install dev deps :pr:`455`

.. warning::

    **Breaking Changes**

    * Python 3.5 will not be actively supported.

**v0.6.0 Dec. 16, 2019**
    * Enhancements
        * Added ability to create a plot of feature importances :pr:`133`
        * Add early stopping to AutoML using patience and tolerance parameters :pr:`241`
        * Added ROC and confusion matrix metrics and plot for classification problems and introduce PipelineSearchPlots class :pr:`242`
        * Enhanced AutoML results with search order :pr:`260`
        * Added utility function to show system and environment information :pr:`300`
    * Fixes
        * Lower botocore requirement :pr:`235`
        * Fixed decision_function calculation for ``FraudCost`` objective :pr:`254`
        * Fixed return value of ``Recall`` metrics :pr:`264`
        * Components return ``self`` on fit :pr:`289`
    * Changes
        * Renamed automl classes to ``AutoRegressionSearch`` and ``AutoClassificationSearch`` :pr:`287`
        * Updating demo datasets to retain column names :pr:`223`
        * Moving pipeline visualization to ``PipelinePlot`` class :pr:`228`
        * Standarizing inputs as ``pd.Dataframe`` / ``pd.Series`` :pr:`130`
        * Enforcing that pipelines must have an estimator as last component :pr:`277`
        * Added ``ipywidgets`` as a dependency in ``requirements.txt`` :pr:`278`
        * Added Random and Grid Search Tuners :pr:`240`
    * Documentation Changes
        * Adding class properties to API reference :pr:`244`
        * Fix and filter FutureWarnings from scikit-learn :pr:`249`, :pr:`257`
        * Adding Linear Regression to API reference and cleaning up some Sphinx warnings :pr:`227`
    * Testing Changes
        * Added support for testing on Windows with CircleCI :pr:`226`
        * Added support for doctests :pr:`233`

.. warning::

    **Breaking Changes**

    * The ``fit()`` method for ``AutoClassifier`` and ``AutoRegressor`` has been renamed to ``search()``.
    * ``AutoClassifier`` has been renamed to ``AutoClassificationSearch``
    * ``AutoRegressor`` has been renamed to ``AutoRegressionSearch``
    * ``AutoClassificationSearch.results`` and ``AutoRegressionSearch.results`` now is a dictionary with ``pipeline_results`` and ``search_order`` keys. ``pipeline_results`` can be used to access a dictionary that is identical to the old ``.results`` dictionary. Whereas, ``search_order`` returns a list of the search order in terms of ``pipeline_id``.
    * Pipelines now require an estimator as the last component in ``component_list``. Slicing pipelines now throws an ``NotImplementedError`` to avoid returning pipelines without an estimator.

**v0.5.2 Nov. 18, 2019**
    * Enhancements
        * Adding basic pipeline structure visualization :pr:`211`
    * Documentation Changes
        * Added notebooks to build process :pr:`212`

**v0.5.1 Nov. 15, 2019**
    * Enhancements
        * Added basic outlier detection guardrail :pr:`151`
        * Added basic ID column guardrail :pr:`135`
        * Added support for unlimited pipelines with a ``max_time`` limit :pr:`70`
        * Updated .readthedocs.yaml to successfully build :pr:`188`
    * Fixes
        * Removed MSLE from default additional objectives :pr:`203`
        * Fixed ``random_state`` passed in pipelines :pr:`204`
        * Fixed slow down in RFRegressor :pr:`206`
    * Changes
        * Pulled information for describe_pipeline from pipeline's new describe method :pr:`190`
        * Refactored pipelines :pr:`108`
        * Removed guardrails from Auto(*) :pr:`202`, :pr:`208`
    * Documentation Changes
        * Updated documentation to show ``max_time`` enhancements :pr:`189`
        * Updated release instructions for RTD :pr:`193`
        * Added notebooks to build process :pr:`212`
        * Added contributing instructions :pr:`213`
        * Added new content :pr:`222`

**v0.5.0 Oct. 29, 2019**
    * Enhancements
        * Added basic one hot encoding :pr:`73`
        * Use enums for model_type :pr:`110`
        * Support for splitting regression datasets :pr:`112`
        * Auto-infer multiclass classification :pr:`99`
        * Added support for other units in ``max_time`` :pr:`125`
        * Detect highly null columns :pr:`121`
        * Added additional regression objectives :pr:`100`
        * Show an interactive iteration vs. score plot when using fit() :pr:`134`
    * Fixes
        * Reordered ``describe_pipeline`` :pr:`94`
        * Added type check for ``model_type`` :pr:`109`
        * Fixed ``s`` units when setting string ``max_time`` :pr:`132`
        * Fix objectives not appearing in API documentation :pr:`150`
    * Changes
        * Reorganized tests :pr:`93`
        * Moved logging to its own module :pr:`119`
        * Show progress bar history :pr:`111`
        * Using ``cloudpickle`` instead of pickle to allow unloading of custom objectives :pr:`113`
        * Removed render.py :pr:`154`
    * Documentation Changes
        * Update release instructions :pr:`140`
        * Include additional_objectives parameter :pr:`124`
        * Added Changelog :pr:`136`
    * Testing Changes
        * Code coverage :pr:`90`
        * Added CircleCI tests for other Python versions :pr:`104`
        * Added doc notebooks as tests :pr:`139`
        * Test metadata for CircleCI and 2 core parallelism :pr:`137`

**v0.4.1 Sep. 16, 2019**
    * Enhancements
        * Added AutoML for classification and regressor using Autobase and Skopt :pr:`7` :pr:`9`
        * Implemented standard classification and regression metrics :pr:`7`
        * Added logistic regression, random forest, and XGBoost pipelines :pr:`7`
        * Implemented support for custom objectives :pr:`15`
        * Feature importance for pipelines :pr:`18`
        * Serialization for pipelines :pr:`19`
        * Allow fitting on objectives for optimal threshold :pr:`27`
        * Added detect label leakage :pr:`31`
        * Implemented callbacks :pr:`42`
        * Allow for multiclass classification :pr:`21`
        * Added support for additional objectives :pr:`79`
    * Fixes
        * Fixed feature selection in pipelines :pr:`13`
        * Made ``random_seed`` usage consistent :pr:`45`
    * Documentation Changes
        * Documentation Changes
        * Added docstrings :pr:`6`
        * Created notebooks for docs :pr:`6`
        * Initialized readthedocs EvalML :pr:`6`
        * Added favicon :pr:`38`
    * Testing Changes
        * Added testing for loading data :pr:`39`

**v0.2.0 Aug. 13, 2019**
    * Enhancements
        * Created fraud detection objective :pr:`4`

**v0.1.0 July. 31, 2019**
    * *First Release*
    * Enhancements
        * Added lead scoring objecitve :pr:`1`
        * Added basic classifier :pr:`1`
    * Documentation Changes
        * Initialized Sphinx for docs :pr:`1`<|MERGE_RESOLUTION|>--- conflicted
+++ resolved
@@ -3,19 +3,12 @@
 **Future Release**
     * Enhancements
     * Fixes
-<<<<<<< HEAD
-        * Added change for ``k_neighbors`` parameter in SMOTE Oversamplers to automatically handle small samples :pr:`2375`
-        * Fixed partial dependence graph method failing on multiclass problems when the class labels are numeric :pr:`2372`
-        * Added ``thresholding_objective`` argument to ``AutoMLSearch`` for binary classification problems :pr:`2320`
-    * Changes
-        * Removed private method _compute_features_during_fit from PipelineBase :pr:`2359`
-=======
         * Fixed ``ComponentGraph`` appending target to ``final_component_features`` if there is a component that returns both X and y :pr:`2358`
         * Fixed partial dependence graph method failing on multiclass problems when the class labels are numeric :pr:`2372`
         * Added ``thresholding_objective`` argument to ``AutoMLSearch`` for binary classification problems :pr:`2320`
+        * Added change for ``k_neighbors`` parameter in SMOTE Oversamplers to automatically handle small samples :pr:`2375`
     * Changes
         * Removed private method ``_compute_features_during_fit`` from ``PipelineBase`` :pr:`2359`
->>>>>>> af000175
     * Documentation Changes
         * Fixed start page code and description dataset naming discrepancy :pr:`2370`
     * Testing Changes
@@ -34,10 +27,7 @@
         * Removed self-reference from ``AutoMLSearch`` :pr:`2304`
         * Added support for nonlinear pipelines for ``generate_pipeline_code`` :pr:`2332`
         * Added ``inverse_transform`` method to pipelines :pr:`2256``
-<<<<<<< HEAD
-=======
         * Added ``search_order`` to ``AutoMLSearch``'s ``rankings`` and ``full_rankings`` tables :pr:`2345`
->>>>>>> af000175
     * Fixes
         * Preserve user-specified woodwork types throughout pipeline fit/predict :pr:`2297`
     * Changes
