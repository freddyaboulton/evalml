Release Notes
-------------
**Future Releases**
    * Enhancements
        * Added recommended actions for ``InvalidTargetDataCheck``, updated ``_make_component_list_from_actions`` to address new action, and added ``TargetImputer`` component :pr:`1989`
        * Updated ``AutoMLSearch._check_for_high_variance`` to not emit ``RuntimeWarning`` :pr:`2024`
        * Added exception when pipeline passed to ``explain_predictions`` is a ``Stacked Ensemble`` pipeline :pr:`2033`
        * Added sensitivity at low alert rates as an objective :pr:`2001`
        * Added ``Undersampler`` transformer component :pr:`2030`
    * Fixes
        * Updated Engine's ``train_batch`` to apply undersampling :pr:`2038`
        * Fixed bug in where Time Series Classification pipelines were not encoding targets in ``predict`` and ``predict_proba`` :pr:`2040`
        * Fixed data splitting errors if target is float for classification problems :pr:`2050`
<<<<<<< HEAD
        * Fixed ``BalancedClassificationDataCVSplit``, ``BalancedClassificationDataTVSplit``, and ``BalancedClassificationSampler`` to use ``minority:majority`` ratio instead of ``majority:minority`` :pr:`2077`
=======
        * Pinned ``docutils`` to <0.17 to fix ReadtheDocs warning issues :pr:`2088`
>>>>>>> 9bbe89d9
    * Changes
        * Removed lists as acceptable hyperparameter ranges in ``AutoMLSearch`` :pr:`2028`
        * Renamed "details" to "metadata" for data check actions :pr:`2008`
    * Documentation Changes
        * Catch and suppress warnings in documentation :pr:`1991`
        * Change spacing in ``start.ipynb`` to provide clarity for ``AutoMLSearch`` :pr:`2078`
    * Testing Changes

.. warning::

    **Breaking Changes**
        * Fixed ``BalancedClassificationDataCVSplit``, ``BalancedClassificationDataTVSplit``, and ``BalancedClassificationSampler`` to use minority:majority ratio instead of majority:minority :pr:`2077`

**v0.21.0 Mar. 24, 2021**
    * Enhancements
        * Changed ``AutoMLSearch`` to default ``optimize_thresholds`` to True :pr:`1943`
        * Added multiple oversampling and undersampling sampling methods as data splitters for imbalanced classification :pr:`1775`
        * Added params to balanced classification data splitters for visibility :pr:`1966`
        * Updated ``make_pipeline`` to not add ``Imputer`` if input data does not have numeric or categorical columns :pr:`1967`
        * Updated ``ClassImbalanceDataCheck`` to better handle multiclass imbalances :pr:`1986`
        * Added recommended actions for the output of data check's ``validate`` method :pr:`1968`
        * Added error message for ``partial_dependence`` when features are mostly the same value :pr:`1994`
        * Updated ``OneHotEncoder`` to drop one redundant feature by default for features with two categories :pr:`1997`
        * Added a ``PolynomialDetrender`` component :pr:`1992`
        * Added ``DateTimeNaNDataCheck`` data check :pr:`2039`
    * Fixes
        * Updated binary classification pipelines to use objective decision function during scoring of custom objectives :pr:`1934`
    * Changes
        * Removed ``data_checks`` parameter, ``data_check_results`` and data checks logic from ``AutoMLSearch`` :pr:`1935`
        * Deleted ``random_state`` argument :pr:`1985`
        * Updated Woodwork version requirement to ``v0.0.11`` :pr:`1996`
    * Documentation Changes
    * Testing Changes
        * Removed ``build_docs`` CI job in favor of RTD GH builder :pr:`1974`
        * Added tests to confirm support for Python 3.9 :pr:`1724`
        * Changed ``build_conda_pkg`` job to use ``latest_release_changes`` branch in the feedstock. :pr:`1979`

.. warning::

    **Breaking Changes**
        * Changed ``AutoMLSearch`` to default ``optimize_thresholds`` to True :pr:`1943`
        * Removed ``data_checks`` parameter, ``data_check_results`` and data checks logic from ``AutoMLSearch``. To run the data checks which were previously run by default in ``AutoMLSearch``, please call ``DefaultDataChecks().validate(X_train, y_train)`` or take a look at our documentation for more examples. :pr:`1935`
        * Deleted ``random_state`` argument :pr:`1985`

**v0.20.0 Mar. 10, 2021**
    * Enhancements
        * Added a GitHub Action for Detecting dependency changes :pr:`1933`
        * Create a separate CV split to train stacked ensembler on for AutoMLSearch :pr:`1814`
        * Added a GitHub Action for Linux unit tests :pr:`1846`
        * Added ``ARIMARegressor`` estimator :pr:`1894`
        * Added ``DataCheckAction`` class and ``DataCheckActionCode`` enum :pr:`1896`
        * Updated ``Woodwork`` requirement to ``v0.0.10`` :pr:`1900`
        * Added ``BalancedClassificationDataCVSplit`` and ``BalancedClassificationDataTVSplit`` to AutoMLSearch :pr:`1875`
        * Update default classification data splitter to use downsampling for highly imbalanced data :pr:`1875`
        * Updated ``describe_pipeline`` to return more information, including ``id`` of pipelines used for ensemble models :pr:`1909`
        * Added utility method to create list of components from a list of ``DataCheckAction`` :pr:`1907`
        * Updated ``validate`` method to include a ``action`` key in returned dictionary for all ``DataCheck``and ``DataChecks`` :pr:`1916`
        * Aggregating the shap values for predictions that we know the provenance of, e.g. OHE, text, and date-time. :pr:`1901`
        * Improved error message when custom objective is passed as a string in ``pipeline.score`` :pr:`1941`
        * Added ``score_pipelines`` and ``train_pipelines`` methods to ``AutoMLSearch`` :pr:`1913`
        * Added support for ``pandas`` version 1.2.0 :pr:`1708`
        * Added ``score_batch`` and ``train_batch`` abstact methods to ``EngineBase`` and implementations in ``SequentialEngine`` :pr:`1913`
    * Fixes
        * Removed CI check for ``check_dependencies_updated_linux`` :pr:`1950`
        * Added metaclass for time series pipelines and fix binary classification pipeline ``predict`` not using objective if it is passed as a named argument :pr:`1874`
        * Fixed stack trace in prediction explanation functions caused by mixed string/numeric pandas column names :pr:`1871`
        * Fixed stack trace caused by passing pipelines with duplicate names to ``AutoMLSearch`` :pr:`1932`
        * Fixed ``AutoMLSearch.get_pipelines`` returning pipelines with the same attributes :pr:`1958`
    * Changes
        * Reversed GitHub Action for Linux unit tests until a fix for report generation is found :pr:`1920`
        * Updated ``add_results`` in ``AutoMLAlgorithm`` to take in entire pipeline results dictionary from ``AutoMLSearch`` :pr:`1891`
        * Updated ``ClassImbalanceDataCheck`` to look for severe class imbalance scenarios :pr:`1905`
        * Deleted the ``explain_prediction`` function :pr:`1915`
        * Removed ``HighVarianceCVDataCheck`` and convered it to an ``AutoMLSearch`` method instead :pr:`1928`
        * Removed warning in ``InvalidTargetDataCheck`` returned when numeric binary classification targets are not (0, 1) :pr:`1959`
    * Documentation Changes
        * Updated ``model_understanding.ipynb`` to demo the two-way partial dependence capability :pr:`1919`
    * Testing Changes

.. warning::

    **Breaking Changes**
        * Deleted the ``explain_prediction`` function :pr:`1915`
        * Removed ``HighVarianceCVDataCheck`` and convered it to an ``AutoMLSearch`` method instead :pr:`1928`
        * Added ``score_batch`` and ``train_batch`` abstact methods to ``EngineBase``. These need to be implemented in Engine subclasses :pr:`1913`


**v0.19.0 Feb. 23, 2021**
    * Enhancements
        * Added a GitHub Action for Python windows unit tests :pr:`1844`
        * Added a GitHub Action for checking updated release notes :pr:`1849`
        * Added a GitHub Action for Python lint checks :pr:`1837`
        * Adjusted ``explain_prediction``, ``explain_predictions`` and ``explain_predictions_best_worst`` to handle timeseries problems. :pr:`1818`
        * Updated ``InvalidTargetDataCheck`` to check for mismatched indices in target and features :pr:`1816`
        * Updated ``Woodwork`` structures returned from components to support ``Woodwork`` logical type overrides set by the user :pr:`1784`
        * Updated estimators to keep track of input feature names during ``fit()`` :pr:`1794`
        * Updated ``visualize_decision_tree`` to include feature names in output :pr:`1813`
        * Added ``is_bounded_like_percentage`` property for objectives. If true, the ``calculate_percent_difference`` method will return the absolute difference rather than relative difference :pr:`1809`
        * Added full error traceback to AutoMLSearch logger file :pr:`1840`
        * Changed ``TargetEncoder`` to preserve custom indices in the data :pr:`1836`
        * Refactored ``explain_predictions`` and ``explain_predictions_best_worst`` to only compute features once for all rows that need to be explained :pr:`1843`
        * Added custom random undersampler data splitter for classification :pr:`1857`
        * Updated ``OutliersDataCheck`` implementation to calculate the probability of having no outliers :pr:`1855`
        * Added ``Engines`` pipeline processing API :pr:`1838`
    * Fixes
        * Changed EngineBase random_state arg to random_seed and same for user guide docs :pr:`1889`
    * Changes
        * Modified ``calculate_percent_difference`` so that division by 0 is now inf rather than nan :pr:`1809`
        * Removed ``text_columns`` parameter from ``LSA`` and ``TextFeaturizer`` components :pr:`1652`
        * Added ``random_seed`` as an argument to our automl/pipeline/component API. Using ``random_state`` will raise a warning :pr:`1798`
        * Added ``DataCheckError`` message in ``InvalidTargetDataCheck`` if input target is None and removed exception raised :pr:`1866`
    * Documentation Changes
    * Testing Changes
        * Added back coverage for ``_get_feature_provenance`` in ``TextFeaturizer`` after ``text_columns`` was removed :pr:`1842`
        * Pin graphviz version for windows builds :pr:`1847`
        * Unpin graphviz version for windows builds :pr:`1851`

.. warning::

    **Breaking Changes**
        * Added a deprecation warning to ``explain_prediction``. It will be deleted in the next release. :pr:`1860`


**v0.18.2 Feb. 10, 2021**
    * Enhancements
        * Added uniqueness score data check :pr:`1785`
        * Added "dataframe" output format for prediction explanations :pr:`1781`
        * Updated LightGBM estimators to handle ``pandas.MultiIndex`` :pr:`1770`
        * Sped up permutation importance for some pipelines :pr:`1762`
        * Added sparsity data check :pr:`1797`
        * Confirmed support for threshold tuning for binary time series classification problems :pr:`1803`
    * Fixes
    * Changes
    * Documentation Changes
        * Added section on conda to the contributing guide :pr:`1771`
        * Updated release process to reflect freezing `main` before perf tests :pr:`1787`
        * Moving some prs to the right section of the release notes :pr:`1789`
        * Tweak README.md. :pr:`1800`
        * Fixed back arrow on install page docs :pr:`1795`
        * Fixed docstring for `ClassImbalanceDataCheck.validate()` :pr:`1817`
    * Testing Changes

**v0.18.1 Feb. 1, 2021**
    * Enhancements
        * Added ``graph_t_sne`` as a visualization tool for high dimensional data :pr:`1731`
        * Added the ability to see the linear coefficients of features in linear models terms :pr:`1738`
        * Added support for ``scikit-learn`` ``v0.24.0`` :pr:`1733`
        * Added support for ``scipy`` ``v1.6.0`` :pr:`1752`
        * Added SVM Classifier and Regressor to estimators :pr:`1714` :pr:`1761`
    * Fixes
        * Addressed bug with ``partial_dependence`` and categorical data with more categories than grid resolution :pr:`1748`
        * Removed ``random_state`` arg from ``get_pipelines`` in ``AutoMLSearch`` :pr:`1719`
        * Pinned pyzmq at less than 22.0.0 till we add support :pr:`1756`
        * Remove ``ProphetRegressor`` from main as windows tests were flaky :pr:`1764`
    * Changes
        * Updated components and pipelines to return ``Woodwork`` data structures :pr:`1668`
        * Updated ``clone()`` for pipelines and components to copy over random state automatically :pr:`1753`
        * Dropped support for Python version 3.6 :pr:`1751`
        * Removed deprecated ``verbose`` flag from ``AutoMLSearch`` parameters :pr:`1772`
    * Documentation Changes
        * Add Twitter and Github link to documentation toolbar :pr:`1754`
        * Added Open Graph info to documentation :pr:`1758`
    * Testing Changes

.. warning::

    **Breaking Changes**
        * Components and pipelines return ``Woodwork`` data structures instead of ``pandas`` data structures :pr:`1668`
        * Python 3.6 will not be actively supported due to discontinued support from EvalML dependencies.
        * Deprecated ``verbose`` flag is removed for ``AutoMLSearch`` :pr:`1772`


**v0.18.0 Jan. 26, 2021**
    * Enhancements
        * Added RMSLE, MSLE, and MAPE to core objectives while checking for negative target values in ``invalid_targets_data_check`` :pr:`1574`
        * Added validation checks for binary problems with regression-like datasets and multiclass problems without true multiclass targets in ``invalid_targets_data_check`` :pr:`1665`
        * Added time series support for ``make_pipeline`` :pr:`1566`
        * Added target name for output of pipeline ``predict`` method :pr:`1578`
        * Added multiclass check to ``InvalidTargetDataCheck`` for two examples per class :pr:`1596`
        * Added support for ``graphviz`` ``v0.16`` :pr:`1657`
        * Enhanced time series pipelines to accept empty features :pr:`1651`
        * Added KNN Classifier to estimators. :pr:`1650`
        * Added support for list inputs for objectives :pr:`1663`
        * Added support for ``AutoMLSearch`` to handle time series classification pipelines :pr:`1666`
        * Enhanced ``DelayedFeaturesTransformer`` to encode categorical features and targets before delaying them :pr:`1691`
        * Added 2-way dependence plots. :pr:`1690`
        * Added ability to directly iterate through components within Pipelines :pr:`1583`
    * Fixes
        * Fixed inconsistent attributes and added Exceptions to docs :pr:`1673`
        * Fixed ``TargetLeakageDataCheck`` to use Woodwork ``mutual_information`` rather than using Pandas' Pearson Correlation :pr:`1616`
        * Fixed thresholding for pipelines in ``AutoMLSearch`` to only threshold binary classification pipelines :pr:`1622` :pr:`1626`
        * Updated ``load_data`` to return Woodwork structures and update default parameter value for ``index`` to ``None`` :pr:`1610`
        * Pinned scipy at < 1.6.0 while we work on adding support :pr:`1629`
        * Fixed data check message formatting in ``AutoMLSearch`` :pr:`1633`
        * Addressed stacked ensemble component for ``scikit-learn`` v0.24 support by setting ``shuffle=True`` for default CV :pr:`1613`
        * Fixed bug where ``Imputer`` reset the index on ``X`` :pr:`1590`
        * Fixed ``AutoMLSearch`` stacktrace when a cutom objective was passed in as a primary objective or additional objective :pr:`1575`
        * Fixed custom index bug for ``MAPE`` objective :pr:`1641`
        * Fixed index bug for ``TextFeaturizer`` and ``LSA`` components :pr:`1644`
        * Limited ``load_fraud`` dataset loaded into ``automl.ipynb`` :pr:`1646`
        * ``add_to_rankings`` updates ``AutoMLSearch.best_pipeline`` when necessary :pr:`1647`
        * Fixed bug where time series baseline estimators were not receiving ``gap`` and ``max_delay`` in ``AutoMLSearch`` :pr:`1645`
        * Fixed jupyter notebooks to help the RTD buildtime :pr:`1654`
        * Added ``positive_only`` objectives to ``non_core_objectives`` :pr:`1661`
        * Fixed stacking argument ``n_jobs`` for IterativeAlgorithm :pr:`1706`
        * Updated CatBoost estimators to return self in ``.fit()`` rather than the underlying model for consistency :pr:`1701`
        * Added ability to initialize pipeline parameters in ``AutoMLSearch`` constructor :pr:`1676`
    * Changes
        * Added labeling to ``graph_confusion_matrix`` :pr:`1632`
        * Rerunning search for ``AutoMLSearch`` results in a message thrown rather than failing the search, and removed ``has_searched`` property :pr:`1647`
        * Changed tuner class to allow and ignore single parameter values as input :pr:`1686`
        * Capped LightGBM version limit to remove bug in docs :pr:`1711`
        * Removed support for `np.random.RandomState` in EvalML :pr:`1727`
    * Documentation Changes
        * Update Model Understanding in the user guide to include ``visualize_decision_tree`` :pr:`1678`
        * Updated docs to include information about ``AutoMLSearch`` callback parameters and methods :pr:`1577`
        * Updated docs to prompt users to install graphiz on Mac :pr:`1656`
        * Added ``infer_feature_types`` to the ``start.ipynb`` guide :pr:`1700`
        * Added multicollinearity data check to API reference and docs :pr:`1707`
    * Testing Changes

.. warning::

    **Breaking Changes**
        * Removed ``has_searched`` property from ``AutoMLSearch`` :pr:`1647`
        * Components and pipelines return ``Woodwork`` data structures instead of ``pandas`` data structures :pr:`1668`
        * Removed support for `np.random.RandomState` in EvalML. Rather than passing ``np.random.RandomState`` as component and pipeline random_state values, we use int random_seed :pr:`1727`


**v0.17.0 Dec. 29, 2020**
    * Enhancements
        * Added ``save_plot`` that allows for saving figures from different backends :pr:`1588`
        * Added ``LightGBM Regressor`` to regression components :pr:`1459`
        * Added ``visualize_decision_tree`` for tree visualization with ``decision_tree_data_from_estimator`` and ``decision_tree_data_from_pipeline`` to reformat tree structure output :pr:`1511`
        * Added `DFS Transformer` component into transformer components :pr:`1454`
        * Added ``MAPE`` to the standard metrics for time series problems and update objectives :pr:`1510`
        * Added ``graph_prediction_vs_actual_over_time`` and ``get_prediction_vs_actual_over_time_data`` to the model understanding module for time series problems :pr:`1483`
        * Added a ``ComponentGraph`` class that will support future pipelines as directed acyclic graphs :pr:`1415`
        * Updated data checks to accept ``Woodwork`` data structures :pr:`1481`
        * Added parameter to ``InvalidTargetDataCheck`` to show only top unique values rather than all unique values :pr:`1485`
        * Added multicollinearity data check :pr:`1515`
        * Added baseline pipeline and components for time series regression problems :pr:`1496`
        * Added more information to users about ensembling behavior in ``AutoMLSearch`` :pr:`1527`
        * Add woodwork support for more utility and graph methods :pr:`1544`
        * Changed ``DateTimeFeaturizer`` to encode features as int :pr:`1479`
        * Return trained pipelines from ``AutoMLSearch.best_pipeline`` :pr:`1547`
        * Added utility method so that users can set feature types without having to learn about Woodwork directly :pr:`1555`
        * Added Linear Discriminant Analysis transformer for dimensionality reduction :pr:`1331`
        * Added multiclass support for ``partial_dependence`` and ``graph_partial_dependence`` :pr:`1554`
        * Added ``TimeSeriesBinaryClassificationPipeline`` and ``TimeSeriesMulticlassClassificationPipeline`` classes :pr:`1528`
        * Added ``make_data_splitter`` method for easier automl data split customization :pr:`1568`
        * Integrated ``ComponentGraph`` class into Pipelines for full non-linear pipeline support :pr:`1543`
        * Update ``AutoMLSearch`` constructor to take training data instead of ``search`` and ``add_to_leaderboard`` :pr:`1597`
        * Update ``split_data`` helper args :pr:`1597`
        * Add problem type utils ``is_regression``, ``is_classification``, ``is_timeseries`` :pr:`1597`
        * Rename ``AutoMLSearch`` ``data_split`` arg to ``data_splitter`` :pr:`1569`
    * Fixes
        * Fix AutoML not passing CV folds to ``DefaultDataChecks`` for usage by ``ClassImbalanceDataCheck`` :pr:`1619`
        * Fix Windows CI jobs: install ``numba`` via conda, required for ``shap`` :pr:`1490`
        * Added custom-index support for `reset-index-get_prediction_vs_actual_over_time_data` :pr:`1494`
        * Fix ``generate_pipeline_code`` to account for boolean and None differences between Python and JSON :pr:`1524` :pr:`1531`
        * Set max value for plotly and xgboost versions while we debug CI failures with newer versions :pr:`1532`
        * Undo version pinning for plotly :pr:`1533`
        * Fix ReadTheDocs build by updating the version of ``setuptools`` :pr:`1561`
        * Set ``random_state`` of data splitter in AutoMLSearch to take int to keep consistency in the resulting splits :pr:`1579`
        * Pin sklearn version while we work on adding support :pr:`1594`
        * Pin pandas at <1.2.0 while we work on adding support :pr:`1609`
        * Pin graphviz at < 0.16 while we work on adding support :pr:`1609`
    * Changes
        * Reverting ``save_graph`` :pr:`1550` to resolve kaleido build issues :pr:`1585`
        * Update circleci badge to apply to ``main`` :pr:`1489`
        * Added script to generate github markdown for releases :pr:`1487`
        * Updated selection using pandas ``dtypes`` to selecting using Woodwork logical types :pr:`1551`
        * Updated dependencies to fix ``ImportError: cannot import name 'MaskedArray' from 'sklearn.utils.fixes'`` error and to address Woodwork and Featuretool dependencies :pr:`1540`
        * Made ``get_prediction_vs_actual_data()`` a public method :pr:`1553`
        * Updated ``Woodwork`` version requirement to v0.0.7 :pr:`1560`
        * Move data splitters from ``evalml.automl.data_splitters`` to ``evalml.preprocessing.data_splitters`` :pr:`1597`
        * Rename "# Testing" in automl log output to "# Validation" :pr:`1597`
    * Documentation Changes
        * Added partial dependence methods to API reference :pr:`1537`
        * Updated documentation for confusion matrix methods :pr:`1611`
    * Testing Changes
        * Set ``n_jobs=1`` in most unit tests to reduce memory :pr:`1505`

.. warning::

    **Breaking Changes**
        * Updated minimal dependencies: ``numpy>=1.19.1``, ``pandas>=1.1.0``, ``scikit-learn>=0.23.1``, ``scikit-optimize>=0.8.1``
        * Updated ``AutoMLSearch.best_pipeline`` to return a trained pipeline. Pass in ``train_best_pipeline=False`` to AutoMLSearch in order to return an untrained pipeline.
        * Pipeline component instances can no longer be iterated through using ``Pipeline.component_graph`` :pr:`1543`
        * Update ``AutoMLSearch`` constructor to take training data instead of ``search`` and ``add_to_leaderboard`` :pr:`1597`
        * Update ``split_data`` helper args :pr:`1597`
        * Move data splitters from ``evalml.automl.data_splitters`` to ``evalml.preprocessing.data_splitters`` :pr:`1597`
        * Rename ``AutoMLSearch`` ``data_split`` arg to ``data_splitter`` :pr:`1569`



**v0.16.1 Dec. 1, 2020**
    * Enhancements
        * Pin woodwork version to v0.0.6 to avoid breaking changes :pr:`1484`
        * Updated ``Woodwork`` to >=0.0.5 in ``core-requirements.txt`` :pr:`1473`
        * Removed ``copy_dataframe`` parameter for ``Woodwork``, updated ``Woodwork`` to >=0.0.6 in ``core-requirements.txt`` :pr:`1478`
        * Updated ``detect_problem_type`` to use ``pandas.api.is_numeric_dtype`` :pr:`1476`
    * Changes
        * Changed ``make clean`` to delete coverage reports as a convenience for developers :pr:`1464`
        * Set ``n_jobs=-1`` by default for stacked ensemble components :pr:`1472`
    * Documentation Changes
        * Updated pipeline and component documentation and demos to use ``Woodwork`` :pr:`1466`
    * Testing Changes
        * Update dependency update checker to use everything from core and optional dependencies :pr:`1480`


**v0.16.0 Nov. 24, 2020**
    * Enhancements
        * Updated pipelines and ``make_pipeline`` to accept ``Woodwork`` inputs :pr:`1393`
        * Updated components to accept ``Woodwork`` inputs :pr:`1423`
        * Added ability to freeze hyperparameters for ``AutoMLSearch`` :pr:`1284`
        * Added ``Target Encoder`` into transformer components :pr:`1401`
        * Added callback for error handling in ``AutoMLSearch`` :pr:`1403`
        * Added the index id to the ``explain_predictions_best_worst`` output to help users identify which rows in their data are included :pr:`1365`
        * The top_k features displayed in ``explain_predictions_*`` functions are now determined by the magnitude of shap values as opposed to the ``top_k`` largest and smallest shap values. :pr:`1374`
        * Added a problem type for time series regression :pr:`1386`
        * Added a ``is_defined_for_problem_type`` method to ``ObjectiveBase`` :pr:`1386`
        * Added a ``random_state`` parameter to ``make_pipeline_from_components`` function :pr:`1411`
        * Added ``DelayedFeaturesTransformer`` :pr:`1396`
        * Added a ``TimeSeriesRegressionPipeline`` class :pr:`1418`
        * Removed ``core-requirements.txt`` from the package distribution :pr:`1429`
        * Updated data check messages to include a `"code"` and `"details"` fields :pr:`1451`, :pr:`1462`
        * Added a ``TimeSeriesSplit`` data splitter for time series problems :pr:`1441`
        * Added a ``problem_configuration`` parameter to AutoMLSearch :pr:`1457`
    * Fixes
        * Fixed ``IndexError`` raised in ``AutoMLSearch`` when ``ensembling = True`` but only one pipeline to iterate over :pr:`1397`
        * Fixed stacked ensemble input bug and LightGBM warning and bug in ``AutoMLSearch`` :pr:`1388`
        * Updated enum classes to show possible enum values as attributes :pr:`1391`
        * Updated calls to ``Woodwork``'s ``to_pandas()`` to ``to_series()`` and ``to_dataframe()`` :pr:`1428`
        * Fixed bug in OHE where column names were not guaranteed to be unique :pr:`1349`
        * Fixed bug with percent improvement of ``ExpVariance`` objective on data with highly skewed target :pr:`1467`
        * Fix SimpleImputer error which occurs when all features are bool type :pr:`1215`
    * Changes
        * Changed ``OutliersDataCheck`` to return the list of columns, rather than rows, that contain outliers :pr:`1377`
        * Simplified and cleaned output for Code Generation :pr:`1371`
        * Reverted changes from :pr:`1337` :pr:`1409`
        * Updated data checks to return dictionary of warnings and errors instead of a list :pr:`1448`
        * Updated ``AutoMLSearch`` to pass ``Woodwork`` data structures to every pipeline (instead of pandas DataFrames) :pr:`1450`
        * Update ``AutoMLSearch`` to default to ``max_batches=1`` instead of ``max_iterations=5`` :pr:`1452`
        * Updated _evaluate_pipelines to consolidate side effects :pr:`1410`
    * Documentation Changes
        * Added description of CLA to contributing guide, updated description of draft PRs :pr:`1402`
        * Updated documentation to include all data checks, ``DataChecks``, and usage of data checks in AutoML :pr:`1412`
        * Updated docstrings from ``np.array`` to ``np.ndarray`` :pr:`1417`
        * Added section on stacking ensembles in AutoMLSearch documentation :pr:`1425`
    * Testing Changes
        * Removed ``category_encoders`` from test-requirements.txt :pr:`1373`
        * Tweak codecov.io settings again to avoid flakes :pr:`1413`
        * Modified ``make lint`` to check notebook versions in the docs :pr:`1431`
        * Modified ``make lint-fix`` to standardize notebook versions in the docs :pr:`1431`
        * Use new version of pull request Github Action for dependency check (:pr:`1443`)
        * Reduced number of workers for tests to 4 :pr:`1447`

.. warning::

    **Breaking Changes**
        * The ``top_k`` and ``top_k_features`` parameters in ``explain_predictions_*`` functions now return ``k`` features as opposed to ``2 * k`` features :pr:`1374`
        * Renamed ``problem_type`` to ``problem_types`` in ``RegressionObjective``, ``BinaryClassificationObjective``, and ``MulticlassClassificationObjective`` :pr:`1319`
        * Data checks now return a dictionary of warnings and errors instead of a list :pr:`1448`



**v0.15.0 Oct. 29, 2020**
    * Enhancements
        * Added stacked ensemble component classes (``StackedEnsembleClassifier``, ``StackedEnsembleRegressor``) :pr:`1134`
        * Added stacked ensemble components to ``AutoMLSearch`` :pr:`1253`
        * Added ``DecisionTreeClassifier`` and ``DecisionTreeRegressor`` to AutoML :pr:`1255`
        * Added ``graph_prediction_vs_actual`` in ``model_understanding`` for regression problems :pr:`1252`
        * Added parameter to ``OneHotEncoder`` to enable filtering for features to encode for :pr:`1249`
        * Added percent-better-than-baseline for all objectives to automl.results :pr:`1244`
        * Added ``HighVarianceCVDataCheck`` and replaced synonymous warning in ``AutoMLSearch`` :pr:`1254`
        * Added `PCA Transformer` component for dimensionality reduction :pr:`1270`
        * Added ``generate_pipeline_code`` and ``generate_component_code`` to allow for code generation given a pipeline or component instance :pr:`1306`
        * Added ``PCA Transformer`` component for dimensionality reduction :pr:`1270`
        * Updated ``AutoMLSearch`` to support ``Woodwork`` data structures :pr:`1299`
        * Added cv_folds to ``ClassImbalanceDataCheck`` and added this check to ``DefaultDataChecks`` :pr:`1333`
        * Make ``max_batches`` argument to ``AutoMLSearch.search`` public :pr:`1320`
        * Added text support to automl search :pr:`1062`
        * Added ``_pipelines_per_batch`` as a private argument to ``AutoMLSearch`` :pr:`1355`
    * Fixes
        * Fixed ML performance issue with ordered datasets: always shuffle data in automl's default CV splits :pr:`1265`
        * Fixed broken ``evalml info`` CLI command :pr:`1293`
        * Fixed ``boosting type='rf'`` for LightGBM Classifier, as well as ``num_leaves`` error :pr:`1302`
        * Fixed bug in ``explain_predictions_best_worst`` where a custom index in the target variable would cause a ``ValueError`` :pr:`1318`
        * Added stacked ensemble estimators to to ``evalml.pipelines.__init__`` file :pr:`1326`
        * Fixed bug in OHE where calls to transform were not deterministic if ``top_n`` was less than the number of categories in a column :pr:`1324`
        * Fixed LightGBM warning messages during AutoMLSearch :pr:`1342`
        * Fix warnings thrown during AutoMLSearch in ``HighVarianceCVDataCheck`` :pr:`1346`
        * Fixed bug where TrainingValidationSplit would return invalid location indices for dataframes with a custom index :pr:`1348`
        * Fixed bug where the AutoMLSearch ``random_state`` was not being passed to the created pipelines :pr:`1321`
    * Changes
        * Allow ``add_to_rankings`` to be called before AutoMLSearch is called :pr:`1250`
        * Removed Graphviz from test-requirements to add to requirements.txt :pr:`1327`
        * Removed ``max_pipelines`` parameter from ``AutoMLSearch`` :pr:`1264`
        * Include editable installs in all install make targets :pr:`1335`
        * Made pip dependencies `featuretools` and `nlp_primitives` core dependencies :pr:`1062`
        * Removed `PartOfSpeechCount` from `TextFeaturizer` transform primitives :pr:`1062`
        * Added warning for ``partial_dependency`` when the feature includes null values :pr:`1352`
    * Documentation Changes
        * Fixed and updated code blocks in Release Notes :pr:`1243`
        * Added DecisionTree estimators to API Reference :pr:`1246`
        * Changed class inheritance display to flow vertically :pr:`1248`
        * Updated cost-benefit tutorial to use a holdout/test set :pr:`1159`
        * Added ``evalml info`` command to documentation :pr:`1293`
        * Miscellaneous doc updates :pr:`1269`
        * Removed conda pre-release testing from the release process document :pr:`1282`
        * Updates to contributing guide :pr:`1310`
        * Added Alteryx footer to docs with Twitter and Github link :pr:`1312`
        * Added documentation for evalml installation for Python 3.6 :pr:`1322`
        * Added documentation changes to make the API Docs easier to understand :pr:`1323`
        * Fixed documentation for ``feature_importance`` :pr:`1353`
        * Added tutorial for running `AutoML` with text data :pr:`1357`
        * Added documentation for woodwork integration with automl search :pr:`1361`
    * Testing Changes
        * Added tests for ``jupyter_check`` to handle IPython :pr:`1256`
        * Cleaned up ``make_pipeline`` tests to test for all estimators :pr:`1257`
        * Added a test to check conda build after merge to main :pr:`1247`
        * Removed code that was lacking codecov for ``__main__.py`` and unnecessary :pr:`1293`
        * Codecov: round coverage up instead of down :pr:`1334`
        * Add DockerHub credentials to CI testing environment :pr:`1356`
        * Add DockerHub credentials to conda testing environment :pr:`1363`

.. warning::

    **Breaking Changes**
        * Renamed ``LabelLeakageDataCheck`` to ``TargetLeakageDataCheck`` :pr:`1319`
        * ``max_pipelines`` parameter has been removed from ``AutoMLSearch``. Please use ``max_iterations`` instead. :pr:`1264`
        * ``AutoMLSearch.search()`` will now log a warning if the input is not a ``Woodwork`` data structure (``pandas``, ``numpy``) :pr:`1299`
        * Make ``max_batches`` argument to ``AutoMLSearch.search`` public :pr:`1320`
        * Removed unused argument `feature_types` from AutoMLSearch.search :pr:`1062`

**v0.14.1 Sep. 29, 2020**
    * Enhancements
        * Updated partial dependence methods to support calculating numeric columns in a dataset with non-numeric columns :pr:`1150`
        * Added ``get_feature_names`` on ``OneHotEncoder`` :pr:`1193`
        * Added ``detect_problem_type`` to ``problem_type/utils.py`` to automatically detect the problem type given targets :pr:`1194`
        * Added LightGBM to ``AutoMLSearch`` :pr:`1199`
        * Updated ``scikit-learn`` and ``scikit-optimize`` to use latest versions - 0.23.2 and 0.8.1 respectively :pr:`1141`
        * Added ``__str__`` and ``__repr__`` for pipelines and components :pr:`1218`
        * Included internal target check for both training and validation data in ``AutoMLSearch`` :pr:`1226`
        * Added ``ProblemTypes.all_problem_types`` helper to get list of supported problem types :pr:`1219`
        * Added ``DecisionTreeClassifier`` and ``DecisionTreeRegressor`` classes :pr:`1223`
        * Added ``ProblemTypes.all_problem_types`` helper to get list of supported problem types :pr:`1219`
        * ``DataChecks`` can now be parametrized by passing a list of ``DataCheck`` classes and a parameter dictionary :pr:`1167`
        * Added first CV fold score as validation score in ``AutoMLSearch.rankings`` :pr:`1221`
        * Updated ``flake8`` configuration to enable linting on ``__init__.py`` files :pr:`1234`
        * Refined ``make_pipeline_from_components`` implementation :pr:`1204`
    * Fixes
        * Updated GitHub URL after migration to Alteryx GitHub org :pr:`1207`
        * Changed Problem Type enum to be more similar to the string name :pr:`1208`
        * Wrapped call to scikit-learn's partial dependence method in a ``try``/``finally`` block :pr:`1232`
    * Changes
        * Added ``allow_writing_files`` as a named argument to CatBoost estimators. :pr:`1202`
        * Added ``solver`` and ``multi_class`` as named arguments to ``LogisticRegressionClassifier`` :pr:`1202`
        * Replaced pipeline's ``._transform`` method to evaluate all the preprocessing steps of a pipeline with ``.compute_estimator_features`` :pr:`1231`
        * Changed default large dataset train/test splitting behavior :pr:`1205`
    * Documentation Changes
        * Included description of how to access the component instances and features for pipeline user guide :pr:`1163`
        * Updated API docs to refer to target as "target" instead of "labels" for non-classification tasks and minor docs cleanup :pr:`1160`
        * Added Class Imbalance Data Check to ``api_reference.rst`` :pr:`1190` :pr:`1200`
        * Added pipeline properties to API reference :pr:`1209`
        * Clarified what the objective parameter in AutoML is used for in AutoML API reference and AutoML user guide :pr:`1222`
        * Updated API docs to include ``skopt.space.Categorical`` option for component hyperparameter range definition :pr:`1228`
        * Added install documentation for ``libomp`` in order to use LightGBM on Mac :pr:`1233`
        * Improved description of ``max_iterations`` in documentation :pr:`1212`
        * Removed unused code from sphinx conf :pr:`1235`
    * Testing Changes

.. warning::

    **Breaking Changes**
        * ``DefaultDataChecks`` now accepts a ``problem_type`` parameter that must be specified :pr:`1167`
        * Pipeline's ``._transform`` method to evaluate all the preprocessing steps of a pipeline has been replaced with ``.compute_estimator_features`` :pr:`1231`
        * ``get_objectives`` has been renamed to ``get_core_objectives``. This function will now return a list of valid objective instances :pr:`1230`


**v0.13.2 Sep. 17, 2020**
    * Enhancements
        * Added ``output_format`` field to explain predictions functions :pr:`1107`
        * Modified ``get_objective`` and ``get_objectives`` to be able to return any objective in ``evalml.objectives`` :pr:`1132`
        * Added a ``return_instance`` boolean parameter to ``get_objective`` :pr:`1132`
        * Added ``ClassImbalanceDataCheck`` to determine whether target imbalance falls below a given threshold :pr:`1135`
        * Added label encoder to LightGBM for binary classification :pr:`1152`
        * Added labels for the row index of confusion matrix :pr:`1154`
        * Added ``AutoMLSearch`` object as another parameter in search callbacks :pr:`1156`
        * Added the corresponding probability threshold for each point displayed in ``graph_roc_curve`` :pr:`1161`
        * Added ``__eq__`` for ``ComponentBase`` and ``PipelineBase`` :pr:`1178`
        * Added support for multiclass classification for ``roc_curve`` :pr:`1164`
        * Added ``categories`` accessor to ``OneHotEncoder`` for listing the categories associated with a feature :pr:`1182`
        * Added utility function to create pipeline instances from a list of component instances :pr:`1176`
    * Fixes
        * Fixed XGBoost column names for partial dependence methods :pr:`1104`
        * Removed dead code validating column type from ``TextFeaturizer`` :pr:`1122`
        * Fixed issue where ``Imputer`` cannot fit when there is None in a categorical or boolean column :pr:`1144`
        * ``OneHotEncoder`` preserves the custom index in the input data :pr:`1146`
        * Fixed representation for ``ModelFamily`` :pr:`1165`
        * Removed duplicate ``nbsphinx`` dependency in ``dev-requirements.txt`` :pr:`1168`
        * Users can now pass in any valid kwargs to all estimators :pr:`1157`
        * Remove broken accessor ``OneHotEncoder.get_feature_names`` and unneeded base class :pr:`1179`
        * Removed LightGBM Estimator from AutoML models :pr:`1186`
    * Changes
        * Pinned ``scikit-optimize`` version to 0.7.4 :pr:`1136`
        * Removed ``tqdm`` as a dependency :pr:`1177`
        * Added lightgbm version 3.0.0 to ``latest_dependency_versions.txt`` :pr:`1185`
        * Rename ``max_pipelines`` to ``max_iterations`` :pr:`1169`
    * Documentation Changes
        * Fixed API docs for ``AutoMLSearch`` ``add_result_callback`` :pr:`1113`
        * Added a step to our release process for pushing our latest version to conda-forge :pr:`1118`
        * Added warning for missing ipywidgets dependency for using ``PipelineSearchPlots`` on Jupyterlab :pr:`1145`
        * Updated ``README.md`` example to load demo dataset :pr:`1151`
        * Swapped mapping of breast cancer targets in ``model_understanding.ipynb`` :pr:`1170`
    * Testing Changes
        * Added test confirming ``TextFeaturizer`` never outputs null values :pr:`1122`
        * Changed Python version of ``Update Dependencies`` action to 3.8.x :pr:`1137`
        * Fixed release notes check-in test for ``Update Dependencies`` actions :pr:`1172`

.. warning::

    **Breaking Changes**
        * ``get_objective`` will now return a class definition rather than an instance by default :pr:`1132`
        * Deleted ``OPTIONS`` dictionary in ``evalml.objectives.utils.py`` :pr:`1132`
        * If specifying an objective by string, the string must now match the objective's name field, case-insensitive :pr:`1132`
        * Passing "Cost Benefit Matrix", "Fraud Cost", "Lead Scoring", "Mean Squared Log Error",
            "Recall", "Recall Macro", "Recall Micro", "Recall Weighted", or "Root Mean Squared Log Error" to ``AutoMLSearch`` will now result in a ``ValueError``
            rather than an ``ObjectiveNotFoundError`` :pr:`1132`
        * Search callbacks ``start_iteration_callback`` and ``add_results_callback`` have changed to include a copy of the AutoMLSearch object as a third parameter :pr:`1156`
        * Deleted ``OneHotEncoder.get_feature_names`` method which had been broken for a while, in favor of pipelines' ``input_feature_names`` :pr:`1179`
        * Deleted empty base class ``CategoricalEncoder`` which ``OneHotEncoder`` component was inheriting from :pr:`1176`
        * Results from ``roc_curve`` will now return as a list of dictionaries with each dictionary representing a class :pr:`1164`
        * ``max_pipelines`` now raises a ``DeprecationWarning`` and will be removed in the next release. ``max_iterations`` should be used instead. :pr:`1169`


**v0.13.1 Aug. 25, 2020**
    * Enhancements
        * Added Cost-Benefit Matrix objective for binary classification :pr:`1038`
        * Split ``fill_value`` into ``categorical_fill_value`` and ``numeric_fill_value`` for Imputer :pr:`1019`
        * Added ``explain_predictions`` and ``explain_predictions_best_worst`` for explaining multiple predictions with SHAP :pr:`1016`
        * Added new LSA component for text featurization :pr:`1022`
        * Added guide on installing with conda :pr:`1041`
        * Added a “cost-benefit curve” util method to graph cost-benefit matrix scores vs. binary classification thresholds :pr:`1081`
        * Standardized error when calling transform/predict before fit for pipelines :pr:`1048`
        * Added ``percent_better_than_baseline`` to AutoML search rankings and full rankings table :pr:`1050`
        * Added one-way partial dependence and partial dependence plots :pr:`1079`
        * Added "Feature Value" column to prediction explanation reports. :pr:`1064`
        * Added LightGBM classification estimator :pr:`1082`, :pr:`1114`
        * Added ``max_batches`` parameter to ``AutoMLSearch`` :pr:`1087`
    * Fixes
        * Updated ``TextFeaturizer`` component to no longer require an internet connection to run :pr:`1022`
        * Fixed non-deterministic element of ``TextFeaturizer`` transformations :pr:`1022`
        * Added a StandardScaler to all ElasticNet pipelines :pr:`1065`
        * Updated cost-benefit matrix to normalize score :pr:`1099`
        * Fixed logic in ``calculate_percent_difference`` so that it can handle negative values :pr:`1100`
    * Changes
        * Added ``needs_fitting`` property to ``ComponentBase`` :pr:`1044`
        * Updated references to data types to use datatype lists defined in ``evalml.utils.gen_utils`` :pr:`1039`
        * Remove maximum version limit for SciPy dependency :pr:`1051`
        * Moved ``all_components`` and other component importers into runtime methods :pr:`1045`
        * Consolidated graphing utility methods under ``evalml.utils.graph_utils`` :pr:`1060`
        * Made slight tweaks to how ``TextFeaturizer`` uses ``featuretools``, and did some refactoring of that and of LSA :pr:`1090`
        * Changed ``show_all_features`` parameter into ``importance_threshold``, which allows for thresholding feature importance :pr:`1097`, :pr:`1103`
    * Documentation Changes
        * Update ``setup.py`` URL to point to the github repo :pr:`1037`
        * Added tutorial for using the cost-benefit matrix objective :pr:`1088`
        * Updated ``model_understanding.ipynb`` to include documentation for using plotly on Jupyter Lab :pr:`1108`
    * Testing Changes
        * Refactor CircleCI tests to use matrix jobs (:pr:`1043`)
        * Added a test to check that all test directories are included in evalml package :pr:`1054`


.. warning::

    **Breaking Changes**
        * ``confusion_matrix`` and ``normalize_confusion_matrix`` have been moved to ``evalml.utils`` :pr:`1038`
        * All graph utility methods previously under ``evalml.pipelines.graph_utils`` have been moved to ``evalml.utils.graph_utils`` :pr:`1060`


**v0.12.2 Aug. 6, 2020**
    * Enhancements
        * Add save/load method to components :pr:`1023`
        * Expose pickle ``protocol`` as optional arg to save/load :pr:`1023`
        * Updated estimators used in AutoML to include ExtraTrees and ElasticNet estimators :pr:`1030`
    * Fixes
    * Changes
        * Removed ``DeprecationWarning`` for ``SimpleImputer`` :pr:`1018`
    * Documentation Changes
        * Add note about version numbers to release process docs :pr:`1034`
    * Testing Changes
        * Test files are now included in the evalml package :pr:`1029`


**v0.12.0 Aug. 3, 2020**
    * Enhancements
        * Added string and categorical targets support for binary and multiclass pipelines and check for numeric targets for ``DetectLabelLeakage`` data check :pr:`932`
        * Added clear exception for regression pipelines if target datatype is string or categorical :pr:`960`
        * Added target column names and class labels in ``predict`` and ``predict_proba`` output for pipelines :pr:`951`
        * Added ``_compute_shap_values`` and ``normalize_values`` to ``pipelines/explanations`` module :pr:`958`
        * Added ``explain_prediction`` feature which explains single predictions with SHAP :pr:`974`
        * Added Imputer to allow different imputation strategies for numerical and categorical dtypes :pr:`991`
        * Added support for configuring logfile path using env var, and don't create logger if there are filesystem errors :pr:`975`
        * Updated catboost estimators' default parameters and automl hyperparameter ranges to speed up fit time :pr:`998`
    * Fixes
        * Fixed ReadtheDocs warning failure regarding embedded gif :pr:`943`
        * Removed incorrect parameter passed to pipeline classes in ``_add_baseline_pipelines`` :pr:`941`
        * Added universal error for calling ``predict``, ``predict_proba``, ``transform``, and ``feature_importances`` before fitting :pr:`969`, :pr:`994`
        * Made ``TextFeaturizer`` component and pip dependencies ``featuretools`` and ``nlp_primitives`` optional :pr:`976`
        * Updated imputation strategy in automl to no longer limit impute strategy to ``most_frequent`` for all features if there are any categorical columns :pr:`991`
        * Fixed ``UnboundLocalError`` for ``cv_pipeline`` when automl search errors :pr:`996`
        * Fixed ``Imputer`` to reset dataframe index to preserve behavior expected from  ``SimpleImputer`` :pr:`1009`
    * Changes
        * Moved ``get_estimators`` to ``evalml.pipelines.components.utils`` :pr:`934`
        * Modified Pipelines to raise ``PipelineScoreError`` when they encounter an error during scoring :pr:`936`
        * Moved ``evalml.model_families.list_model_families`` to ``evalml.pipelines.components.allowed_model_families`` :pr:`959`
        * Renamed ``DateTimeFeaturization`` to ``DateTimeFeaturizer`` :pr:`977`
        * Added check to stop search and raise an error if all pipelines in a batch return NaN scores :pr:`1015`
    * Documentation Changes
        * Updated ``README.md`` :pr:`963`
        * Reworded message when errors are returned from data checks in search :pr:`982`
        * Added section on understanding model predictions with ``explain_prediction`` to User Guide :pr:`981`
        * Added a section to the user guide and api reference about how XGBoost and CatBoost are not fully supported. :pr:`992`
        * Added custom components section in user guide :pr:`993`
        * Updated FAQ section formatting :pr:`997`
        * Updated release process documentation :pr:`1003`
    * Testing Changes
        * Moved ``predict_proba`` and ``predict`` tests regarding string / categorical targets to ``test_pipelines.py`` :pr:`972`
        * Fixed dependency update bot by updating python version to 3.7 to avoid frequent github version updates :pr:`1002`


.. warning::

    **Breaking Changes**
        * ``get_estimators`` has been moved to ``evalml.pipelines.components.utils`` (previously was under ``evalml.pipelines.utils``) :pr:`934`
        * Removed the ``raise_errors`` flag in AutoML search. All errors during pipeline evaluation will be caught and logged. :pr:`936`
        * ``evalml.model_families.list_model_families`` has been moved to ``evalml.pipelines.components.allowed_model_families`` :pr:`959`
        * ``TextFeaturizer``: the ``featuretools`` and ``nlp_primitives`` packages must be installed after installing evalml in order to use this component :pr:`976`
        * Renamed ``DateTimeFeaturization`` to ``DateTimeFeaturizer`` :pr:`977`


**v0.11.2 July 16, 2020**
    * Enhancements
        * Added ``NoVarianceDataCheck`` to ``DefaultDataChecks`` :pr:`893`
        * Added text processing and featurization component ``TextFeaturizer`` :pr:`913`, :pr:`924`
        * Added additional checks to ``InvalidTargetDataCheck`` to handle invalid target data types :pr:`929`
        * ``AutoMLSearch`` will now handle ``KeyboardInterrupt`` and prompt user for confirmation :pr:`915`
    * Fixes
        * Makes automl results a read-only property :pr:`919`
    * Changes
        * Deleted static pipelines and refactored tests involving static pipelines, removed ``all_pipelines()`` and ``get_pipelines()`` :pr:`904`
        * Moved ``list_model_families`` to ``evalml.model_family.utils`` :pr:`903`
        * Updated ``all_pipelines``, ``all_estimators``, ``all_components`` to use the same mechanism for dynamically generating their elements :pr:`898`
        * Rename ``master`` branch to ``main`` :pr:`918`
        * Add pypi release github action :pr:`923`
        * Updated ``AutoMLSearch.search`` stdout output and logging and removed tqdm progress bar :pr:`921`
        * Moved automl config checks previously in ``search()`` to init :pr:`933`
    * Documentation Changes
        * Reorganized and rewrote documentation :pr:`937`
        * Updated to use pydata sphinx theme :pr:`937`
        * Updated docs to use ``release_notes`` instead of ``changelog`` :pr:`942`
    * Testing Changes
        * Cleaned up fixture names and usages in tests :pr:`895`


.. warning::

    **Breaking Changes**
        * ``list_model_families`` has been moved to ``evalml.model_family.utils`` (previously was under ``evalml.pipelines.utils``) :pr:`903`
        * ``get_estimators`` has been moved to ``evalml.pipelines.components.utils`` (previously was under ``evalml.pipelines.utils``) :pr:`934`
        * Static pipeline definitions have been removed, but similar pipelines can still be constructed via creating an instance of ``PipelineBase`` :pr:`904`
        * ``all_pipelines()`` and ``get_pipelines()`` utility methods have been removed :pr:`904`


**v0.11.0 June 30, 2020**
    * Enhancements
        * Added multiclass support for ROC curve graphing :pr:`832`
        * Added preprocessing component to drop features whose percentage of NaN values exceeds a specified threshold :pr:`834`
        * Added data check to check for problematic target labels :pr:`814`
        * Added PerColumnImputer that allows imputation strategies per column :pr:`824`
        * Added transformer to drop specific columns :pr:`827`
        * Added support for ``categories``, ``handle_error``, and ``drop`` parameters in ``OneHotEncoder`` :pr:`830` :pr:`897`
        * Added preprocessing component to handle DateTime columns featurization :pr:`838`
        * Added ability to clone pipelines and components :pr:`842`
        * Define getter method for component ``parameters`` :pr:`847`
        * Added utility methods to calculate and graph permutation importances :pr:`860`, :pr:`880`
        * Added new utility functions necessary for generating dynamic preprocessing pipelines :pr:`852`
        * Added kwargs to all components :pr:`863`
        * Updated ``AutoSearchBase`` to use dynamically generated preprocessing pipelines :pr:`870`
        * Added SelectColumns transformer :pr:`873`
        * Added ability to evaluate additional pipelines for automl search :pr:`874`
        * Added ``default_parameters`` class property to components and pipelines :pr:`879`
        * Added better support for disabling data checks in automl search :pr:`892`
        * Added ability to save and load AutoML objects to file :pr:`888`
        * Updated ``AutoSearchBase.get_pipelines`` to return an untrained pipeline instance :pr:`876`
        * Saved learned binary classification thresholds in automl results cv data dict :pr:`876`
    * Fixes
        * Fixed bug where SimpleImputer cannot handle dropped columns :pr:`846`
        * Fixed bug where PerColumnImputer cannot handle dropped columns :pr:`855`
        * Enforce requirement that builtin components save all inputted values in their parameters dict :pr:`847`
        * Don't list base classes in ``all_components`` output :pr:`847`
        * Standardize all components to output pandas data structures, and accept either pandas or numpy :pr:`853`
        * Fixed rankings and full_rankings error when search has not been run :pr:`894`
    * Changes
        * Update ``all_pipelines`` and ``all_components`` to try initializing pipelines/components, and on failure exclude them :pr:`849`
        * Refactor ``handle_components`` to ``handle_components_class``, standardize to ``ComponentBase`` subclass instead of instance :pr:`850`
        * Refactor "blacklist"/"whitelist" to "allow"/"exclude" lists :pr:`854`
        * Replaced ``AutoClassificationSearch`` and ``AutoRegressionSearch`` with ``AutoMLSearch`` :pr:`871`
        * Renamed feature_importances and permutation_importances methods to use singular names (feature_importance and permutation_importance) :pr:`883`
        * Updated ``automl`` default data splitter to train/validation split for large datasets :pr:`877`
        * Added open source license, update some repo metadata :pr:`887`
        * Removed dead code in ``_get_preprocessing_components`` :pr:`896`
    * Documentation Changes
        * Fix some typos and update the EvalML logo :pr:`872`
    * Testing Changes
        * Update the changelog check job to expect the new branching pattern for the deps update bot :pr:`836`
        * Check that all components output pandas datastructures, and can accept either pandas or numpy :pr:`853`
        * Replaced ``AutoClassificationSearch`` and ``AutoRegressionSearch`` with ``AutoMLSearch`` :pr:`871`


.. warning::

    **Breaking Changes**
        * Pipelines' static ``component_graph`` field must contain either ``ComponentBase`` subclasses or ``str``, instead of ``ComponentBase`` subclass instances :pr:`850`
        * Rename ``handle_component`` to ``handle_component_class``. Now standardizes to ``ComponentBase`` subclasses instead of ``ComponentBase`` subclass instances :pr:`850`
        * Renamed automl's ``cv`` argument to ``data_split`` :pr:`877`
        * Pipelines' and classifiers' ``feature_importances`` is renamed ``feature_importance``, ``graph_feature_importances`` is renamed ``graph_feature_importance`` :pr:`883`
        * Passing ``data_checks=None`` to automl search will not perform any data checks as opposed to default checks. :pr:`892`
        * Pipelines to search for in AutoML are now determined automatically, rather than using the statically-defined pipeline classes. :pr:`870`
        * Updated ``AutoSearchBase.get_pipelines`` to return an untrained pipeline instance, instead of one which happened to be trained on the final cross-validation fold :pr:`876`


**v0.10.0 May 29, 2020**
    * Enhancements
        * Added baseline models for classification and regression, add functionality to calculate baseline models before searching in AutoML :pr:`746`
        * Port over highly-null guardrail as a data check and define ``DefaultDataChecks`` and ``DisableDataChecks`` classes :pr:`745`
        * Update ``Tuner`` classes to work directly with pipeline parameters dicts instead of flat parameter lists :pr:`779`
        * Add Elastic Net as a pipeline option :pr:`812`
        * Added new Pipeline option ``ExtraTrees`` :pr:`790`
        * Added precicion-recall curve metrics and plot for binary classification problems in ``evalml.pipeline.graph_utils`` :pr:`794`
        * Update the default automl algorithm to search in batches, starting with default parameters for each pipeline and iterating from there :pr:`793`
        * Added ``AutoMLAlgorithm`` class and ``IterativeAlgorithm`` impl, separated from ``AutoSearchBase`` :pr:`793`
    * Fixes
        * Update pipeline ``score`` to return ``nan`` score for any objective which throws an exception during scoring :pr:`787`
        * Fixed bug introduced in :pr:`787` where binary classification metrics requiring predicted probabilities error in scoring :pr:`798`
        * CatBoost and XGBoost classifiers and regressors can no longer have a learning rate of 0 :pr:`795`
    * Changes
        * Cleanup pipeline ``score`` code, and cleanup codecov :pr:`711`
        * Remove ``pass`` for abstract methods for codecov :pr:`730`
        * Added __str__ for AutoSearch object :pr:`675`
        * Add util methods to graph ROC and confusion matrix :pr:`720`
        * Refactor ``AutoBase`` to ``AutoSearchBase`` :pr:`758`
        * Updated AutoBase with ``data_checks`` parameter, removed previous ``detect_label_leakage`` parameter, and added functionality to run data checks before search in AutoML :pr:`765`
        * Updated our logger to use Python's logging utils :pr:`763`
        * Refactor most of ``AutoSearchBase._do_iteration`` impl into ``AutoSearchBase._evaluate`` :pr:`762`
        * Port over all guardrails to use the new DataCheck API :pr:`789`
        * Expanded ``import_or_raise`` to catch all exceptions :pr:`759`
        * Adds RMSE, MSLE, RMSLE as standard metrics :pr:`788`
        * Don't allow ``Recall`` to be used as an objective for AutoML :pr:`784`
        * Removed feature selection from pipelines :pr:`819`
        * Update default estimator parameters to make automl search faster and more accurate :pr:`793`
    * Documentation Changes
        * Add instructions to freeze ``master`` on ``release.md`` :pr:`726`
        * Update release instructions with more details :pr:`727` :pr:`733`
        * Add objective base classes to API reference :pr:`736`
        * Fix components API to match other modules :pr:`747`
    * Testing Changes
        * Delete codecov yml, use codecov.io's default :pr:`732`
        * Added unit tests for fraud cost, lead scoring, and standard metric objectives :pr:`741`
        * Update codecov client :pr:`782`
        * Updated AutoBase __str__ test to include no parameters case :pr:`783`
        * Added unit tests for ``ExtraTrees`` pipeline :pr:`790`
        * If codecov fails to upload, fail build :pr:`810`
        * Updated Python version of dependency action :pr:`816`
        * Update the dependency update bot to use a suffix when creating branches :pr:`817`

.. warning::

    **Breaking Changes**
        * The ``detect_label_leakage`` parameter for AutoML classes has been removed and replaced by a ``data_checks`` parameter :pr:`765`
        * Moved ROC and confusion matrix methods from ``evalml.pipeline.plot_utils`` to ``evalml.pipeline.graph_utils`` :pr:`720`
        * ``Tuner`` classes require a pipeline hyperparameter range dict as an init arg instead of a space definition :pr:`779`
        * ``Tuner.propose`` and ``Tuner.add`` work directly with pipeline parameters dicts instead of flat parameter lists :pr:`779`
        * ``PipelineBase.hyperparameters`` and ``custom_hyperparameters`` use pipeline parameters dict format instead of being represented as a flat list :pr:`779`
        * All guardrail functions previously under ``evalml.guardrails.utils`` will be removed and replaced by data checks :pr:`789`
        * ``Recall`` disallowed as an objective for AutoML :pr:`784`
        * ``AutoSearchBase`` parameter ``tuner`` has been renamed to ``tuner_class`` :pr:`793`
        * ``AutoSearchBase`` parameter ``possible_pipelines`` and ``possible_model_families`` have been renamed to ``allowed_pipelines`` and ``allowed_model_families`` :pr:`793`


**v0.9.0 Apr. 27, 2020**
    * Enhancements
        * Added ``Accuracy`` as an standard objective :pr:`624`
        * Added verbose parameter to load_fraud :pr:`560`
        * Added Balanced Accuracy metric for binary, multiclass :pr:`612` :pr:`661`
        * Added XGBoost regressor and XGBoost regression pipeline :pr:`666`
        * Added ``Accuracy`` metric for multiclass :pr:`672`
        * Added objective name in ``AutoBase.describe_pipeline`` :pr:`686`
        * Added ``DataCheck`` and ``DataChecks``, ``Message`` classes and relevant subclasses :pr:`739`
    * Fixes
        * Removed direct access to ``cls.component_graph`` :pr:`595`
        * Add testing files to .gitignore :pr:`625`
        * Remove circular dependencies from ``Makefile`` :pr:`637`
        * Add error case for ``normalize_confusion_matrix()`` :pr:`640`
        * Fixed ``XGBoostClassifier`` and ``XGBoostRegressor`` bug with feature names that contain [, ], or < :pr:`659`
        * Update ``make_pipeline_graph`` to not accidentally create empty file when testing if path is valid :pr:`649`
        * Fix pip installation warning about docsutils version, from boto dependency :pr:`664`
        * Removed zero division warning for F1/precision/recall metrics :pr:`671`
        * Fixed ``summary`` for pipelines without estimators :pr:`707`
    * Changes
        * Updated default objective for binary/multiclass classification to log loss :pr:`613`
        * Created classification and regression pipeline subclasses and removed objective as an attribute of pipeline classes :pr:`405`
        * Changed the output of ``score`` to return one dictionary :pr:`429`
        * Created binary and multiclass objective subclasses :pr:`504`
        * Updated objectives API :pr:`445`
        * Removed call to ``get_plot_data`` from AutoML :pr:`615`
        * Set ``raise_error`` to default to True for AutoML classes :pr:`638`
        * Remove unnecessary "u" prefixes on some unicode strings :pr:`641`
        * Changed one-hot encoder to return uint8 dtypes instead of ints :pr:`653`
        * Pipeline ``_name`` field changed to ``custom_name`` :pr:`650`
        * Removed ``graphs.py`` and moved methods into ``PipelineBase`` :pr:`657`, :pr:`665`
        * Remove s3fs as a dev dependency :pr:`664`
        * Changed requirements-parser to be a core dependency :pr:`673`
        * Replace ``supported_problem_types`` field on pipelines with ``problem_type`` attribute on base classes :pr:`678`
        * Changed AutoML to only show best results for a given pipeline template in ``rankings``, added ``full_rankings`` property to show all :pr:`682`
        * Update ``ModelFamily`` values: don't list xgboost/catboost as classifiers now that we have regression pipelines for them :pr:`677`
        * Changed AutoML's ``describe_pipeline`` to get problem type from pipeline instead :pr:`685`
        * Standardize ``import_or_raise`` error messages :pr:`683`
        * Updated argument order of objectives to align with sklearn's :pr:`698`
        * Renamed ``pipeline.feature_importance_graph`` to ``pipeline.graph_feature_importances`` :pr:`700`
        * Moved ROC and confusion matrix methods to ``evalml.pipelines.plot_utils`` :pr:`704`
        * Renamed ``MultiClassificationObjective`` to ``MulticlassClassificationObjective``, to align with pipeline naming scheme :pr:`715`
    * Documentation Changes
        * Fixed some sphinx warnings :pr:`593`
        * Fixed docstring for ``AutoClassificationSearch`` with correct command :pr:`599`
        * Limit readthedocs formats to pdf, not htmlzip and epub :pr:`594` :pr:`600`
        * Clean up objectives API documentation :pr:`605`
        * Fixed function on Exploring search results page :pr:`604`
        * Update release process doc :pr:`567`
        * ``AutoClassificationSearch`` and ``AutoRegressionSearch`` show inherited methods in API reference :pr:`651`
        * Fixed improperly formatted code in breaking changes for changelog :pr:`655`
        * Added configuration to treat Sphinx warnings as errors :pr:`660`
        * Removed separate plotting section for pipelines in API reference :pr:`657`, :pr:`665`
        * Have leads example notebook load S3 files using https, so we can delete s3fs dev dependency :pr:`664`
        * Categorized components in API reference and added descriptions for each category :pr:`663`
        * Fixed Sphinx warnings about ``BalancedAccuracy`` objective :pr:`669`
        * Updated API reference to include missing components and clean up pipeline docstrings :pr:`689`
        * Reorganize API ref, and clarify pipeline sub-titles :pr:`688`
        * Add and update preprocessing utils in API reference :pr:`687`
        * Added inheritance diagrams to API reference :pr:`695`
        * Documented which default objective AutoML optimizes for :pr:`699`
        * Create seperate install page :pr:`701`
        * Include more utils in API ref, like ``import_or_raise`` :pr:`704`
        * Add more color to pipeline documentation :pr:`705`
    * Testing Changes
        * Matched install commands of ``check_latest_dependencies`` test and it's GitHub action :pr:`578`
        * Added Github app to auto assign PR author as assignee :pr:`477`
        * Removed unneeded conda installation of xgboost in windows checkin tests :pr:`618`
        * Update graph tests to always use tmpfile dir :pr:`649`
        * Changelog checkin test workaround for release PRs: If 'future release' section is empty of PR refs, pass check :pr:`658`
        * Add changelog checkin test exception for ``dep-update`` branch :pr:`723`

.. warning::

    **Breaking Changes**

    * Pipelines will now no longer take an objective parameter during instantiation, and will no longer have an objective attribute.
    * ``fit()`` and ``predict()`` now use an optional ``objective`` parameter, which is only used in binary classification pipelines to fit for a specific objective.
    * ``score()`` will now use a required ``objectives`` parameter that is used to determine all the objectives to score on. This differs from the previous behavior, where the pipeline's objective was scored on regardless.
    * ``score()`` will now return one dictionary of all objective scores.
    * ``ROC`` and ``ConfusionMatrix`` plot methods via ``Auto(*).plot`` have been removed by :pr:`615` and are replaced by ``roc_curve`` and ``confusion_matrix`` in ``evamlm.pipelines.plot_utils`` in :pr:`704`
    * ``normalize_confusion_matrix`` has been moved to ``evalml.pipelines.plot_utils`` :pr:`704`
    * Pipelines ``_name`` field changed to ``custom_name``
    * Pipelines ``supported_problem_types`` field is removed because it is no longer necessary :pr:`678`
    * Updated argument order of objectives' ``objective_function`` to align with sklearn :pr:`698`
    * ``pipeline.feature_importance_graph`` has been renamed to ``pipeline.graph_feature_importances`` in :pr:`700`
    * Removed unsupported ``MSLE`` objective :pr:`704`


**v0.8.0 Apr. 1, 2020**
    * Enhancements
        * Add normalization option and information to confusion matrix :pr:`484`
        * Add util function to drop rows with NaN values :pr:`487`
        * Renamed ``PipelineBase.name`` as ``PipelineBase.summary`` and redefined ``PipelineBase.name`` as class property :pr:`491`
        * Added access to parameters in Pipelines with ``PipelineBase.parameters`` (used to be return of ``PipelineBase.describe``) :pr:`501`
        * Added ``fill_value`` parameter for ``SimpleImputer`` :pr:`509`
        * Added functionality to override component hyperparameters and made pipelines take hyperparemeters from components :pr:`516`
        * Allow ``numpy.random.RandomState`` for random_state parameters :pr:`556`
    * Fixes
        * Removed unused dependency ``matplotlib``, and move ``category_encoders`` to test reqs :pr:`572`
    * Changes
        * Undo version cap in XGBoost placed in :pr:`402` and allowed all released of XGBoost :pr:`407`
        * Support pandas 1.0.0 :pr:`486`
        * Made all references to the logger static :pr:`503`
        * Refactored ``model_type`` parameter for components and pipelines to ``model_family`` :pr:`507`
        * Refactored ``problem_types`` for pipelines and components into ``supported_problem_types`` :pr:`515`
        * Moved ``pipelines/utils.save_pipeline`` and ``pipelines/utils.load_pipeline`` to ``PipelineBase.save`` and ``PipelineBase.load`` :pr:`526`
        * Limit number of categories encoded by ``OneHotEncoder`` :pr:`517`
    * Documentation Changes
        * Updated API reference to remove ``PipelinePlot`` and added moved ``PipelineBase`` plotting methods :pr:`483`
        * Add code style and github issue guides :pr:`463` :pr:`512`
        * Updated API reference for to surface class variables for pipelines and components :pr:`537`
        * Fixed README documentation link :pr:`535`
        * Unhid PR references in changelog :pr:`656`
    * Testing Changes
        * Added automated dependency check PR :pr:`482`, :pr:`505`
        * Updated automated dependency check comment :pr:`497`
        * Have build_docs job use python executor, so that env vars are set properly :pr:`547`
        * Added simple test to make sure ``OneHotEncoder``'s top_n works with large number of categories :pr:`552`
        * Run windows unit tests on PRs :pr:`557`


.. warning::

    **Breaking Changes**

    * ``AutoClassificationSearch`` and ``AutoRegressionSearch``'s ``model_types`` parameter has been refactored into ``allowed_model_families``
    * ``ModelTypes`` enum has been changed to ``ModelFamily``
    * Components and Pipelines now have a ``model_family`` field instead of ``model_type``
    * ``get_pipelines`` utility function now accepts ``model_families`` as an argument instead of ``model_types``
    * ``PipelineBase.name`` no longer returns structure of pipeline and has been replaced by ``PipelineBase.summary``
    * ``PipelineBase.problem_types`` and ``Estimator.problem_types`` has been renamed to ``supported_problem_types``
    * ``pipelines/utils.save_pipeline`` and ``pipelines/utils.load_pipeline`` moved to ``PipelineBase.save`` and ``PipelineBase.load``


**v0.7.0 Mar. 9, 2020**
    * Enhancements
        * Added emacs buffers to .gitignore :pr:`350`
        * Add CatBoost (gradient-boosted trees) classification and regression components and pipelines :pr:`247`
        * Added Tuner abstract base class :pr:`351`
        * Added ``n_jobs`` as parameter for ``AutoClassificationSearch`` and ``AutoRegressionSearch`` :pr:`403`
        * Changed colors of confusion matrix to shades of blue and updated axis order to match scikit-learn's :pr:`426`
        * Added ``PipelineBase`` ``.graph`` and ``.feature_importance_graph`` methods, moved from previous location :pr:`423`
        * Added support for python 3.8 :pr:`462`
    * Fixes
        * Fixed ROC and confusion matrix plots not being calculated if user passed own additional_objectives :pr:`276`
        * Fixed ReadtheDocs ``FileNotFoundError`` exception for fraud dataset :pr:`439`
    * Changes
        * Added ``n_estimators`` as a tunable parameter for XGBoost :pr:`307`
        * Remove unused parameter ``ObjectiveBase.fit_needs_proba`` :pr:`320`
        * Remove extraneous parameter ``component_type`` from all components :pr:`361`
        * Remove unused ``rankings.csv`` file :pr:`397`
        * Downloaded demo and test datasets so unit tests can run offline :pr:`408`
        * Remove ``_needs_fitting`` attribute from Components :pr:`398`
        * Changed plot.feature_importance to show only non-zero feature importances by default, added optional parameter to show all :pr:`413`
        * Refactored ``PipelineBase`` to take in parameter dictionary and moved pipeline metadata to class attribute :pr:`421`
        * Dropped support for Python 3.5 :pr:`438`
        * Removed unused ``apply.py`` file :pr:`449`
        * Clean up ``requirements.txt`` to remove unused deps :pr:`451`
        * Support installation without all required dependencies :pr:`459`
    * Documentation Changes
        * Update release.md with instructions to release to internal license key :pr:`354`
    * Testing Changes
        * Added tests for utils (and moved current utils to gen_utils) :pr:`297`
        * Moved XGBoost install into it's own separate step on Windows using Conda :pr:`313`
        * Rewind pandas version to before 1.0.0, to diagnose test failures for that version :pr:`325`
        * Added dependency update checkin test :pr:`324`
        * Rewind XGBoost version to before 1.0.0 to diagnose test failures for that version :pr:`402`
        * Update dependency check to use a whitelist :pr:`417`
        * Update unit test jobs to not install dev deps :pr:`455`

.. warning::

    **Breaking Changes**

    * Python 3.5 will not be actively supported.

**v0.6.0 Dec. 16, 2019**
    * Enhancements
        * Added ability to create a plot of feature importances :pr:`133`
        * Add early stopping to AutoML using patience and tolerance parameters :pr:`241`
        * Added ROC and confusion matrix metrics and plot for classification problems and introduce PipelineSearchPlots class :pr:`242`
        * Enhanced AutoML results with search order :pr:`260`
        * Added utility function to show system and environment information :pr:`300`
    * Fixes
        * Lower botocore requirement :pr:`235`
        * Fixed decision_function calculation for ``FraudCost`` objective :pr:`254`
        * Fixed return value of ``Recall`` metrics :pr:`264`
        * Components return ``self`` on fit :pr:`289`
    * Changes
        * Renamed automl classes to ``AutoRegressionSearch`` and ``AutoClassificationSearch`` :pr:`287`
        * Updating demo datasets to retain column names :pr:`223`
        * Moving pipeline visualization to ``PipelinePlot`` class :pr:`228`
        * Standarizing inputs as ``pd.Dataframe`` / ``pd.Series`` :pr:`130`
        * Enforcing that pipelines must have an estimator as last component :pr:`277`
        * Added ``ipywidgets`` as a dependency in ``requirements.txt`` :pr:`278`
        * Added Random and Grid Search Tuners :pr:`240`
    * Documentation Changes
        * Adding class properties to API reference :pr:`244`
        * Fix and filter FutureWarnings from scikit-learn :pr:`249`, :pr:`257`
        * Adding Linear Regression to API reference and cleaning up some Sphinx warnings :pr:`227`
    * Testing Changes
        * Added support for testing on Windows with CircleCI :pr:`226`
        * Added support for doctests :pr:`233`

.. warning::

    **Breaking Changes**

    * The ``fit()`` method for ``AutoClassifier`` and ``AutoRegressor`` has been renamed to ``search()``.
    * ``AutoClassifier`` has been renamed to ``AutoClassificationSearch``
    * ``AutoRegressor`` has been renamed to ``AutoRegressionSearch``
    * ``AutoClassificationSearch.results`` and ``AutoRegressionSearch.results`` now is a dictionary with ``pipeline_results`` and ``search_order`` keys. ``pipeline_results`` can be used to access a dictionary that is identical to the old ``.results`` dictionary. Whereas, ``search_order`` returns a list of the search order in terms of ``pipeline_id``.
    * Pipelines now require an estimator as the last component in ``component_list``. Slicing pipelines now throws an ``NotImplementedError`` to avoid returning pipelines without an estimator.

**v0.5.2 Nov. 18, 2019**
    * Enhancements
        * Adding basic pipeline structure visualization :pr:`211`
    * Documentation Changes
        * Added notebooks to build process :pr:`212`

**v0.5.1 Nov. 15, 2019**
    * Enhancements
        * Added basic outlier detection guardrail :pr:`151`
        * Added basic ID column guardrail :pr:`135`
        * Added support for unlimited pipelines with a ``max_time`` limit :pr:`70`
        * Updated .readthedocs.yaml to successfully build :pr:`188`
    * Fixes
        * Removed MSLE from default additional objectives :pr:`203`
        * Fixed ``random_state`` passed in pipelines :pr:`204`
        * Fixed slow down in RFRegressor :pr:`206`
    * Changes
        * Pulled information for describe_pipeline from pipeline's new describe method :pr:`190`
        * Refactored pipelines :pr:`108`
        * Removed guardrails from Auto(*) :pr:`202`, :pr:`208`
    * Documentation Changes
        * Updated documentation to show ``max_time`` enhancements :pr:`189`
        * Updated release instructions for RTD :pr:`193`
        * Added notebooks to build process :pr:`212`
        * Added contributing instructions :pr:`213`
        * Added new content :pr:`222`

**v0.5.0 Oct. 29, 2019**
    * Enhancements
        * Added basic one hot encoding :pr:`73`
        * Use enums for model_type :pr:`110`
        * Support for splitting regression datasets :pr:`112`
        * Auto-infer multiclass classification :pr:`99`
        * Added support for other units in ``max_time`` :pr:`125`
        * Detect highly null columns :pr:`121`
        * Added additional regression objectives :pr:`100`
        * Show an interactive iteration vs. score plot when using fit() :pr:`134`
    * Fixes
        * Reordered ``describe_pipeline`` :pr:`94`
        * Added type check for ``model_type`` :pr:`109`
        * Fixed ``s`` units when setting string ``max_time`` :pr:`132`
        * Fix objectives not appearing in API documentation :pr:`150`
    * Changes
        * Reorganized tests :pr:`93`
        * Moved logging to its own module :pr:`119`
        * Show progress bar history :pr:`111`
        * Using ``cloudpickle`` instead of pickle to allow unloading of custom objectives :pr:`113`
        * Removed render.py :pr:`154`
    * Documentation Changes
        * Update release instructions :pr:`140`
        * Include additional_objectives parameter :pr:`124`
        * Added Changelog :pr:`136`
    * Testing Changes
        * Code coverage :pr:`90`
        * Added CircleCI tests for other Python versions :pr:`104`
        * Added doc notebooks as tests :pr:`139`
        * Test metadata for CircleCI and 2 core parallelism :pr:`137`

**v0.4.1 Sep. 16, 2019**
    * Enhancements
        * Added AutoML for classification and regressor using Autobase and Skopt :pr:`7` :pr:`9`
        * Implemented standard classification and regression metrics :pr:`7`
        * Added logistic regression, random forest, and XGBoost pipelines :pr:`7`
        * Implemented support for custom objectives :pr:`15`
        * Feature importance for pipelines :pr:`18`
        * Serialization for pipelines :pr:`19`
        * Allow fitting on objectives for optimal threshold :pr:`27`
        * Added detect label leakage :pr:`31`
        * Implemented callbacks :pr:`42`
        * Allow for multiclass classification :pr:`21`
        * Added support for additional objectives :pr:`79`
    * Fixes
        * Fixed feature selection in pipelines :pr:`13`
        * Made ``random_seed`` usage consistent :pr:`45`
    * Documentation Changes
        * Documentation Changes
        * Added docstrings :pr:`6`
        * Created notebooks for docs :pr:`6`
        * Initialized readthedocs EvalML :pr:`6`
        * Added favicon :pr:`38`
    * Testing Changes
        * Added testing for loading data :pr:`39`

**v0.2.0 Aug. 13, 2019**
    * Enhancements
        * Created fraud detection objective :pr:`4`

**v0.1.0 July. 31, 2019**
    * *First Release*
    * Enhancements
        * Added lead scoring objecitve :pr:`1`
        * Added basic classifier :pr:`1`
    * Documentation Changes
        * Initialized Sphinx for docs :pr:`1`<|MERGE_RESOLUTION|>--- conflicted
+++ resolved
@@ -11,11 +11,8 @@
         * Updated Engine's ``train_batch`` to apply undersampling :pr:`2038`
         * Fixed bug in where Time Series Classification pipelines were not encoding targets in ``predict`` and ``predict_proba`` :pr:`2040`
         * Fixed data splitting errors if target is float for classification problems :pr:`2050`
-<<<<<<< HEAD
         * Fixed ``BalancedClassificationDataCVSplit``, ``BalancedClassificationDataTVSplit``, and ``BalancedClassificationSampler`` to use ``minority:majority`` ratio instead of ``majority:minority`` :pr:`2077`
-=======
         * Pinned ``docutils`` to <0.17 to fix ReadtheDocs warning issues :pr:`2088`
->>>>>>> 9bbe89d9
     * Changes
         * Removed lists as acceptable hyperparameter ranges in ``AutoMLSearch`` :pr:`2028`
         * Renamed "details" to "metadata" for data check actions :pr:`2008`
