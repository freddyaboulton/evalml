--- conflicted
+++ resolved
@@ -2,11 +2,8 @@
 -------------
 **Future Releases**
     * Enhancements
-<<<<<<< HEAD
         * Added ``GAM Classifier`` and ``GAM Regressor`` to estimators :pr:`1674`
-=======
         * Added `date_index` as a required parameter for TimeSeries problems :pr:`2217`
->>>>>>> bc8460af
         * Have the ``OneHotEncoder`` return the transformed columns as booleans rather than floats :pr:`2170`
         * Added Oversampler transformer component to EvalML :pr:`2079`
         * Updated prediction explanations functions to allow pipelines with XGBoost estimators :pr:`2162`
