Release Notes
-------------
**Future Releases**
    * Enhancements
<<<<<<< HEAD
        * Added a GitHub Action for building a conda package :pr:`1870`
=======
    * Fixes
    * Changes
    * Documentation Changes
    * Testing Changes

.. warning::

    **Breaking Changes**

**v0.22.0 Apr. 06, 2021**
    * Enhancements
        * Added a GitHub Action for ``linux_unit_tests``:pr:`2013`
        * Added recommended actions for ``InvalidTargetDataCheck``, updated ``_make_component_list_from_actions`` to address new action, and added ``TargetImputer`` component :pr:`1989`
        * Updated ``AutoMLSearch._check_for_high_variance`` to not emit ``RuntimeWarning`` :pr:`2024`
        * Added exception when pipeline passed to ``explain_predictions`` is a ``Stacked Ensemble`` pipeline :pr:`2033`
        * Added sensitivity at low alert rates as an objective :pr:`2001`
        * Added ``Undersampler`` transformer component :pr:`2030`
    * Fixes
        * Updated Engine's ``train_batch`` to apply undersampling :pr:`2038`
        * Fixed bug in where Time Series Classification pipelines were not encoding targets in ``predict`` and ``predict_proba`` :pr:`2040`
        * Fixed data splitting errors if target is float for classification problems :pr:`2050`
        * Pinned ``docutils`` to <0.17 to fix ReadtheDocs warning issues :pr:`2088`
    * Changes
        * Removed lists as acceptable hyperparameter ranges in ``AutoMLSearch`` :pr:`2028`
        * Renamed "details" to "metadata" for data check actions :pr:`2008`
    * Documentation Changes
        * Catch and suppress warnings in documentation :pr:`1991` :pr:`2097`
        * Change spacing in ``start.ipynb`` to provide clarity for ``AutoMLSearch`` :pr:`2078`
        * Fixed start code on README :pr:`2108`
    * Testing Changes


**v0.21.0 Mar. 24, 2021**
    * Enhancements
        * Changed ``AutoMLSearch`` to default ``optimize_thresholds`` to True :pr:`1943`
        * Added multiple oversampling and undersampling sampling methods as data splitters for imbalanced classification :pr:`1775`
        * Added params to balanced classification data splitters for visibility :pr:`1966`
        * Updated ``make_pipeline`` to not add ``Imputer`` if input data does not have numeric or categorical columns :pr:`1967`
        * Updated ``ClassImbalanceDataCheck`` to better handle multiclass imbalances :pr:`1986`
        * Added recommended actions for the output of data check's ``validate`` method :pr:`1968`
        * Added error message for ``partial_dependence`` when features are mostly the same value :pr:`1994`
        * Updated ``OneHotEncoder`` to drop one redundant feature by default for features with two categories :pr:`1997`
        * Added a ``PolynomialDetrender`` component :pr:`1992`
        * Added ``DateTimeNaNDataCheck`` data check :pr:`2039`
    * Fixes
        * Changed best pipeline to train on the entire dataset rather than just ensemble indices for ensemble problems :pr:`2037`
        * Updated binary classification pipelines to use objective decision function during scoring of custom objectives :pr:`1934`
    * Changes
        * Removed ``data_checks`` parameter, ``data_check_results`` and data checks logic from ``AutoMLSearch`` :pr:`1935`
        * Deleted ``random_state`` argument :pr:`1985`
        * Updated Woodwork version requirement to ``v0.0.11`` :pr:`1996`
    * Documentation Changes
    * Testing Changes
        * Removed ``build_docs`` CI job in favor of RTD GH builder :pr:`1974`
        * Added tests to confirm support for Python 3.9 :pr:`1724`
        * Changed ``build_conda_pkg`` job to use ``latest_release_changes`` branch in the feedstock. :pr:`1979`

.. warning::

    **Breaking Changes**
        * Changed ``AutoMLSearch`` to default ``optimize_thresholds`` to True :pr:`1943`
        * Removed ``data_checks`` parameter, ``data_check_results`` and data checks logic from ``AutoMLSearch``. To run the data checks which were previously run by default in ``AutoMLSearch``, please call ``DefaultDataChecks().validate(X_train, y_train)`` or take a look at our documentation for more examples. :pr:`1935`
        * Deleted ``random_state`` argument :pr:`1985`

**v0.20.0 Mar. 10, 2021**
    * Enhancements
        * Added a GitHub Action for Detecting dependency changes :pr:`1933`
        * Create a separate CV split to train stacked ensembler on for AutoMLSearch :pr:`1814`
>>>>>>> 581a7fb4
        * Added a GitHub Action for Linux unit tests :pr:`1846`
        * Added ``ARIMARegressor`` estimator :pr:`1894`
        * Added ``DataCheckAction`` class and ``DataCheckActionCode`` enum :pr:`1896`
        * Updated ``Woodwork`` requirement to ``v0.0.10`` :pr:`1900`
        * Added ``BalancedClassificationDataCVSplit`` and ``BalancedClassificationDataTVSplit`` to AutoMLSearch :pr:`1875`
        * Update default classification data splitter to use downsampling for highly imbalanced data :pr:`1875`
        * Updated ``describe_pipeline`` to return more information, including ``id`` of pipelines used for ensemble models :pr:`1909`
        * Added utility method to create list of components from a list of ``DataCheckAction`` :pr:`1907`
        * Updated ``validate`` method to include a ``action`` key in returned dictionary for all ``DataCheck``and ``DataChecks`` :pr:`1916`
        * Aggregating the shap values for predictions that we know the provenance of, e.g. OHE, text, and date-time. :pr:`1901`
        * Improved error message when custom objective is passed as a string in ``pipeline.score`` :pr:`1941`
        * Added ``score_pipelines`` and ``train_pipelines`` methods to ``AutoMLSearch`` :pr:`1913`
        * Added support for ``pandas`` version 1.2.0 :pr:`1708`
        * Added ``score_batch`` and ``train_batch`` abstact methods to ``EngineBase`` and implementations in ``SequentialEngine`` :pr:`1913`
    * Fixes
        * Removed CI check for ``check_dependencies_updated_linux`` :pr:`1950`
        * Added metaclass for time series pipelines and fix binary classification pipeline ``predict`` not using objective if it is passed as a named argument :pr:`1874`
        * Fixed stack trace in prediction explanation functions caused by mixed string/numeric pandas column names :pr:`1871`
        * Fixed stack trace caused by passing pipelines with duplicate names to ``AutoMLSearch`` :pr:`1932`
        * Fixed ``AutoMLSearch.get_pipelines`` returning pipelines with the same attributes :pr:`1958`
    * Changes
        * Reversed GitHub Action for Linux unit tests until a fix for report generation is found :pr:`1920`
        * Updated ``add_results`` in ``AutoMLAlgorithm`` to take in entire pipeline results dictionary from ``AutoMLSearch`` :pr:`1891`
        * Updated ``ClassImbalanceDataCheck`` to look for severe class imbalance scenarios :pr:`1905`
        * Deleted the ``explain_prediction`` function :pr:`1915`
        * Removed ``HighVarianceCVDataCheck`` and convered it to an ``AutoMLSearch`` method instead :pr:`1928`
        * Removed warning in ``InvalidTargetDataCheck`` returned when numeric binary classification targets are not (0, 1) :pr:`1959`
    * Documentation Changes
        * Updated ``model_understanding.ipynb`` to demo the two-way partial dependence capability :pr:`1919`
    * Testing Changes

.. warning::

    **Breaking Changes**
        * Deleted the ``explain_prediction`` function :pr:`1915`
        * Removed ``HighVarianceCVDataCheck`` and convered it to an ``AutoMLSearch`` method instead :pr:`1928`
        * Added ``score_batch`` and ``train_batch`` abstact methods to ``EngineBase``. These need to be implemented in Engine subclasses :pr:`1913`


**v0.19.0 Feb. 23, 2021**
    * Enhancements
        * Added a GitHub Action for Python windows unit tests :pr:`1844`
        * Added a GitHub Action for checking updated release notes :pr:`1849`
        * Added a GitHub Action for Python lint checks :pr:`1837`
        * Adjusted ``explain_prediction``, ``explain_predictions`` and ``explain_predictions_best_worst`` to handle timeseries problems. :pr:`1818`
        * Updated ``InvalidTargetDataCheck`` to check for mismatched indices in target and features :pr:`1816`
        * Updated ``Woodwork`` structures returned from components to support ``Woodwork`` logical type overrides set by the user :pr:`1784`
        * Updated estimators to keep track of input feature names during ``fit()`` :pr:`1794`
        * Updated ``visualize_decision_tree`` to include feature names in output :pr:`1813`
        * Added ``is_bounded_like_percentage`` property for objectives. If true, the ``calculate_percent_difference`` method will return the absolute difference rather than relative difference :pr:`1809`
        * Added full error traceback to AutoMLSearch logger file :pr:`1840`
        * Changed ``TargetEncoder`` to preserve custom indices in the data :pr:`1836`
        * Refactored ``explain_predictions`` and ``explain_predictions_best_worst`` to only compute features once for all rows that need to be explained :pr:`1843`
        * Added custom random undersampler data splitter for classification :pr:`1857`
        * Updated ``OutliersDataCheck`` implementation to calculate the probability of having no outliers :pr:`1855`
        * Added ``Engines`` pipeline processing API :pr:`1838`
    * Fixes
        * Changed EngineBase random_state arg to random_seed and same for user guide docs :pr:`1889`
    * Changes
        * Modified ``calculate_percent_difference`` so that division by 0 is now inf rather than nan :pr:`1809`
        * Removed ``text_columns`` parameter from ``LSA`` and ``TextFeaturizer`` components :pr:`1652`
        * Added ``random_seed`` as an argument to our automl/pipeline/component API. Using ``random_state`` will raise a warning :pr:`1798`
        * Added ``DataCheckError`` message in ``InvalidTargetDataCheck`` if input target is None and removed exception raised :pr:`1866`
    * Documentation Changes
    * Testing Changes
        * Added back coverage for ``_get_feature_provenance`` in ``TextFeaturizer`` after ``text_columns`` was removed :pr:`1842`
        * Pin graphviz version for windows builds :pr:`1847`
        * Unpin graphviz version for windows builds :pr:`1851`

.. warning::

    **Breaking Changes**
        * Added a deprecation warning to ``explain_prediction``. It will be deleted in the next release. :pr:`1860`


**v0.18.2 Feb. 10, 2021**
    * Enhancements
        * Added uniqueness score data check :pr:`1785`
        * Added "dataframe" output format for prediction explanations :pr:`1781`
        * Updated LightGBM estimators to handle ``pandas.MultiIndex`` :pr:`1770`
        * Sped up permutation importance for some pipelines :pr:`1762`
        * Added sparsity data check :pr:`1797`
        * Confirmed support for threshold tuning for binary time series classification problems :pr:`1803`
    * Fixes
    * Changes
    * Documentation Changes
        * Added section on conda to the contributing guide :pr:`1771`
        * Updated release process to reflect freezing `main` before perf tests :pr:`1787`
        * Moving some prs to the right section of the release notes :pr:`1789`
        * Tweak README.md. :pr:`1800`
        * Fixed back arrow on install page docs :pr:`1795`
        * Fixed docstring for `ClassImbalanceDataCheck.validate()` :pr:`1817`
    * Testing Changes

**v0.18.1 Feb. 1, 2021**
    * Enhancements
        * Added ``graph_t_sne`` as a visualization tool for high dimensional data :pr:`1731`
        * Added the ability to see the linear coefficients of features in linear models terms :pr:`1738`
        * Added support for ``scikit-learn`` ``v0.24.0`` :pr:`1733`
        * Added support for ``scipy`` ``v1.6.0`` :pr:`1752`
        * Added SVM Classifier and Regressor to estimators :pr:`1714` :pr:`1761`
    * Fixes
        * Addressed bug with ``partial_dependence`` and categorical data with more categories than grid resolution :pr:`1748`
        * Removed ``random_state`` arg from ``get_pipelines`` in ``AutoMLSearch`` :pr:`1719`
        * Pinned pyzmq at less than 22.0.0 till we add support :pr:`1756`
        * Remove ``ProphetRegressor`` from main as windows tests were flaky :pr:`1764`
    * Changes
        * Updated components and pipelines to return ``Woodwork`` data structures :pr:`1668`
        * Updated ``clone()`` for pipelines and components to copy over random state automatically :pr:`1753`
        * Dropped support for Python version 3.6 :pr:`1751`
        * Removed deprecated ``verbose`` flag from ``AutoMLSearch`` parameters :pr:`1772`
    * Documentation Changes
        * Add Twitter and Github link to documentation toolbar :pr:`1754`
        * Added Open Graph info to documentation :pr:`1758`
    * Testing Changes

.. warning::

    **Breaking Changes**
        * Components and pipelines return ``Woodwork`` data structures instead of ``pandas`` data structures :pr:`1668`
        * Python 3.6 will not be actively supported due to discontinued support from EvalML dependencies.
        * Deprecated ``verbose`` flag is removed for ``AutoMLSearch`` :pr:`1772`


**v0.18.0 Jan. 26, 2021**
    * Enhancements
        * Added RMSLE, MSLE, and MAPE to core objectives while checking for negative target values in ``invalid_targets_data_check`` :pr:`1574`
        * Added validation checks for binary problems with regression-like datasets and multiclass problems without true multiclass targets in ``invalid_targets_data_check`` :pr:`1665`
        * Added time series support for ``make_pipeline`` :pr:`1566`
        * Added target name for output of pipeline ``predict`` method :pr:`1578`
        * Added multiclass check to ``InvalidTargetDataCheck`` for two examples per class :pr:`1596`
        * Added support for ``graphviz`` ``v0.16`` :pr:`1657`
        * Enhanced time series pipelines to accept empty features :pr:`1651`
        * Added KNN Classifier to estimators. :pr:`1650`
        * Added support for list inputs for objectives :pr:`1663`
        * Added support for ``AutoMLSearch`` to handle time series classification pipelines :pr:`1666`
        * Enhanced ``DelayedFeaturesTransformer`` to encode categorical features and targets before delaying them :pr:`1691`
        * Added 2-way dependence plots. :pr:`1690`
        * Added ability to directly iterate through components within Pipelines :pr:`1583`
    * Fixes
        * Fixed inconsistent attributes and added Exceptions to docs :pr:`1673`
        * Fixed ``TargetLeakageDataCheck`` to use Woodwork ``mutual_information`` rather than using Pandas' Pearson Correlation :pr:`1616`
        * Fixed thresholding for pipelines in ``AutoMLSearch`` to only threshold binary classification pipelines :pr:`1622` :pr:`1626`
        * Updated ``load_data`` to return Woodwork structures and update default parameter value for ``index`` to ``None`` :pr:`1610`
        * Pinned scipy at < 1.6.0 while we work on adding support :pr:`1629`
        * Fixed data check message formatting in ``AutoMLSearch`` :pr:`1633`
        * Addressed stacked ensemble component for ``scikit-learn`` v0.24 support by setting ``shuffle=True`` for default CV :pr:`1613`
        * Fixed bug where ``Imputer`` reset the index on ``X`` :pr:`1590`
        * Fixed ``AutoMLSearch`` stacktrace when a cutom objective was passed in as a primary objective or additional objective :pr:`1575`
        * Fixed custom index bug for ``MAPE`` objective :pr:`1641`
        * Fixed index bug for ``TextFeaturizer`` and ``LSA`` components :pr:`1644`
        * Limited ``load_fraud`` dataset loaded into ``automl.ipynb`` :pr:`1646`
        * ``add_to_rankings`` updates ``AutoMLSearch.best_pipeline`` when necessary :pr:`1647`
        * Fixed bug where time series baseline estimators were not receiving ``gap`` and ``max_delay`` in ``AutoMLSearch`` :pr:`1645`
        * Fixed jupyter notebooks to help the RTD buildtime :pr:`1654`
        * Added ``positive_only`` objectives to ``non_core_objectives`` :pr:`1661`
        * Fixed stacking argument ``n_jobs`` for IterativeAlgorithm :pr:`1706`
        * Updated CatBoost estimators to return self in ``.fit()`` rather than the underlying model for consistency :pr:`1701`
        * Added ability to initialize pipeline parameters in ``AutoMLSearch`` constructor :pr:`1676`
    * Changes
        * Added labeling to ``graph_confusion_matrix`` :pr:`1632`
        * Rerunning search for ``AutoMLSearch`` results in a message thrown rather than failing the search, and removed ``has_searched`` property :pr:`1647`
        * Changed tuner class to allow and ignore single parameter values as input :pr:`1686`
        * Capped LightGBM version limit to remove bug in docs :pr:`1711`
        * Removed support for `np.random.RandomState` in EvalML :pr:`1727`
    * Documentation Changes
        * Update Model Understanding in the user guide to include ``visualize_decision_tree`` :pr:`1678`
        * Updated docs to include information about ``AutoMLSearch`` callback parameters and methods :pr:`1577`
        * Updated docs to prompt users to install graphiz on Mac :pr:`1656`
        * Added ``infer_feature_types`` to the ``start.ipynb`` guide :pr:`1700`
        * Added multicollinearity data check to API reference and docs :pr:`1707`
    * Testing Changes

.. warning::

    **Breaking Changes**
        * Removed ``has_searched`` property from ``AutoMLSearch`` :pr:`1647`
        * Components and pipelines return ``Woodwork`` data structures instead of ``pandas`` data structures :pr:`1668`
        * Removed support for `np.random.RandomState` in EvalML. Rather than passing ``np.random.RandomState`` as component and pipeline random_state values, we use int random_seed :pr:`1727`


**v0.17.0 Dec. 29, 2020**
    * Enhancements
        * Added ``save_plot`` that allows for saving figures from different backends :pr:`1588`
        * Added ``LightGBM Regressor`` to regression components :pr:`1459`
        * Added ``visualize_decision_tree`` for tree visualization with ``decision_tree_data_from_estimator`` and ``decision_tree_data_from_pipeline`` to reformat tree structure output :pr:`1511`
        * Added `DFS Transformer` component into transformer components :pr:`1454`
        * Added ``MAPE`` to the standard metrics for time series problems and update objectives :pr:`1510`
        * Added ``graph_prediction_vs_actual_over_time`` and ``get_prediction_vs_actual_over_time_data`` to the model understanding module for time series problems :pr:`1483`
        * Added a ``ComponentGraph`` class that will support future pipelines as directed acyclic graphs :pr:`1415`
        * Updated data checks to accept ``Woodwork`` data structures :pr:`1481`
        * Added parameter to ``InvalidTargetDataCheck`` to show only top unique values rather than all unique values :pr:`1485`
        * Added multicollinearity data check :pr:`1515`
        * Added baseline pipeline and components for time series regression problems :pr:`1496`
        * Added more information to users about ensembling behavior in ``AutoMLSearch`` :pr:`1527`
        * Add woodwork support for more utility and graph methods :pr:`1544`
        * Changed ``DateTimeFeaturizer`` to encode features as int :pr:`1479`
        * Return trained pipelines from ``AutoMLSearch.best_pipeline`` :pr:`1547`
        * Added utility method so that users can set feature types without having to learn about Woodwork directly :pr:`1555`
        * Added Linear Discriminant Analysis transformer for dimensionality reduction :pr:`1331`
        * Added multiclass support for ``partial_dependence`` and ``graph_partial_dependence`` :pr:`1554`
        * Added ``TimeSeriesBinaryClassificationPipeline`` and ``TimeSeriesMulticlassClassificationPipeline`` classes :pr:`1528`
        * Added ``make_data_splitter`` method for easier automl data split customization :pr:`1568`
        * Integrated ``ComponentGraph`` class into Pipelines for full non-linear pipeline support :pr:`1543`
        * Update ``AutoMLSearch`` constructor to take training data instead of ``search`` and ``add_to_leaderboard`` :pr:`1597`
        * Update ``split_data`` helper args :pr:`1597`
        * Add problem type utils ``is_regression``, ``is_classification``, ``is_timeseries`` :pr:`1597`
        * Rename ``AutoMLSearch`` ``data_split`` arg to ``data_splitter`` :pr:`1569`
    * Fixes
        * Fix AutoML not passing CV folds to ``DefaultDataChecks`` for usage by ``ClassImbalanceDataCheck`` :pr:`1619`
        * Fix Windows CI jobs: install ``numba`` via conda, required for ``shap`` :pr:`1490`
        * Added custom-index support for `reset-index-get_prediction_vs_actual_over_time_data` :pr:`1494`
        * Fix ``generate_pipeline_code`` to account for boolean and None differences between Python and JSON :pr:`1524` :pr:`1531`
        * Set max value for plotly and xgboost versions while we debug CI failures with newer versions :pr:`1532`
        * Undo version pinning for plotly :pr:`1533`
        * Fix ReadTheDocs build by updating the version of ``setuptools`` :pr:`1561`
        * Set ``random_state`` of data splitter in AutoMLSearch to take int to keep consistency in the resulting splits :pr:`1579`
        * Pin sklearn version while we work on adding support :pr:`1594`
        * Pin pandas at <1.2.0 while we work on adding support :pr:`1609`
        * Pin graphviz at < 0.16 while we work on adding support :pr:`1609`
    * Changes
        * Reverting ``save_graph`` :pr:`1550` to resolve kaleido build issues :pr:`1585`
        * Update circleci badge to apply to ``main`` :pr:`1489`
        * Added script to generate github markdown for releases :pr:`1487`
        * Updated selection using pandas ``dtypes`` to selecting using Woodwork logical types :pr:`1551`
        * Updated dependencies to fix ``ImportError: cannot import name 'MaskedArray' from 'sklearn.utils.fixes'`` error and to address Woodwork and Featuretool dependencies :pr:`1540`
        * Made ``get_prediction_vs_actual_data()`` a public method :pr:`1553`
        * Updated ``Woodwork`` version requirement to v0.0.7 :pr:`1560`
        * Move data splitters from ``evalml.automl.data_splitters`` to ``evalml.preprocessing.data_splitters`` :pr:`1597`
        * Rename "# Testing" in automl log output to "# Validation" :pr:`1597`
    * Documentation Changes
        * Added partial dependence methods to API reference :pr:`1537`
        * Updated documentation for confusion matrix methods :pr:`1611`
    * Testing Changes
        * Set ``n_jobs=1`` in most unit tests to reduce memory :pr:`1505`

.. warning::

    **Breaking Changes**
        * Updated minimal dependencies: ``numpy>=1.19.1``, ``pandas>=1.1.0``, ``scikit-learn>=0.23.1``, ``scikit-optimize>=0.8.1``
        * Updated ``AutoMLSearch.best_pipeline`` to return a trained pipeline. Pass in ``train_best_pipeline=False`` to AutoMLSearch in order to return an untrained pipeline.
        * Pipeline component instances can no longer be iterated through using ``Pipeline.component_graph`` :pr:`1543`
        * Update ``AutoMLSearch`` constructor to take training data instead of ``search`` and ``add_to_leaderboard`` :pr:`1597`
        * Update ``split_data`` helper args :pr:`1597`
        * Move data splitters from ``evalml.automl.data_splitters`` to ``evalml.preprocessing.data_splitters`` :pr:`1597`
        * Rename ``AutoMLSearch`` ``data_split`` arg to ``data_splitter`` :pr:`1569`



**v0.16.1 Dec. 1, 2020**
    * Enhancements
        * Pin woodwork version to v0.0.6 to avoid breaking changes :pr:`1484`
        * Updated ``Woodwork`` to >=0.0.5 in ``core-requirements.txt`` :pr:`1473`
        * Removed ``copy_dataframe`` parameter for ``Woodwork``, updated ``Woodwork`` to >=0.0.6 in ``core-requirements.txt`` :pr:`1478`
        * Updated ``detect_problem_type`` to use ``pandas.api.is_numeric_dtype`` :pr:`1476`
    * Changes
        * Changed ``make clean`` to delete coverage reports as a convenience for developers :pr:`1464`
        * Set ``n_jobs=-1`` by default for stacked ensemble components :pr:`1472`
    * Documentation Changes
        * Updated pipeline and component documentation and demos to use ``Woodwork`` :pr:`1466`
    * Testing Changes
        * Update dependency update checker to use everything from core and optional dependencies :pr:`1480`


**v0.16.0 Nov. 24, 2020**
    * Enhancements
        * Updated pipelines and ``make_pipeline`` to accept ``Woodwork`` inputs :pr:`1393`
        * Updated components to accept ``Woodwork`` inputs :pr:`1423`
        * Added ability to freeze hyperparameters for ``AutoMLSearch`` :pr:`1284`
        * Added ``Target Encoder`` into transformer components :pr:`1401`
        * Added callback for error handling in ``AutoMLSearch`` :pr:`1403`
        * Added the index id to the ``explain_predictions_best_worst`` output to help users identify which rows in their data are included :pr:`1365`
        * The top_k features displayed in ``explain_predictions_*`` functions are now determined by the magnitude of shap values as opposed to the ``top_k`` largest and smallest shap values. :pr:`1374`
        * Added a problem type for time series regression :pr:`1386`
        * Added a ``is_defined_for_problem_type`` method to ``ObjectiveBase`` :pr:`1386`
        * Added a ``random_state`` parameter to ``make_pipeline_from_components`` function :pr:`1411`
        * Added ``DelayedFeaturesTransformer`` :pr:`1396`
        * Added a ``TimeSeriesRegressionPipeline`` class :pr:`1418`
        * Removed ``core-requirements.txt`` from the package distribution :pr:`1429`
        * Updated data check messages to include a `"code"` and `"details"` fields :pr:`1451`, :pr:`1462`
        * Added a ``TimeSeriesSplit`` data splitter for time series problems :pr:`1441`
        * Added a ``problem_configuration`` parameter to AutoMLSearch :pr:`1457`
    * Fixes
        * Fixed ``IndexError`` raised in ``AutoMLSearch`` when ``ensembling = True`` but only one pipeline to iterate over :pr:`1397`
        * Fixed stacked ensemble input bug and LightGBM warning and bug in ``AutoMLSearch`` :pr:`1388`
        * Updated enum classes to show possible enum values as attributes :pr:`1391`
        * Updated calls to ``Woodwork``'s ``to_pandas()`` to ``to_series()`` and ``to_dataframe()`` :pr:`1428`
        * Fixed bug in OHE where column names were not guaranteed to be unique :pr:`1349`
        * Fixed bug with percent improvement of ``ExpVariance`` objective on data with highly skewed target :pr:`1467`
        * Fix SimpleImputer error which occurs when all features are bool type :pr:`1215`
    * Changes
        * Changed ``OutliersDataCheck`` to return the list of columns, rather than rows, that contain outliers :pr:`1377`
        * Simplified and cleaned output for Code Generation :pr:`1371`
        * Reverted changes from :pr:`1337` :pr:`1409`
        * Updated data checks to return dictionary of warnings and errors instead of a list :pr:`1448`
        * Updated ``AutoMLSearch`` to pass ``Woodwork`` data structures to every pipeline (instead of pandas DataFrames) :pr:`1450`
        * Update ``AutoMLSearch`` to default to ``max_batches=1`` instead of ``max_iterations=5`` :pr:`1452`
        * Updated _evaluate_pipelines to consolidate side effects :pr:`1410`
    * Documentation Changes
        * Added description of CLA to contributing guide, updated description of draft PRs :pr:`1402`
        * Updated documentation to include all data checks, ``DataChecks``, and usage of data checks in AutoML :pr:`1412`
        * Updated docstrings from ``np.array`` to ``np.ndarray`` :pr:`1417`
        * Added section on stacking ensembles in AutoMLSearch documentation :pr:`1425`
    * Testing Changes
        * Removed ``category_encoders`` from test-requirements.txt :pr:`1373`
        * Tweak codecov.io settings again to avoid flakes :pr:`1413`
        * Modified ``make lint`` to check notebook versions in the docs :pr:`1431`
        * Modified ``make lint-fix`` to standardize notebook versions in the docs :pr:`1431`
        * Use new version of pull request Github Action for dependency check (:pr:`1443`)
        * Reduced number of workers for tests to 4 :pr:`1447`

.. warning::

    **Breaking Changes**
        * The ``top_k`` and ``top_k_features`` parameters in ``explain_predictions_*`` functions now return ``k`` features as opposed to ``2 * k`` features :pr:`1374`
        * Renamed ``problem_type`` to ``problem_types`` in ``RegressionObjective``, ``BinaryClassificationObjective``, and ``MulticlassClassificationObjective`` :pr:`1319`
        * Data checks now return a dictionary of warnings and errors instead of a list :pr:`1448`



**v0.15.0 Oct. 29, 2020**
    * Enhancements
        * Added stacked ensemble component classes (``StackedEnsembleClassifier``, ``StackedEnsembleRegressor``) :pr:`1134`
        * Added stacked ensemble components to ``AutoMLSearch`` :pr:`1253`
        * Added ``DecisionTreeClassifier`` and ``DecisionTreeRegressor`` to AutoML :pr:`1255`
        * Added ``graph_prediction_vs_actual`` in ``model_understanding`` for regression problems :pr:`1252`
        * Added parameter to ``OneHotEncoder`` to enable filtering for features to encode for :pr:`1249`
        * Added percent-better-than-baseline for all objectives to automl.results :pr:`1244`
        * Added ``HighVarianceCVDataCheck`` and replaced synonymous warning in ``AutoMLSearch`` :pr:`1254`
        * Added `PCA Transformer` component for dimensionality reduction :pr:`1270`
        * Added ``generate_pipeline_code`` and ``generate_component_code`` to allow for code generation given a pipeline or component instance :pr:`1306`
        * Added ``PCA Transformer`` component for dimensionality reduction :pr:`1270`
        * Updated ``AutoMLSearch`` to support ``Woodwork`` data structures :pr:`1299`
        * Added cv_folds to ``ClassImbalanceDataCheck`` and added this check to ``DefaultDataChecks`` :pr:`1333`
        * Make ``max_batches`` argument to ``AutoMLSearch.search`` public :pr:`1320`
        * Added text support to automl search :pr:`1062`
        * Added ``_pipelines_per_batch`` as a private argument to ``AutoMLSearch`` :pr:`1355`
    * Fixes
        * Fixed ML performance issue with ordered datasets: always shuffle data in automl's default CV splits :pr:`1265`
        * Fixed broken ``evalml info`` CLI command :pr:`1293`
        * Fixed ``boosting type='rf'`` for LightGBM Classifier, as well as ``num_leaves`` error :pr:`1302`
        * Fixed bug in ``explain_predictions_best_worst`` where a custom index in the target variable would cause a ``ValueError`` :pr:`1318`
        * Added stacked ensemble estimators to to ``evalml.pipelines.__init__`` file :pr:`1326`
        * Fixed bug in OHE where calls to transform were not deterministic if ``top_n`` was less than the number of categories in a column :pr:`1324`
        * Fixed LightGBM warning messages during AutoMLSearch :pr:`1342`
        * Fix warnings thrown during AutoMLSearch in ``HighVarianceCVDataCheck`` :pr:`1346`
        * Fixed bug where TrainingValidationSplit would return invalid location indices for dataframes with a custom index :pr:`1348`
        * Fixed bug where the AutoMLSearch ``random_state`` was not being passed to the created pipelines :pr:`1321`
    * Changes
        * Allow ``add_to_rankings`` to be called before AutoMLSearch is called :pr:`1250`
        * Removed Graphviz from test-requirements to add to requirements.txt :pr:`1327`
        * Removed ``max_pipelines`` parameter from ``AutoMLSearch`` :pr:`1264`
        * Include editable installs in all install make targets :pr:`1335`
        * Made pip dependencies `featuretools` and `nlp_primitives` core dependencies :pr:`1062`
        * Removed `PartOfSpeechCount` from `TextFeaturizer` transform primitives :pr:`1062`
        * Added warning for ``partial_dependency`` when the feature includes null values :pr:`1352`
    * Documentation Changes
        * Fixed and updated code blocks in Release Notes :pr:`1243`
        * Added DecisionTree estimators to API Reference :pr:`1246`
        * Changed class inheritance display to flow vertically :pr:`1248`
        * Updated cost-benefit tutorial to use a holdout/test set :pr:`1159`
        * Added ``evalml info`` command to documentation :pr:`1293`
        * Miscellaneous doc updates :pr:`1269`
        * Removed conda pre-release testing from the release process document :pr:`1282`
        * Updates to contributing guide :pr:`1310`
        * Added Alteryx footer to docs with Twitter and Github link :pr:`1312`
        * Added documentation for evalml installation for Python 3.6 :pr:`1322`
        * Added documentation changes to make the API Docs easier to understand :pr:`1323`
        * Fixed documentation for ``feature_importance`` :pr:`1353`
        * Added tutorial for running `AutoML` with text data :pr:`1357`
        * Added documentation for woodwork integration with automl search :pr:`1361`
    * Testing Changes
        * Added tests for ``jupyter_check`` to handle IPython :pr:`1256`
        * Cleaned up ``make_pipeline`` tests to test for all estimators :pr:`1257`
        * Added a test to check conda build after merge to main :pr:`1247`
        * Removed code that was lacking codecov for ``__main__.py`` and unnecessary :pr:`1293`
        * Codecov: round coverage up instead of down :pr:`1334`
        * Add DockerHub credentials to CI testing environment :pr:`1356`
        * Add DockerHub credentials to conda testing environment :pr:`1363`

.. warning::

    **Breaking Changes**
        * Renamed ``LabelLeakageDataCheck`` to ``TargetLeakageDataCheck`` :pr:`1319`
        * ``max_pipelines`` parameter has been removed from ``AutoMLSearch``. Please use ``max_iterations`` instead. :pr:`1264`
        * ``AutoMLSearch.search()`` will now log a warning if the input is not a ``Woodwork`` data structure (``pandas``, ``numpy``) :pr:`1299`
        * Make ``max_batches`` argument to ``AutoMLSearch.search`` public :pr:`1320`
        * Removed unused argument `feature_types` from AutoMLSearch.search :pr:`1062`

**v0.14.1 Sep. 29, 2020**
    * Enhancements
        * Updated partial dependence methods to support calculating numeric columns in a dataset with non-numeric columns :pr:`1150`
        * Added ``get_feature_names`` on ``OneHotEncoder`` :pr:`1193`
        * Added ``detect_problem_type`` to ``problem_type/utils.py`` to automatically detect the problem type given targets :pr:`1194`
        * Added LightGBM to ``AutoMLSearch`` :pr:`1199`
        * Updated ``scikit-learn`` and ``scikit-optimize`` to use latest versions - 0.23.2 and 0.8.1 respectively :pr:`1141`
        * Added ``__str__`` and ``__repr__`` for pipelines and components :pr:`1218`
        * Included internal target check for both training and validation data in ``AutoMLSearch`` :pr:`1226`
        * Added ``ProblemTypes.all_problem_types`` helper to get list of supported problem types :pr:`1219`
        * Added ``DecisionTreeClassifier`` and ``DecisionTreeRegressor`` classes :pr:`1223`
        * Added ``ProblemTypes.all_problem_types`` helper to get list of supported problem types :pr:`1219`
        * ``DataChecks`` can now be parametrized by passing a list of ``DataCheck`` classes and a parameter dictionary :pr:`1167`
        * Added first CV fold score as validation score in ``AutoMLSearch.rankings`` :pr:`1221`
        * Updated ``flake8`` configuration to enable linting on ``__init__.py`` files :pr:`1234`
        * Refined ``make_pipeline_from_components`` implementation :pr:`1204`
    * Fixes
        * Updated GitHub URL after migration to Alteryx GitHub org :pr:`1207`
        * Changed Problem Type enum to be more similar to the string name :pr:`1208`
        * Wrapped call to scikit-learn's partial dependence method in a ``try``/``finally`` block :pr:`1232`
    * Changes
        * Added ``allow_writing_files`` as a named argument to CatBoost estimators. :pr:`1202`
        * Added ``solver`` and ``multi_class`` as named arguments to ``LogisticRegressionClassifier`` :pr:`1202`
        * Replaced pipeline's ``._transform`` method to evaluate all the preprocessing steps of a pipeline with ``.compute_estimator_features`` :pr:`1231`
        * Changed default large dataset train/test splitting behavior :pr:`1205`
    * Documentation Changes
        * Included description of how to access the component instances and features for pipeline user guide :pr:`1163`
        * Updated API docs to refer to target as "target" instead of "labels" for non-classification tasks and minor docs cleanup :pr:`1160`
        * Added Class Imbalance Data Check to ``api_reference.rst`` :pr:`1190` :pr:`1200`
        * Added pipeline properties to API reference :pr:`1209`
        * Clarified what the objective parameter in AutoML is used for in AutoML API reference and AutoML user guide :pr:`1222`
        * Updated API docs to include ``skopt.space.Categorical`` option for component hyperparameter range definition :pr:`1228`
        * Added install documentation for ``libomp`` in order to use LightGBM on Mac :pr:`1233`
        * Improved description of ``max_iterations`` in documentation :pr:`1212`
        * Removed unused code from sphinx conf :pr:`1235`
    * Testing Changes

.. warning::

    **Breaking Changes**
        * ``DefaultDataChecks`` now accepts a ``problem_type`` parameter that must be specified :pr:`1167`
        * Pipeline's ``._transform`` method to evaluate all the preprocessing steps of a pipeline has been replaced with ``.compute_estimator_features`` :pr:`1231`
        * ``get_objectives`` has been renamed to ``get_core_objectives``. This function will now return a list of valid objective instances :pr:`1230`


**v0.13.2 Sep. 17, 2020**
    * Enhancements
        * Added ``output_format`` field to explain predictions functions :pr:`1107`
        * Modified ``get_objective`` and ``get_objectives`` to be able to return any objective in ``evalml.objectives`` :pr:`1132`
        * Added a ``return_instance`` boolean parameter to ``get_objective`` :pr:`1132`
        * Added ``ClassImbalanceDataCheck`` to determine whether target imbalance falls below a given threshold :pr:`1135`
        * Added label encoder to LightGBM for binary classification :pr:`1152`
        * Added labels for the row index of confusion matrix :pr:`1154`
        * Added ``AutoMLSearch`` object as another parameter in search callbacks :pr:`1156`
        * Added the corresponding probability threshold for each point displayed in ``graph_roc_curve`` :pr:`1161`
        * Added ``__eq__`` for ``ComponentBase`` and ``PipelineBase`` :pr:`1178`
        * Added support for multiclass classification for ``roc_curve`` :pr:`1164`
        * Added ``categories`` accessor to ``OneHotEncoder`` for listing the categories associated with a feature :pr:`1182`
        * Added utility function to create pipeline instances from a list of component instances :pr:`1176`
    * Fixes
        * Fixed XGBoost column names for partial dependence methods :pr:`1104`
        * Removed dead code validating column type from ``TextFeaturizer`` :pr:`1122`
        * Fixed issue where ``Imputer`` cannot fit when there is None in a categorical or boolean column :pr:`1144`
        * ``OneHotEncoder`` preserves the custom index in the input data :pr:`1146`
        * Fixed representation for ``ModelFamily`` :pr:`1165`
        * Removed duplicate ``nbsphinx`` dependency in ``dev-requirements.txt`` :pr:`1168`
        * Users can now pass in any valid kwargs to all estimators :pr:`1157`
        * Remove broken accessor ``OneHotEncoder.get_feature_names`` and unneeded base class :pr:`1179`
        * Removed LightGBM Estimator from AutoML models :pr:`1186`
    * Changes
        * Pinned ``scikit-optimize`` version to 0.7.4 :pr:`1136`
        * Removed ``tqdm`` as a dependency :pr:`1177`
        * Added lightgbm version 3.0.0 to ``latest_dependency_versions.txt`` :pr:`1185`
        * Rename ``max_pipelines`` to ``max_iterations`` :pr:`1169`
    * Documentation Changes
        * Fixed API docs for ``AutoMLSearch`` ``add_result_callback`` :pr:`1113`
        * Added a step to our release process for pushing our latest version to conda-forge :pr:`1118`
        * Added warning for missing ipywidgets dependency for using ``PipelineSearchPlots`` on Jupyterlab :pr:`1145`
        * Updated ``README.md`` example to load demo dataset :pr:`1151`
        * Swapped mapping of breast cancer targets in ``model_understanding.ipynb`` :pr:`1170`
    * Testing Changes
        * Added test confirming ``TextFeaturizer`` never outputs null values :pr:`1122`
        * Changed Python version of ``Update Dependencies`` action to 3.8.x :pr:`1137`
        * Fixed release notes check-in test for ``Update Dependencies`` actions :pr:`1172`

.. warning::

    **Breaking Changes**
        * ``get_objective`` will now return a class definition rather than an instance by default :pr:`1132`
        * Deleted ``OPTIONS`` dictionary in ``evalml.objectives.utils.py`` :pr:`1132`
        * If specifying an objective by string, the string must now match the objective's name field, case-insensitive :pr:`1132`
        * Passing "Cost Benefit Matrix", "Fraud Cost", "Lead Scoring", "Mean Squared Log Error",
            "Recall", "Recall Macro", "Recall Micro", "Recall Weighted", or "Root Mean Squared Log Error" to ``AutoMLSearch`` will now result in a ``ValueError``
            rather than an ``ObjectiveNotFoundError`` :pr:`1132`
        * Search callbacks ``start_iteration_callback`` and ``add_results_callback`` have changed to include a copy of the AutoMLSearch object as a third parameter :pr:`1156`
        * Deleted ``OneHotEncoder.get_feature_names`` method which had been broken for a while, in favor of pipelines' ``input_feature_names`` :pr:`1179`
        * Deleted empty base class ``CategoricalEncoder`` which ``OneHotEncoder`` component was inheriting from :pr:`1176`
        * Results from ``roc_curve`` will now return as a list of dictionaries with each dictionary representing a class :pr:`1164`
        * ``max_pipelines`` now raises a ``DeprecationWarning`` and will be removed in the next release. ``max_iterations`` should be used instead. :pr:`1169`


**v0.13.1 Aug. 25, 2020**
    * Enhancements
        * Added Cost-Benefit Matrix objective for binary classification :pr:`1038`
        * Split ``fill_value`` into ``categorical_fill_value`` and ``numeric_fill_value`` for Imputer :pr:`1019`
        * Added ``explain_predictions`` and ``explain_predictions_best_worst`` for explaining multiple predictions with SHAP :pr:`1016`
        * Added new LSA component for text featurization :pr:`1022`
        * Added guide on installing with conda :pr:`1041`
        * Added a “cost-benefit curve” util method to graph cost-benefit matrix scores vs. binary classification thresholds :pr:`1081`
        * Standardized error when calling transform/predict before fit for pipelines :pr:`1048`
        * Added ``percent_better_than_baseline`` to AutoML search rankings and full rankings table :pr:`1050`
        * Added one-way partial dependence and partial dependence plots :pr:`1079`
        * Added "Feature Value" column to prediction explanation reports. :pr:`1064`
        * Added LightGBM classification estimator :pr:`1082`, :pr:`1114`
        * Added ``max_batches`` parameter to ``AutoMLSearch`` :pr:`1087`
    * Fixes
        * Updated ``TextFeaturizer`` component to no longer require an internet connection to run :pr:`1022`
        * Fixed non-deterministic element of ``TextFeaturizer`` transformations :pr:`1022`
        * Added a StandardScaler to all ElasticNet pipelines :pr:`1065`
        * Updated cost-benefit matrix to normalize score :pr:`1099`
        * Fixed logic in ``calculate_percent_difference`` so that it can handle negative values :pr:`1100`
    * Changes
        * Added ``needs_fitting`` property to ``ComponentBase`` :pr:`1044`
        * Updated references to data types to use datatype lists defined in ``evalml.utils.gen_utils`` :pr:`1039`
        * Remove maximum version limit for SciPy dependency :pr:`1051`
        * Moved ``all_components`` and other component importers into runtime methods :pr:`1045`
        * Consolidated graphing utility methods under ``evalml.utils.graph_utils`` :pr:`1060`
        * Made slight tweaks to how ``TextFeaturizer`` uses ``featuretools``, and did some refactoring of that and of LSA :pr:`1090`
        * Changed ``show_all_features`` parameter into ``importance_threshold``, which allows for thresholding feature importance :pr:`1097`, :pr:`1103`
    * Documentation Changes
        * Update ``setup.py`` URL to point to the github repo :pr:`1037`
        * Added tutorial for using the cost-benefit matrix objective :pr:`1088`
        * Updated ``model_understanding.ipynb`` to include documentation for using plotly on Jupyter Lab :pr:`1108`
    * Testing Changes
        * Refactor CircleCI tests to use matrix jobs (:pr:`1043`)
        * Added a test to check that all test directories are included in evalml package :pr:`1054`


.. warning::

    **Breaking Changes**
        * ``confusion_matrix`` and ``normalize_confusion_matrix`` have been moved to ``evalml.utils`` :pr:`1038`
        * All graph utility methods previously under ``evalml.pipelines.graph_utils`` have been moved to ``evalml.utils.graph_utils`` :pr:`1060`


**v0.12.2 Aug. 6, 2020**
    * Enhancements
        * Add save/load method to components :pr:`1023`
        * Expose pickle ``protocol`` as optional arg to save/load :pr:`1023`
        * Updated estimators used in AutoML to include ExtraTrees and ElasticNet estimators :pr:`1030`
    * Fixes
    * Changes
        * Removed ``DeprecationWarning`` for ``SimpleImputer`` :pr:`1018`
    * Documentation Changes
        * Add note about version numbers to release process docs :pr:`1034`
    * Testing Changes
        * Test files are now included in the evalml package :pr:`1029`


**v0.12.0 Aug. 3, 2020**
    * Enhancements
        * Added string and categorical targets support for binary and multiclass pipelines and check for numeric targets for ``DetectLabelLeakage`` data check :pr:`932`
        * Added clear exception for regression pipelines if target datatype is string or categorical :pr:`960`
        * Added target column names and class labels in ``predict`` and ``predict_proba`` output for pipelines :pr:`951`
        * Added ``_compute_shap_values`` and ``normalize_values`` to ``pipelines/explanations`` module :pr:`958`
        * Added ``explain_prediction`` feature which explains single predictions with SHAP :pr:`974`
        * Added Imputer to allow different imputation strategies for numerical and categorical dtypes :pr:`991`
        * Added support for configuring logfile path using env var, and don't create logger if there are filesystem errors :pr:`975`
        * Updated catboost estimators' default parameters and automl hyperparameter ranges to speed up fit time :pr:`998`
    * Fixes
        * Fixed ReadtheDocs warning failure regarding embedded gif :pr:`943`
        * Removed incorrect parameter passed to pipeline classes in ``_add_baseline_pipelines`` :pr:`941`
        * Added universal error for calling ``predict``, ``predict_proba``, ``transform``, and ``feature_importances`` before fitting :pr:`969`, :pr:`994`
        * Made ``TextFeaturizer`` component and pip dependencies ``featuretools`` and ``nlp_primitives`` optional :pr:`976`
        * Updated imputation strategy in automl to no longer limit impute strategy to ``most_frequent`` for all features if there are any categorical columns :pr:`991`
        * Fixed ``UnboundLocalError`` for ``cv_pipeline`` when automl search errors :pr:`996`
        * Fixed ``Imputer`` to reset dataframe index to preserve behavior expected from  ``SimpleImputer`` :pr:`1009`
    * Changes
        * Moved ``get_estimators`` to ``evalml.pipelines.components.utils`` :pr:`934`
        * Modified Pipelines to raise ``PipelineScoreError`` when they encounter an error during scoring :pr:`936`
        * Moved ``evalml.model_families.list_model_families`` to ``evalml.pipelines.components.allowed_model_families`` :pr:`959`
        * Renamed ``DateTimeFeaturization`` to ``DateTimeFeaturizer`` :pr:`977`
        * Added check to stop search and raise an error if all pipelines in a batch return NaN scores :pr:`1015`
    * Documentation Changes
        * Updated ``README.md`` :pr:`963`
        * Reworded message when errors are returned from data checks in search :pr:`982`
        * Added section on understanding model predictions with ``explain_prediction`` to User Guide :pr:`981`
        * Added a section to the user guide and api reference about how XGBoost and CatBoost are not fully supported. :pr:`992`
        * Added custom components section in user guide :pr:`993`
        * Updated FAQ section formatting :pr:`997`
        * Updated release process documentation :pr:`1003`
    * Testing Changes
        * Moved ``predict_proba`` and ``predict`` tests regarding string / categorical targets to ``test_pipelines.py`` :pr:`972`
        * Fixed dependency update bot by updating python version to 3.7 to avoid frequent github version updates :pr:`1002`


.. warning::

    **Breaking Changes**
        * ``get_estimators`` has been moved to ``evalml.pipelines.components.utils`` (previously was under ``evalml.pipelines.utils``) :pr:`934`
        * Removed the ``raise_errors`` flag in AutoML search. All errors during pipeline evaluation will be caught and logged. :pr:`936`
        * ``evalml.model_families.list_model_families`` has been moved to ``evalml.pipelines.components.allowed_model_families`` :pr:`959`
        * ``TextFeaturizer``: the ``featuretools`` and ``nlp_primitives`` packages must be installed after installing evalml in order to use this component :pr:`976`
        * Renamed ``DateTimeFeaturization`` to ``DateTimeFeaturizer`` :pr:`977`


**v0.11.2 July 16, 2020**
    * Enhancements
        * Added ``NoVarianceDataCheck`` to ``DefaultDataChecks`` :pr:`893`
        * Added text processing and featurization component ``TextFeaturizer`` :pr:`913`, :pr:`924`
        * Added additional checks to ``InvalidTargetDataCheck`` to handle invalid target data types :pr:`929`
        * ``AutoMLSearch`` will now handle ``KeyboardInterrupt`` and prompt user for confirmation :pr:`915`
    * Fixes
        * Makes automl results a read-only property :pr:`919`
    * Changes
        * Deleted static pipelines and refactored tests involving static pipelines, removed ``all_pipelines()`` and ``get_pipelines()`` :pr:`904`
        * Moved ``list_model_families`` to ``evalml.model_family.utils`` :pr:`903`
        * Updated ``all_pipelines``, ``all_estimators``, ``all_components`` to use the same mechanism for dynamically generating their elements :pr:`898`
        * Rename ``master`` branch to ``main`` :pr:`918`
        * Add pypi release github action :pr:`923`
        * Updated ``AutoMLSearch.search`` stdout output and logging and removed tqdm progress bar :pr:`921`
        * Moved automl config checks previously in ``search()`` to init :pr:`933`
    * Documentation Changes
        * Reorganized and rewrote documentation :pr:`937`
        * Updated to use pydata sphinx theme :pr:`937`
        * Updated docs to use ``release_notes`` instead of ``changelog`` :pr:`942`
    * Testing Changes
        * Cleaned up fixture names and usages in tests :pr:`895`


.. warning::

    **Breaking Changes**
        * ``list_model_families`` has been moved to ``evalml.model_family.utils`` (previously was under ``evalml.pipelines.utils``) :pr:`903`
        * ``get_estimators`` has been moved to ``evalml.pipelines.components.utils`` (previously was under ``evalml.pipelines.utils``) :pr:`934`
        * Static pipeline definitions have been removed, but similar pipelines can still be constructed via creating an instance of ``PipelineBase`` :pr:`904`
        * ``all_pipelines()`` and ``get_pipelines()`` utility methods have been removed :pr:`904`


**v0.11.0 June 30, 2020**
    * Enhancements
        * Added multiclass support for ROC curve graphing :pr:`832`
        * Added preprocessing component to drop features whose percentage of NaN values exceeds a specified threshold :pr:`834`
        * Added data check to check for problematic target labels :pr:`814`
        * Added PerColumnImputer that allows imputation strategies per column :pr:`824`
        * Added transformer to drop specific columns :pr:`827`
        * Added support for ``categories``, ``handle_error``, and ``drop`` parameters in ``OneHotEncoder`` :pr:`830` :pr:`897`
        * Added preprocessing component to handle DateTime columns featurization :pr:`838`
        * Added ability to clone pipelines and components :pr:`842`
        * Define getter method for component ``parameters`` :pr:`847`
        * Added utility methods to calculate and graph permutation importances :pr:`860`, :pr:`880`
        * Added new utility functions necessary for generating dynamic preprocessing pipelines :pr:`852`
        * Added kwargs to all components :pr:`863`
        * Updated ``AutoSearchBase`` to use dynamically generated preprocessing pipelines :pr:`870`
        * Added SelectColumns transformer :pr:`873`
        * Added ability to evaluate additional pipelines for automl search :pr:`874`
        * Added ``default_parameters`` class property to components and pipelines :pr:`879`
        * Added better support for disabling data checks in automl search :pr:`892`
        * Added ability to save and load AutoML objects to file :pr:`888`
        * Updated ``AutoSearchBase.get_pipelines`` to return an untrained pipeline instance :pr:`876`
        * Saved learned binary classification thresholds in automl results cv data dict :pr:`876`
    * Fixes
        * Fixed bug where SimpleImputer cannot handle dropped columns :pr:`846`
        * Fixed bug where PerColumnImputer cannot handle dropped columns :pr:`855`
        * Enforce requirement that builtin components save all inputted values in their parameters dict :pr:`847`
        * Don't list base classes in ``all_components`` output :pr:`847`
        * Standardize all components to output pandas data structures, and accept either pandas or numpy :pr:`853`
        * Fixed rankings and full_rankings error when search has not been run :pr:`894`
    * Changes
        * Update ``all_pipelines`` and ``all_components`` to try initializing pipelines/components, and on failure exclude them :pr:`849`
        * Refactor ``handle_components`` to ``handle_components_class``, standardize to ``ComponentBase`` subclass instead of instance :pr:`850`
        * Refactor "blacklist"/"whitelist" to "allow"/"exclude" lists :pr:`854`
        * Replaced ``AutoClassificationSearch`` and ``AutoRegressionSearch`` with ``AutoMLSearch`` :pr:`871`
        * Renamed feature_importances and permutation_importances methods to use singular names (feature_importance and permutation_importance) :pr:`883`
        * Updated ``automl`` default data splitter to train/validation split for large datasets :pr:`877`
        * Added open source license, update some repo metadata :pr:`887`
        * Removed dead code in ``_get_preprocessing_components`` :pr:`896`
    * Documentation Changes
        * Fix some typos and update the EvalML logo :pr:`872`
    * Testing Changes
        * Update the changelog check job to expect the new branching pattern for the deps update bot :pr:`836`
        * Check that all components output pandas datastructures, and can accept either pandas or numpy :pr:`853`
        * Replaced ``AutoClassificationSearch`` and ``AutoRegressionSearch`` with ``AutoMLSearch`` :pr:`871`


.. warning::

    **Breaking Changes**
        * Pipelines' static ``component_graph`` field must contain either ``ComponentBase`` subclasses or ``str``, instead of ``ComponentBase`` subclass instances :pr:`850`
        * Rename ``handle_component`` to ``handle_component_class``. Now standardizes to ``ComponentBase`` subclasses instead of ``ComponentBase`` subclass instances :pr:`850`
        * Renamed automl's ``cv`` argument to ``data_split`` :pr:`877`
        * Pipelines' and classifiers' ``feature_importances`` is renamed ``feature_importance``, ``graph_feature_importances`` is renamed ``graph_feature_importance`` :pr:`883`
        * Passing ``data_checks=None`` to automl search will not perform any data checks as opposed to default checks. :pr:`892`
        * Pipelines to search for in AutoML are now determined automatically, rather than using the statically-defined pipeline classes. :pr:`870`
        * Updated ``AutoSearchBase.get_pipelines`` to return an untrained pipeline instance, instead of one which happened to be trained on the final cross-validation fold :pr:`876`


**v0.10.0 May 29, 2020**
    * Enhancements
        * Added baseline models for classification and regression, add functionality to calculate baseline models before searching in AutoML :pr:`746`
        * Port over highly-null guardrail as a data check and define ``DefaultDataChecks`` and ``DisableDataChecks`` classes :pr:`745`
        * Update ``Tuner`` classes to work directly with pipeline parameters dicts instead of flat parameter lists :pr:`779`
        * Add Elastic Net as a pipeline option :pr:`812`
        * Added new Pipeline option ``ExtraTrees`` :pr:`790`
        * Added precicion-recall curve metrics and plot for binary classification problems in ``evalml.pipeline.graph_utils`` :pr:`794`
        * Update the default automl algorithm to search in batches, starting with default parameters for each pipeline and iterating from there :pr:`793`
        * Added ``AutoMLAlgorithm`` class and ``IterativeAlgorithm`` impl, separated from ``AutoSearchBase`` :pr:`793`
    * Fixes
        * Update pipeline ``score`` to return ``nan`` score for any objective which throws an exception during scoring :pr:`787`
        * Fixed bug introduced in :pr:`787` where binary classification metrics requiring predicted probabilities error in scoring :pr:`798`
        * CatBoost and XGBoost classifiers and regressors can no longer have a learning rate of 0 :pr:`795`
    * Changes
        * Cleanup pipeline ``score`` code, and cleanup codecov :pr:`711`
        * Remove ``pass`` for abstract methods for codecov :pr:`730`
        * Added __str__ for AutoSearch object :pr:`675`
        * Add util methods to graph ROC and confusion matrix :pr:`720`
        * Refactor ``AutoBase`` to ``AutoSearchBase`` :pr:`758`
        * Updated AutoBase with ``data_checks`` parameter, removed previous ``detect_label_leakage`` parameter, and added functionality to run data checks before search in AutoML :pr:`765`
        * Updated our logger to use Python's logging utils :pr:`763`
        * Refactor most of ``AutoSearchBase._do_iteration`` impl into ``AutoSearchBase._evaluate`` :pr:`762`
        * Port over all guardrails to use the new DataCheck API :pr:`789`
        * Expanded ``import_or_raise`` to catch all exceptions :pr:`759`
        * Adds RMSE, MSLE, RMSLE as standard metrics :pr:`788`
        * Don't allow ``Recall`` to be used as an objective for AutoML :pr:`784`
        * Removed feature selection from pipelines :pr:`819`
        * Update default estimator parameters to make automl search faster and more accurate :pr:`793`
    * Documentation Changes
        * Add instructions to freeze ``master`` on ``release.md`` :pr:`726`
        * Update release instructions with more details :pr:`727` :pr:`733`
        * Add objective base classes to API reference :pr:`736`
        * Fix components API to match other modules :pr:`747`
    * Testing Changes
        * Delete codecov yml, use codecov.io's default :pr:`732`
        * Added unit tests for fraud cost, lead scoring, and standard metric objectives :pr:`741`
        * Update codecov client :pr:`782`
        * Updated AutoBase __str__ test to include no parameters case :pr:`783`
        * Added unit tests for ``ExtraTrees`` pipeline :pr:`790`
        * If codecov fails to upload, fail build :pr:`810`
        * Updated Python version of dependency action :pr:`816`
        * Update the dependency update bot to use a suffix when creating branches :pr:`817`

.. warning::

    **Breaking Changes**
        * The ``detect_label_leakage`` parameter for AutoML classes has been removed and replaced by a ``data_checks`` parameter :pr:`765`
        * Moved ROC and confusion matrix methods from ``evalml.pipeline.plot_utils`` to ``evalml.pipeline.graph_utils`` :pr:`720`
        * ``Tuner`` classes require a pipeline hyperparameter range dict as an init arg instead of a space definition :pr:`779`
        * ``Tuner.propose`` and ``Tuner.add`` work directly with pipeline parameters dicts instead of flat parameter lists :pr:`779`
        * ``PipelineBase.hyperparameters`` and ``custom_hyperparameters`` use pipeline parameters dict format instead of being represented as a flat list :pr:`779`
        * All guardrail functions previously under ``evalml.guardrails.utils`` will be removed and replaced by data checks :pr:`789`
        * ``Recall`` disallowed as an objective for AutoML :pr:`784`
        * ``AutoSearchBase`` parameter ``tuner`` has been renamed to ``tuner_class`` :pr:`793`
        * ``AutoSearchBase`` parameter ``possible_pipelines`` and ``possible_model_families`` have been renamed to ``allowed_pipelines`` and ``allowed_model_families`` :pr:`793`


**v0.9.0 Apr. 27, 2020**
    * Enhancements
        * Added ``Accuracy`` as an standard objective :pr:`624`
        * Added verbose parameter to load_fraud :pr:`560`
        * Added Balanced Accuracy metric for binary, multiclass :pr:`612` :pr:`661`
        * Added XGBoost regressor and XGBoost regression pipeline :pr:`666`
        * Added ``Accuracy`` metric for multiclass :pr:`672`
        * Added objective name in ``AutoBase.describe_pipeline`` :pr:`686`
        * Added ``DataCheck`` and ``DataChecks``, ``Message`` classes and relevant subclasses :pr:`739`
    * Fixes
        * Removed direct access to ``cls.component_graph`` :pr:`595`
        * Add testing files to .gitignore :pr:`625`
        * Remove circular dependencies from ``Makefile`` :pr:`637`
        * Add error case for ``normalize_confusion_matrix()`` :pr:`640`
        * Fixed ``XGBoostClassifier`` and ``XGBoostRegressor`` bug with feature names that contain [, ], or < :pr:`659`
        * Update ``make_pipeline_graph`` to not accidentally create empty file when testing if path is valid :pr:`649`
        * Fix pip installation warning about docsutils version, from boto dependency :pr:`664`
        * Removed zero division warning for F1/precision/recall metrics :pr:`671`
        * Fixed ``summary`` for pipelines without estimators :pr:`707`
    * Changes
        * Updated default objective for binary/multiclass classification to log loss :pr:`613`
        * Created classification and regression pipeline subclasses and removed objective as an attribute of pipeline classes :pr:`405`
        * Changed the output of ``score`` to return one dictionary :pr:`429`
        * Created binary and multiclass objective subclasses :pr:`504`
        * Updated objectives API :pr:`445`
        * Removed call to ``get_plot_data`` from AutoML :pr:`615`
        * Set ``raise_error`` to default to True for AutoML classes :pr:`638`
        * Remove unnecessary "u" prefixes on some unicode strings :pr:`641`
        * Changed one-hot encoder to return uint8 dtypes instead of ints :pr:`653`
        * Pipeline ``_name`` field changed to ``custom_name`` :pr:`650`
        * Removed ``graphs.py`` and moved methods into ``PipelineBase`` :pr:`657`, :pr:`665`
        * Remove s3fs as a dev dependency :pr:`664`
        * Changed requirements-parser to be a core dependency :pr:`673`
        * Replace ``supported_problem_types`` field on pipelines with ``problem_type`` attribute on base classes :pr:`678`
        * Changed AutoML to only show best results for a given pipeline template in ``rankings``, added ``full_rankings`` property to show all :pr:`682`
        * Update ``ModelFamily`` values: don't list xgboost/catboost as classifiers now that we have regression pipelines for them :pr:`677`
        * Changed AutoML's ``describe_pipeline`` to get problem type from pipeline instead :pr:`685`
        * Standardize ``import_or_raise`` error messages :pr:`683`
        * Updated argument order of objectives to align with sklearn's :pr:`698`
        * Renamed ``pipeline.feature_importance_graph`` to ``pipeline.graph_feature_importances`` :pr:`700`
        * Moved ROC and confusion matrix methods to ``evalml.pipelines.plot_utils`` :pr:`704`
        * Renamed ``MultiClassificationObjective`` to ``MulticlassClassificationObjective``, to align with pipeline naming scheme :pr:`715`
    * Documentation Changes
        * Fixed some sphinx warnings :pr:`593`
        * Fixed docstring for ``AutoClassificationSearch`` with correct command :pr:`599`
        * Limit readthedocs formats to pdf, not htmlzip and epub :pr:`594` :pr:`600`
        * Clean up objectives API documentation :pr:`605`
        * Fixed function on Exploring search results page :pr:`604`
        * Update release process doc :pr:`567`
        * ``AutoClassificationSearch`` and ``AutoRegressionSearch`` show inherited methods in API reference :pr:`651`
        * Fixed improperly formatted code in breaking changes for changelog :pr:`655`
        * Added configuration to treat Sphinx warnings as errors :pr:`660`
        * Removed separate plotting section for pipelines in API reference :pr:`657`, :pr:`665`
        * Have leads example notebook load S3 files using https, so we can delete s3fs dev dependency :pr:`664`
        * Categorized components in API reference and added descriptions for each category :pr:`663`
        * Fixed Sphinx warnings about ``BalancedAccuracy`` objective :pr:`669`
        * Updated API reference to include missing components and clean up pipeline docstrings :pr:`689`
        * Reorganize API ref, and clarify pipeline sub-titles :pr:`688`
        * Add and update preprocessing utils in API reference :pr:`687`
        * Added inheritance diagrams to API reference :pr:`695`
        * Documented which default objective AutoML optimizes for :pr:`699`
        * Create seperate install page :pr:`701`
        * Include more utils in API ref, like ``import_or_raise`` :pr:`704`
        * Add more color to pipeline documentation :pr:`705`
    * Testing Changes
        * Matched install commands of ``check_latest_dependencies`` test and it's GitHub action :pr:`578`
        * Added Github app to auto assign PR author as assignee :pr:`477`
        * Removed unneeded conda installation of xgboost in windows checkin tests :pr:`618`
        * Update graph tests to always use tmpfile dir :pr:`649`
        * Changelog checkin test workaround for release PRs: If 'future release' section is empty of PR refs, pass check :pr:`658`
        * Add changelog checkin test exception for ``dep-update`` branch :pr:`723`

.. warning::

    **Breaking Changes**

    * Pipelines will now no longer take an objective parameter during instantiation, and will no longer have an objective attribute.
    * ``fit()`` and ``predict()`` now use an optional ``objective`` parameter, which is only used in binary classification pipelines to fit for a specific objective.
    * ``score()`` will now use a required ``objectives`` parameter that is used to determine all the objectives to score on. This differs from the previous behavior, where the pipeline's objective was scored on regardless.
    * ``score()`` will now return one dictionary of all objective scores.
    * ``ROC`` and ``ConfusionMatrix`` plot methods via ``Auto(*).plot`` have been removed by :pr:`615` and are replaced by ``roc_curve`` and ``confusion_matrix`` in ``evamlm.pipelines.plot_utils`` in :pr:`704`
    * ``normalize_confusion_matrix`` has been moved to ``evalml.pipelines.plot_utils`` :pr:`704`
    * Pipelines ``_name`` field changed to ``custom_name``
    * Pipelines ``supported_problem_types`` field is removed because it is no longer necessary :pr:`678`
    * Updated argument order of objectives' ``objective_function`` to align with sklearn :pr:`698`
    * ``pipeline.feature_importance_graph`` has been renamed to ``pipeline.graph_feature_importances`` in :pr:`700`
    * Removed unsupported ``MSLE`` objective :pr:`704`


**v0.8.0 Apr. 1, 2020**
    * Enhancements
        * Add normalization option and information to confusion matrix :pr:`484`
        * Add util function to drop rows with NaN values :pr:`487`
        * Renamed ``PipelineBase.name`` as ``PipelineBase.summary`` and redefined ``PipelineBase.name`` as class property :pr:`491`
        * Added access to parameters in Pipelines with ``PipelineBase.parameters`` (used to be return of ``PipelineBase.describe``) :pr:`501`
        * Added ``fill_value`` parameter for ``SimpleImputer`` :pr:`509`
        * Added functionality to override component hyperparameters and made pipelines take hyperparemeters from components :pr:`516`
        * Allow ``numpy.random.RandomState`` for random_state parameters :pr:`556`
    * Fixes
        * Removed unused dependency ``matplotlib``, and move ``category_encoders`` to test reqs :pr:`572`
    * Changes
        * Undo version cap in XGBoost placed in :pr:`402` and allowed all released of XGBoost :pr:`407`
        * Support pandas 1.0.0 :pr:`486`
        * Made all references to the logger static :pr:`503`
        * Refactored ``model_type`` parameter for components and pipelines to ``model_family`` :pr:`507`
        * Refactored ``problem_types`` for pipelines and components into ``supported_problem_types`` :pr:`515`
        * Moved ``pipelines/utils.save_pipeline`` and ``pipelines/utils.load_pipeline`` to ``PipelineBase.save`` and ``PipelineBase.load`` :pr:`526`
        * Limit number of categories encoded by ``OneHotEncoder`` :pr:`517`
    * Documentation Changes
        * Updated API reference to remove ``PipelinePlot`` and added moved ``PipelineBase`` plotting methods :pr:`483`
        * Add code style and github issue guides :pr:`463` :pr:`512`
        * Updated API reference for to surface class variables for pipelines and components :pr:`537`
        * Fixed README documentation link :pr:`535`
        * Unhid PR references in changelog :pr:`656`
    * Testing Changes
        * Added automated dependency check PR :pr:`482`, :pr:`505`
        * Updated automated dependency check comment :pr:`497`
        * Have build_docs job use python executor, so that env vars are set properly :pr:`547`
        * Added simple test to make sure ``OneHotEncoder``'s top_n works with large number of categories :pr:`552`
        * Run windows unit tests on PRs :pr:`557`


.. warning::

    **Breaking Changes**

    * ``AutoClassificationSearch`` and ``AutoRegressionSearch``'s ``model_types`` parameter has been refactored into ``allowed_model_families``
    * ``ModelTypes`` enum has been changed to ``ModelFamily``
    * Components and Pipelines now have a ``model_family`` field instead of ``model_type``
    * ``get_pipelines`` utility function now accepts ``model_families`` as an argument instead of ``model_types``
    * ``PipelineBase.name`` no longer returns structure of pipeline and has been replaced by ``PipelineBase.summary``
    * ``PipelineBase.problem_types`` and ``Estimator.problem_types`` has been renamed to ``supported_problem_types``
    * ``pipelines/utils.save_pipeline`` and ``pipelines/utils.load_pipeline`` moved to ``PipelineBase.save`` and ``PipelineBase.load``


**v0.7.0 Mar. 9, 2020**
    * Enhancements
        * Added emacs buffers to .gitignore :pr:`350`
        * Add CatBoost (gradient-boosted trees) classification and regression components and pipelines :pr:`247`
        * Added Tuner abstract base class :pr:`351`
        * Added ``n_jobs`` as parameter for ``AutoClassificationSearch`` and ``AutoRegressionSearch`` :pr:`403`
        * Changed colors of confusion matrix to shades of blue and updated axis order to match scikit-learn's :pr:`426`
        * Added ``PipelineBase`` ``.graph`` and ``.feature_importance_graph`` methods, moved from previous location :pr:`423`
        * Added support for python 3.8 :pr:`462`
    * Fixes
        * Fixed ROC and confusion matrix plots not being calculated if user passed own additional_objectives :pr:`276`
        * Fixed ReadtheDocs ``FileNotFoundError`` exception for fraud dataset :pr:`439`
    * Changes
        * Added ``n_estimators`` as a tunable parameter for XGBoost :pr:`307`
        * Remove unused parameter ``ObjectiveBase.fit_needs_proba`` :pr:`320`
        * Remove extraneous parameter ``component_type`` from all components :pr:`361`
        * Remove unused ``rankings.csv`` file :pr:`397`
        * Downloaded demo and test datasets so unit tests can run offline :pr:`408`
        * Remove ``_needs_fitting`` attribute from Components :pr:`398`
        * Changed plot.feature_importance to show only non-zero feature importances by default, added optional parameter to show all :pr:`413`
        * Refactored ``PipelineBase`` to take in parameter dictionary and moved pipeline metadata to class attribute :pr:`421`
        * Dropped support for Python 3.5 :pr:`438`
        * Removed unused ``apply.py`` file :pr:`449`
        * Clean up ``requirements.txt`` to remove unused deps :pr:`451`
        * Support installation without all required dependencies :pr:`459`
    * Documentation Changes
        * Update release.md with instructions to release to internal license key :pr:`354`
    * Testing Changes
        * Added tests for utils (and moved current utils to gen_utils) :pr:`297`
        * Moved XGBoost install into it's own separate step on Windows using Conda :pr:`313`
        * Rewind pandas version to before 1.0.0, to diagnose test failures for that version :pr:`325`
        * Added dependency update checkin test :pr:`324`
        * Rewind XGBoost version to before 1.0.0 to diagnose test failures for that version :pr:`402`
        * Update dependency check to use a whitelist :pr:`417`
        * Update unit test jobs to not install dev deps :pr:`455`

.. warning::

    **Breaking Changes**

    * Python 3.5 will not be actively supported.

**v0.6.0 Dec. 16, 2019**
    * Enhancements
        * Added ability to create a plot of feature importances :pr:`133`
        * Add early stopping to AutoML using patience and tolerance parameters :pr:`241`
        * Added ROC and confusion matrix metrics and plot for classification problems and introduce PipelineSearchPlots class :pr:`242`
        * Enhanced AutoML results with search order :pr:`260`
        * Added utility function to show system and environment information :pr:`300`
    * Fixes
        * Lower botocore requirement :pr:`235`
        * Fixed decision_function calculation for ``FraudCost`` objective :pr:`254`
        * Fixed return value of ``Recall`` metrics :pr:`264`
        * Components return ``self`` on fit :pr:`289`
    * Changes
        * Renamed automl classes to ``AutoRegressionSearch`` and ``AutoClassificationSearch`` :pr:`287`
        * Updating demo datasets to retain column names :pr:`223`
        * Moving pipeline visualization to ``PipelinePlot`` class :pr:`228`
        * Standarizing inputs as ``pd.Dataframe`` / ``pd.Series`` :pr:`130`
        * Enforcing that pipelines must have an estimator as last component :pr:`277`
        * Added ``ipywidgets`` as a dependency in ``requirements.txt`` :pr:`278`
        * Added Random and Grid Search Tuners :pr:`240`
    * Documentation Changes
        * Adding class properties to API reference :pr:`244`
        * Fix and filter FutureWarnings from scikit-learn :pr:`249`, :pr:`257`
        * Adding Linear Regression to API reference and cleaning up some Sphinx warnings :pr:`227`
    * Testing Changes
        * Added support for testing on Windows with CircleCI :pr:`226`
        * Added support for doctests :pr:`233`

.. warning::

    **Breaking Changes**

    * The ``fit()`` method for ``AutoClassifier`` and ``AutoRegressor`` has been renamed to ``search()``.
    * ``AutoClassifier`` has been renamed to ``AutoClassificationSearch``
    * ``AutoRegressor`` has been renamed to ``AutoRegressionSearch``
    * ``AutoClassificationSearch.results`` and ``AutoRegressionSearch.results`` now is a dictionary with ``pipeline_results`` and ``search_order`` keys. ``pipeline_results`` can be used to access a dictionary that is identical to the old ``.results`` dictionary. Whereas, ``search_order`` returns a list of the search order in terms of ``pipeline_id``.
    * Pipelines now require an estimator as the last component in ``component_list``. Slicing pipelines now throws an ``NotImplementedError`` to avoid returning pipelines without an estimator.

**v0.5.2 Nov. 18, 2019**
    * Enhancements
        * Adding basic pipeline structure visualization :pr:`211`
    * Documentation Changes
        * Added notebooks to build process :pr:`212`

**v0.5.1 Nov. 15, 2019**
    * Enhancements
        * Added basic outlier detection guardrail :pr:`151`
        * Added basic ID column guardrail :pr:`135`
        * Added support for unlimited pipelines with a ``max_time`` limit :pr:`70`
        * Updated .readthedocs.yaml to successfully build :pr:`188`
    * Fixes
        * Removed MSLE from default additional objectives :pr:`203`
        * Fixed ``random_state`` passed in pipelines :pr:`204`
        * Fixed slow down in RFRegressor :pr:`206`
    * Changes
        * Pulled information for describe_pipeline from pipeline's new describe method :pr:`190`
        * Refactored pipelines :pr:`108`
        * Removed guardrails from Auto(*) :pr:`202`, :pr:`208`
    * Documentation Changes
        * Updated documentation to show ``max_time`` enhancements :pr:`189`
        * Updated release instructions for RTD :pr:`193`
        * Added notebooks to build process :pr:`212`
        * Added contributing instructions :pr:`213`
        * Added new content :pr:`222`

**v0.5.0 Oct. 29, 2019**
    * Enhancements
        * Added basic one hot encoding :pr:`73`
        * Use enums for model_type :pr:`110`
        * Support for splitting regression datasets :pr:`112`
        * Auto-infer multiclass classification :pr:`99`
        * Added support for other units in ``max_time`` :pr:`125`
        * Detect highly null columns :pr:`121`
        * Added additional regression objectives :pr:`100`
        * Show an interactive iteration vs. score plot when using fit() :pr:`134`
    * Fixes
        * Reordered ``describe_pipeline`` :pr:`94`
        * Added type check for ``model_type`` :pr:`109`
        * Fixed ``s`` units when setting string ``max_time`` :pr:`132`
        * Fix objectives not appearing in API documentation :pr:`150`
    * Changes
        * Reorganized tests :pr:`93`
        * Moved logging to its own module :pr:`119`
        * Show progress bar history :pr:`111`
        * Using ``cloudpickle`` instead of pickle to allow unloading of custom objectives :pr:`113`
        * Removed render.py :pr:`154`
    * Documentation Changes
        * Update release instructions :pr:`140`
        * Include additional_objectives parameter :pr:`124`
        * Added Changelog :pr:`136`
    * Testing Changes
        * Code coverage :pr:`90`
        * Added CircleCI tests for other Python versions :pr:`104`
        * Added doc notebooks as tests :pr:`139`
        * Test metadata for CircleCI and 2 core parallelism :pr:`137`

**v0.4.1 Sep. 16, 2019**
    * Enhancements
        * Added AutoML for classification and regressor using Autobase and Skopt :pr:`7` :pr:`9`
        * Implemented standard classification and regression metrics :pr:`7`
        * Added logistic regression, random forest, and XGBoost pipelines :pr:`7`
        * Implemented support for custom objectives :pr:`15`
        * Feature importance for pipelines :pr:`18`
        * Serialization for pipelines :pr:`19`
        * Allow fitting on objectives for optimal threshold :pr:`27`
        * Added detect label leakage :pr:`31`
        * Implemented callbacks :pr:`42`
        * Allow for multiclass classification :pr:`21`
        * Added support for additional objectives :pr:`79`
    * Fixes
        * Fixed feature selection in pipelines :pr:`13`
        * Made ``random_seed`` usage consistent :pr:`45`
    * Documentation Changes
        * Documentation Changes
        * Added docstrings :pr:`6`
        * Created notebooks for docs :pr:`6`
        * Initialized readthedocs EvalML :pr:`6`
        * Added favicon :pr:`38`
    * Testing Changes
        * Added testing for loading data :pr:`39`

**v0.2.0 Aug. 13, 2019**
    * Enhancements
        * Created fraud detection objective :pr:`4`

**v0.1.0 July. 31, 2019**
    * *First Release*
    * Enhancements
        * Added lead scoring objecitve :pr:`1`
        * Added basic classifier :pr:`1`
    * Documentation Changes
        * Initialized Sphinx for docs :pr:`1`<|MERGE_RESOLUTION|>--- conflicted
+++ resolved
@@ -2,9 +2,7 @@
 -------------
 **Future Releases**
     * Enhancements
-<<<<<<< HEAD
         * Added a GitHub Action for building a conda package :pr:`1870`
-=======
     * Fixes
     * Changes
     * Documentation Changes
@@ -73,7 +71,6 @@
     * Enhancements
         * Added a GitHub Action for Detecting dependency changes :pr:`1933`
         * Create a separate CV split to train stacked ensembler on for AutoMLSearch :pr:`1814`
->>>>>>> 581a7fb4
         * Added a GitHub Action for Linux unit tests :pr:`1846`
         * Added ``ARIMARegressor`` estimator :pr:`1894`
         * Added ``DataCheckAction`` class and ``DataCheckActionCode`` enum :pr:`1896`
