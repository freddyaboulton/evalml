Release Notes
-------------
**Future Releases**
    * Enhancements
        * Allow string for ``engine`` parameter for ``AutoMLSearch``:pr:`2667`
        * Add ``ProphetRegressor`` to AutoML :pr:`2619`
        * Integrated ``DefaultAlgorithm`` into ``AutoMLSearch`` :pr:`2634`
        * Removed SVM "linear" and "precomputed" kernel hyperparameter options, and improved default parameters :pr:`2651`
        * Updated ``ComponentGraph`` initalization to raise ``ValueError`` when user attempts to use ``.y`` for a component that does not produce a tuple output :pr:`2662`
        * Updated to support Woodwork 0.6.0 :pr:`2690`
        * Updated pipeline ``graph()`` to distingush X and y edges :pr:`2654`
        * Added ``DropRowsTransformer`` component :pr:`2692`
        * Added ``DROP_ROWS`` to ``_make_component_list_from_actions`` and clean up metadata :pr:`2694`
    * Fixes
        * Updated Oversampler logic to select best SMOTE based on component input instead of pipeline input :pr:`2695`
        * Added ability to explicitly close DaskEngine resources to improve runtime and reduce Dask warnings :pr:`2667`
        * Fixed partial dependence bug for ensemble pipelines :pr:`2714`
        * Updated ``TargetLeakageDataCheck`` to maintain user-selected logical types :pr:`2711`
    * Changes
        * Replaced ``SMOTEOversampler``, ``SMOTENOversampler`` and ``SMOTENCOversampler`` with consolidated ``Oversampler`` component :pr:`2695`
        * Removed ``LinearRegressor`` from the list of default ``AutoMLSearch`` estimators due to poor performance :pr:`2660`
    * Documentation Changes
<<<<<<< HEAD
        * Added documentation for data exploration on data check actions :pr:`2696` 
=======
        * Updated documentation to make parallelization of AutoML clearer :pr:`2667`
>>>>>>> 490d4ab0
    * Testing Changes
        * Removes the process-level parallelism from the ``test_cancel_job`` test :pr:`2666`
        * Installed numba 0.53 in windows CI to prevent problems installing version 0.54 :pr:`2710`

.. warning::

    **Breaking Changes**
        * Renamed the current top level ``search`` method to ``search_iterative`` and defined a new ``search`` method for the ``DefaultAlgorithm`` :pr:`2634`
        * Replaced ``SMOTEOversampler``, ``SMOTENOversampler`` and ``SMOTENCOversampler`` with consolidated ``Oversampler`` component :pr:`2695`
        * Removed ``LinearRegressor`` from the list of default ``AutoMLSearch`` estimators due to poor performance :pr:`2660`
    

**v0.31.0 Aug. 19, 2021**
    * Enhancements
        * Updated the high variance check in AutoMLSearch to be robust to a variety of objectives and cv scores :pr:`2622`
        * Use Woodwork's outlier detection for the ``OutliersDataCheck`` :pr:`2637`
        * Added ability to utilize instantiated components when creating a pipeline :pr:`2643`
        * Sped up the all Nan and unknown check in ``infer_feature_types`` :pr:`2661`
    * Fixes
    * Changes
        * Deleted ``_put_into_original_order`` helper function :pr:`2639`
        * Refactored time series pipeline code using a time series pipeline base class :pr:`2649`
        * Renamed ``dask_tests`` to ``parallel_tests`` :pr:`2657`
        * Removed commented out code in ``pipeline_meta.py`` :pr:`2659`
    * Documentation Changes
        * Add complete install command to README and Install section :pr:`2627`
        * Cleaned up documentation for ``MulticollinearityDataCheck`` :pr:`2664`
    * Testing Changes
        * Speed up CI by splitting Prophet tests into a separate workflow in GitHub :pr:`2644`

.. warning::

    **Breaking Changes**
        * ``TimeSeriesRegressionPipeline`` no longer inherits from ``TimeSeriesRegressionPipeline`` :pr:`2649`


**v0.30.2 Aug. 16, 2021**
    * Fixes
        * Updated changelog and version numbers to match the release.  Release 0.30.1 was release erroneously without a change to the version numbers.  0.30.2 replaces it.

**v0.30.1 Aug. 12, 2021**
    * Enhancements
        * Added ``DatetimeFormatDataCheck`` for time series problems :pr:`2603`
        * Added ``ProphetRegressor`` to estimators :pr:`2242`
        * Updated ``ComponentGraph`` to handle not calling samplers' transform during predict, and updated samplers' transform methods s.t. ``fit_transform`` is equivalent to ``fit(X, y).transform(X, y)`` :pr:`2583`
        * Updated ``ComponentGraph`` ``_validate_component_dict`` logic to be stricter about input values :pr:`2599`
        * Patched bug in ``xgboost`` estimators where predicting on a feature matrix of only booleans would throw an exception. :pr:`2602`
        * Updated ``ARIMARegressor`` to use relative forecasting to predict values :pr:`2613`
        * Added support for creating pipelines without an estimator as the final component and added ``transform(X, y)`` method to pipelines and component graphs :pr:`2625`
        * Updated to support Woodwork 0.5.1 :pr:`2610`
    * Fixes
        * Updated ``AutoMLSearch`` to drop ``ARIMARegressor`` from ``allowed_estimators`` if an incompatible frequency is detected :pr:`2632`
        * Updated ``get_best_sampler_for_data`` to consider all non-numeric datatypes as categorical for SMOTE :pr:`2590`
        * Fixed inconsistent test results from `TargetDistributionDataCheck` :pr:`2608`
        * Adopted vectorized pd.NA checking for Woodwork 0.5.1 support :pr:`2626`
        * Pinned upper version of astroid to 2.6.6 to keep ReadTheDocs working. :pr:`2638`
    * Changes
        * Renamed SMOTE samplers to SMOTE oversampler :pr:`2595`
        * Changed ``partial_dependence`` and ``graph_partial_dependence`` to raise a ``PartialDependenceError`` instead of ``ValueError``. This is not a breaking change because ``PartialDependenceError`` is a subclass of ``ValueError`` :pr:`2604`
        * Cleaned up code duplication in ``ComponentGraph`` :pr:`2612`
        * Stored predict_proba results in .x for intermediate estimators in ComponentGraph :pr:`2629`
    * Documentation Changes
        * To avoid local docs build error, only add warning disable and download headers on ReadTheDocs builds, not locally :pr:`2617`
    * Testing Changes
        * Updated partial_dependence tests to change the element-wise comparison per the Plotly 5.2.1 upgrade :pr:`2638`
        * Changed the lint CI job to only check against python 3.9 via the `-t` flag :pr:`2586`
        * Installed Prophet in linux nightlies test and fixed ``test_all_components`` :pr:`2598`
        * Refactored and fixed all ``make_pipeline`` tests to assert correct order and address new Woodwork Unknown type inference :pr:`2572`
        * Removed ``component_graphs`` as a global variable in ``test_component_graphs.py`` :pr:`2609`

.. warning::

    **Breaking Changes**
        * Renamed SMOTE samplers to SMOTE oversampler. Please use ``SMOTEOversampler``, ``SMOTENCOversampler``, ``SMOTENOversampler`` instead of ``SMOTESampler``, ``SMOTENCSampler``, and ``SMOTENSampler`` :pr:`2595`


**v0.30.0 Aug. 3, 2021**
    * Enhancements
        * Added ``LogTransformer`` and ``TargetDistributionDataCheck`` :pr:`2487`
        * Issue a warning to users when a pipeline parameter passed in isn't used in the pipeline :pr:`2564`
        * Added Gini coefficient as an objective :pr:`2544`
        * Added ``repr`` to ``ComponentGraph`` :pr:`2565`
        * Added components to extract features from ``URL`` and ``EmailAddress`` Logical Types :pr:`2550`
        * Added support for `NaN` values in ``TextFeaturizer`` :pr:`2532`
        * Added ``SelectByType`` transformer :pr:`2531`
        * Added separate thresholds for percent null rows and columns in ``HighlyNullDataCheck`` :pr:`2562`
        * Added support for `NaN` natural language values :pr:`2577`
    * Fixes
        * Raised error message for types ``URL``, ``NaturalLanguage``, and ``EmailAddress`` in ``partial_dependence`` :pr:`2573`
    * Changes
        * Updated ``PipelineBase`` implementation for creating pipelines from a list of components :pr:`2549`
        * Moved ``get_hyperparameter_ranges`` to ``PipelineBase`` class from automl/utils module :pr:`2546`
        * Renamed ``ComponentGraph``'s ``get_parents`` to ``get_inputs`` :pr:`2540`
        * Removed ``ComponentGraph.linearized_component_graph`` and ``ComponentGraph.from_list`` :pr:`2556`
        * Updated ``ComponentGraph`` to enforce requiring `.x` and `.y` inputs for each component in the graph :pr:`2563`
        * Renamed existing ensembler implementation from ``StackedEnsemblers`` to ``SklearnStackedEnsemblers`` :pr:`2578`
    * Documentation Changes
        * Added documentation for ``DaskEngine`` and ``CFEngine`` parallel engines :pr:`2560`
        * Improved detail of ``TextFeaturizer`` docstring and tutorial :pr:`2568`
    * Testing Changes
        * Added test that makes sure ``split_data`` does not shuffle for time series problems :pr:`2552`

.. warning::

    **Breaking Changes**
        * Moved ``get_hyperparameter_ranges`` to ``PipelineBase`` class from automl/utils module :pr:`2546`
        * Renamed ``ComponentGraph``'s ``get_parents`` to ``get_inputs`` :pr:`2540`
        * Removed ``ComponentGraph.linearized_component_graph`` and ``ComponentGraph.from_list`` :pr:`2556`
        * Updated ``ComponentGraph`` to enforce requiring `.x` and `.y` inputs for each component in the graph :pr:`2563`


**v0.29.0 Jul. 21, 2021**
    * Enhancements
        * Updated 1-way partial dependence support for datetime features :pr:`2454`
        * Added details on how to fix error caused by broken ww schema :pr:`2466`
        * Added ability to use built-in pickle for saving AutoMLSearch :pr:`2463`
        * Updated our components and component graphs to use latest features of ww 0.4.1, e.g. ``concat_columns`` and drop in-place. :pr:`2465`
        * Added new, concurrent.futures based engine for parallel AutoML :pr:`2506`
        * Added support for new Woodwork ``Unknown`` type in AutoMLSearch :pr:`2477`
        * Updated our components with an attribute that describes if they modify features or targets and can be used in list API for pipeline initialization :pr:`2504`
        * Updated ``ComponentGraph`` to accept X and y as inputs :pr:`2507`
        * Removed unused ``TARGET_BINARY_INVALID_VALUES`` from ``DataCheckMessageCode`` enum and fixed formatting of objective documentation :pr:`2520`
        * Added ``EvalMLAlgorithm`` :pr:`2525`
        * Added support for `NaN` values in ``TextFeaturizer`` :pr:`2532`
    * Fixes
        * Fixed ``FraudCost`` objective and reverted threshold optimization method for binary classification to ``Golden`` :pr:`2450`
        * Added custom exception message for partial dependence on features with scales that are too small :pr:`2455`
        * Ensures the typing for Ordinal and Datetime ltypes are passed through _retain_custom_types_and_initalize_woodwork :pr:`2461`
        * Updated to work with Pandas 1.3.0 :pr:`2442`
        * Updated to work with sktime 0.7.0 :pr:`2499`
    * Changes
        * Updated XGBoost dependency to ``>=1.4.2`` :pr:`2484`, :pr:`2498`
        * Added a ``DeprecationWarning`` about deprecating the list API for ``ComponentGraph`` :pr:`2488`
        * Updated ``make_pipeline`` for AutoML to create dictionaries, not lists, to initialize pipelines :pr:`2504`
        * No longer installing graphviz on windows in our CI pipelines because release 0.17 breaks windows 3.7 :pr:`2516`
    * Documentation Changes
        * Moved docstrings from ``__init__`` to class pages, added missing docstrings for missing classes, and updated missing default values :pr:`2452`
        * Build documentation with sphinx-autoapi :pr:`2458`
        * Change ``autoapi_ignore`` to only ignore files in ``evalml/tests/*`` :pr:`2530` 
    * Testing Changes
        * Fixed flaky dask tests :pr:`2471`
        * Removed shellcheck action from ``build_conda_pkg`` action :pr:`2514`
        * Added a tmp_dir fixture that deletes its contents after tests run :pr:`2505`
        * Added a test that makes sure all pipelines in ``AutoMLSearch`` get the same data splits :pr:`2513`
        * Condensed warning output in test logs :pr:`2521`

.. warning::

    **Breaking Changes**
        * `NaN` values in the `Natural Language` type are no longer supported by the Imputer with the pandas upgrade. :pr:`2477`

**v0.28.0 Jul. 2, 2021**
    * Enhancements
        * Added support for showing a Individual Conditional Expectations plot when graphing Partial Dependence :pr:`2386`
        * Exposed ``thread_count`` for Catboost estimators as ``n_jobs`` parameter :pr:`2410`
        * Updated Objectives API to allow for sample weighting :pr:`2433`
    * Fixes
        * Deleted unreachable line from ``IterativeAlgorithm`` :pr:`2464`
    * Changes
        * Pinned Woodwork version between 0.4.1 and 0.4.2 :pr:`2460`
        * Updated psutils minimum version in requirements :pr:`2438`
        * Updated ``log_error_callback`` to not include filepath in logged message :pr:`2429`
    * Documentation Changes
        * Sped up docs :pr:`2430`
        * Removed mentions of ``DataTable`` and ``DataColumn`` from the docs :pr:`2445`
    * Testing Changes
        * Added slack integration for nightlies tests :pr:`2436`
        * Changed ``build_conda_pkg`` CI job to run only when dependencies are updates :pr:`2446`
        * Updated workflows to store pytest runtimes as test artifacts :pr:`2448`
        * Added ``AutoMLTestEnv`` test fixture for making it easy to mock automl tests :pr:`2406`

**v0.27.0 Jun. 22, 2021**
    * Enhancements
        * Adds force plots for prediction explanations :pr:`2157`
        * Removed self-reference from ``AutoMLSearch`` :pr:`2304`
        * Added support for nonlinear pipelines for ``generate_pipeline_code`` :pr:`2332`
        * Added ``inverse_transform`` method to pipelines :pr:`2256`
        * Add optional automatic update checker :pr:`2350`
        * Added ``search_order`` to ``AutoMLSearch``'s ``rankings`` and ``full_rankings`` tables :pr:`2345`
        * Updated threshold optimization method for binary classification :pr:`2315`
        * Updated demos to pull data from S3 instead of including demo data in package :pr:`2387`
        * Upgrade woodwork version to v0.4.1 :pr:`2379`
    * Fixes
        * Preserve user-specified woodwork types throughout pipeline fit/predict :pr:`2297`
        * Fixed ``ComponentGraph`` appending target to ``final_component_features`` if there is a component that returns both X and y :pr:`2358`
        * Fixed partial dependence graph method failing on multiclass problems when the class labels are numeric :pr:`2372`
        * Added ``thresholding_objective`` argument to ``AutoMLSearch`` for binary classification problems :pr:`2320`
        * Added change for ``k_neighbors`` parameter in SMOTE Oversamplers to automatically handle small samples :pr:`2375`
        * Changed naming for ``Logistic Regression Classifier`` file :pr:`2399`
        * Pinned pytest-timeout to fix minimum dependence checker :pr:`2425`
        * Replaced ``Elastic Net Classifier`` base class with ``Logistsic Regression`` to avoid ``NaN`` outputs :pr:`2420`
    * Changes
        * Cleaned up ``PipelineBase``'s ``component_graph`` and ``_component_graph`` attributes. Updated ``PipelineBase`` ``__repr__`` and added ``__eq__`` for ``ComponentGraph`` :pr:`2332`
        * Added and applied  ``black`` linting package to the EvalML repo in place of ``autopep8`` :pr:`2306`
        * Separated `custom_hyperparameters` from pipelines and added them as an argument to ``AutoMLSearch`` :pr:`2317`
        * Replaced `allowed_pipelines` with `allowed_component_graphs` :pr:`2364`
        * Removed private method ``_compute_features_during_fit`` from ``PipelineBase`` :pr:`2359`
        * Updated ``compute_order`` in ``ComponentGraph`` to be a read-only property :pr:`2408`
        * Unpinned PyZMQ version in requirements.txt :pr:`2389` 
        * Uncapping LightGBM version in requirements.txt :pr:`2405`
        * Updated minimum version of plotly :pr:`2415`
        * Removed ``SensitivityLowAlert`` objective from core objectives :pr:`2418`
    * Documentation Changes
        * Fixed lead scoring weights in the demos documentation :pr:`2315`
        * Fixed start page code and description dataset naming discrepancy :pr:`2370`
    * Testing Changes
        * Update minimum unit tests to run on all pull requests :pr:`2314`
        * Pass token to authorize uploading of codecov reports :pr:`2344`
        * Add ``pytest-timeout``. All tests that run longer than 6 minutes will fail. :pr:`2374`
        * Separated the dask tests out into separate github action jobs to isolate dask failures. :pr:`2376`
        * Refactored dask tests :pr:`2377`
        * Added the combined dask/non-dask unit tests back and renamed the dask only unit tests. :pr:`2382`
        * Sped up unit tests and split into separate jobs :pr:`2365`
        * Change CI job names, run lint for python 3.9, run nightlies on python 3.8 at 3am EST :pr:`2395` :pr:`2398`
        * Set fail-fast to false for CI jobs that run for PRs :pr:`2402`

.. warning::

    **Breaking Changes**
        * `AutoMLSearch` will accept `allowed_component_graphs` instead of `allowed_pipelines` :pr:`2364`
        * Removed ``PipelineBase``'s ``_component_graph`` attribute. Updated ``PipelineBase`` ``__repr__`` and added ``__eq__`` for ``ComponentGraph`` :pr:`2332`
        * `pipeline_parameters` will no longer accept `skopt.space` variables since hyperparameter ranges will now be specified through `custom_hyperparameters` :pr:`2317`

**v0.25.0 Jun. 01, 2021**
    * Enhancements
        * Upgraded minimum woodwork to version 0.3.1. Previous versions will not be supported :pr:`2181`
        * Added a new callback parameter for ``explain_predictions_best_worst`` :pr:`2308`
    * Fixes
    * Changes
        * Deleted the ``return_pandas`` flag from our demo data loaders :pr:`2181`
        * Moved ``default_parameters`` to ``ComponentGraph`` from ``PipelineBase`` :pr:`2307`
    * Documentation Changes
        * Updated the release procedure documentation :pr:`2230`
    * Testing Changes
        * Ignoring ``test_saving_png_file`` while building conda package :pr:`2323`

.. warning::

    **Breaking Changes**
        * Deleted the ``return_pandas`` flag from our demo data loaders :pr:`2181`
        * Upgraded minimum woodwork to version 0.3.1. Previous versions will not be supported :pr:`2181`
        * Due to the weak-ref in woodwork, set the result of ``infer_feature_types`` to a variable before accessing woodwork :pr:`2181`

**v0.24.2 May. 24, 2021**
    * Enhancements
        * Added oversamplers to AutoMLSearch :pr:`2213` :pr:`2286`
        * Added dictionary input functionality for ``Undersampler`` component :pr:`2271`
        * Changed the default parameter values for ``Elastic Net Classifier`` and ``Elastic Net Regressor`` :pr:`2269`
        * Added dictionary input functionality for the Oversampler components :pr:`2288`
    * Fixes
        * Set default `n_jobs` to 1 for `StackedEnsembleClassifier` and `StackedEnsembleRegressor` until fix for text-based parallelism in sklearn stacking can be found :pr:`2295`
    * Changes
        * Updated ``start_iteration_callback`` to accept a pipeline instance instead of a pipeline class and no longer accept pipeline parameters as a parameter :pr:`2290`
        * Refactored ``calculate_permutation_importance`` method and add per-column permutation importance method :pr:`2302`
        * Updated logging information in ``AutoMLSearch.__init__`` to clarify pipeline generation :pr:`2263`
    * Documentation Changes
        * Minor changes to the release procedure :pr:`2230`
    * Testing Changes
        * Use codecov action to update coverage reports :pr:`2238`
        * Removed MarkupSafe dependency version pin from requirements.txt and moved instead into RTD docs build CI :pr:`2261`

.. warning::

    **Breaking Changes**
        * Updated ``start_iteration_callback`` to accept a pipeline instance instead of a pipeline class and no longer accept pipeline parameters as a parameter :pr:`2290`
        * Moved ``default_parameters`` to ``ComponentGraph`` from ``PipelineBase``. A pipeline's ``default_parameters`` is now accessible via ``pipeline.component_graph.default_parameters`` :pr:`2307`


**v0.24.1 May. 16, 2021**
    * Enhancements
        * Integrated ``ARIMARegressor`` into AutoML :pr:`2009`
        * Updated ``HighlyNullDataCheck`` to also perform a null row check :pr:`2222`
        * Set ``max_depth`` to 1 in calls to featuretools dfs :pr:`2231`
    * Fixes
        * Removed data splitter sampler calls during training :pr:`2253`
        * Set minimum required version for for pyzmq, colorama, and docutils :pr:`2254`
        * Changed BaseSampler to return None instead of y :pr:`2272`
    * Changes
        * Removed ensemble split and indices in ``AutoMLSearch`` :pr:`2260`
        * Updated pipeline ``repr()`` and ``generate_pipeline_code`` to return pipeline instances without generating custom pipeline class :pr:`2227`
    * Documentation Changes
        * Capped Sphinx version under 4.0.0 :pr:`2244`
    * Testing Changes
        * Change number of cores for pytest from 4 to 2 :pr:`2266`
        * Add minimum dependency checker to generate minimum requirement files :pr:`2267`
        * Add unit tests with minimum dependencies  :pr:`2277`


**v0.24.0 May. 04, 2021**
    * Enhancements
        * Added `date_index` as a required parameter for TimeSeries problems :pr:`2217`
        * Have the ``OneHotEncoder`` return the transformed columns as booleans rather than floats :pr:`2170`
        * Added Oversampler transformer component to EvalML :pr:`2079`
        * Added Undersampler to AutoMLSearch, as well as arguments ``_sampler_method`` and ``sampler_balanced_ratio`` :pr:`2128`
        * Updated prediction explanations functions to allow pipelines with XGBoost estimators :pr:`2162`
        * Added partial dependence for datetime columns :pr:`2180`
        * Update precision-recall curve with positive label index argument, and fix for 2d predicted probabilities :pr:`2090`
        * Add pct_null_rows to ``HighlyNullDataCheck`` :pr:`2211`
        * Added a standalone AutoML `search` method for convenience, which runs data checks and then runs automl :pr:`2152`
        * Make the first batch of AutoML have a predefined order, with linear models first and complex models last :pr:`2223` :pr:`2225`
        * Added sampling dictionary support to ``BalancedClassficationSampler`` :pr:`2235`
    * Fixes
        * Fixed partial dependence not respecting grid resolution parameter for numerical features :pr:`2180`
        * Enable prediction explanations for catboost for multiclass problems :pr:`2224`
    * Changes
        * Deleted baseline pipeline classes :pr:`2202`
        * Reverting user specified date feature PR :pr:`2155` until `pmdarima` installation fix is found :pr:`2214`
        * Updated pipeline API to accept component graph and other class attributes as instance parameters. Old pipeline API still works but will not be supported long-term. :pr:`2091`
        * Removed all old datasplitters from EvalML :pr:`2193`
        * Deleted ``make_pipeline_from_components`` :pr:`2218`
    * Documentation Changes
        * Renamed dataset to clarify that its gzipped but not a tarball :pr:`2183`
        * Updated documentation to use pipeline instances instead of pipeline subclasses :pr:`2195`
        * Updated contributing guide with a note about GitHub Actions permissions :pr:`2090`
        * Updated automl and model understanding user guides :pr:`2090`
    * Testing Changes
        * Use machineFL user token for dependency update bot, and add more reviewers :pr:`2189`


.. warning::

    **Breaking Changes**
        * All baseline pipeline classes (``BaselineBinaryPipeline``, ``BaselineMulticlassPipeline``, ``BaselineRegressionPipeline``, etc.) have been deleted :pr:`2202`
        * Updated pipeline API to accept component graph and other class attributes as instance parameters. Old pipeline API still works but will not be supported long-term. Pipelines can now be initialized by specifying the component graph as the first parameter, and then passing in optional arguments such as ``custom_name``, ``parameters``, etc. For example, ``BinaryClassificationPipeline(["Random Forest Classifier"], parameters={})``.  :pr:`2091`
        * Removed all old datasplitters from EvalML :pr:`2193`
        * Deleted utility method ``make_pipeline_from_components`` :pr:`2218`


**v0.23.0 Apr. 20, 2021**
    * Enhancements
        * Refactored ``EngineBase`` and ``SequentialEngine`` api. Adding ``DaskEngine`` :pr:`1975`.
        * Added optional ``engine`` argument to ``AutoMLSearch`` :pr:`1975`
        * Added a warning about how time series support is still in beta when a user passes in a time series problem to ``AutoMLSearch`` :pr:`2118`
        * Added ``NaturalLanguageNaNDataCheck`` data check :pr:`2122`
        * Added ValueError to ``partial_dependence`` to prevent users from computing partial dependence on columns with all NaNs :pr:`2120`
        * Added standard deviation of cv scores to rankings table :pr:`2154`
    * Fixes
        * Fixed ``BalancedClassificationDataCVSplit``, ``BalancedClassificationDataTVSplit``, and ``BalancedClassificationSampler`` to use ``minority:majority`` ratio instead of ``majority:minority`` :pr:`2077`
        * Fixed bug where two-way partial dependence plots with categorical variables were not working correctly :pr:`2117`
        * Fixed bug where ``hyperparameters`` were not displaying properly for pipelines with a list ``component_graph`` and duplicate components :pr:`2133`
        * Fixed bug where ``pipeline_parameters`` argument in ``AutoMLSearch`` was not applied to pipelines passed in as ``allowed_pipelines`` :pr:`2133`
        * Fixed bug where ``AutoMLSearch`` was not applying custom hyperparameters to pipelines with a list ``component_graph`` and duplicate components :pr:`2133`
    * Changes
        * Removed ``hyperparameter_ranges`` from Undersampler and renamed ``balanced_ratio`` to ``sampling_ratio`` for samplers :pr:`2113`
        * Renamed ``TARGET_BINARY_NOT_TWO_EXAMPLES_PER_CLASS`` data check message code to ``TARGET_MULTICLASS_NOT_TWO_EXAMPLES_PER_CLASS`` :pr:`2126`
        * Modified one-way partial dependence plots of categorical features to display data with a bar plot :pr:`2117`
        * Renamed ``score`` column for ``automl.rankings`` as ``mean_cv_score`` :pr:`2135`
        * Remove 'warning' from docs tool output :pr:`2031`
    * Documentation Changes
        * Fixed ``conf.py`` file :pr:`2112`
        * Added a sentence to the automl user guide stating that our support for time series problems is still in beta. :pr:`2118`
        * Fixed documentation demos :pr:`2139`
        * Update test badge in README to use GitHub Actions :pr:`2150`
    * Testing Changes
        * Fixed ``test_describe_pipeline`` for ``pandas`` ``v1.2.4`` :pr:`2129`
        * Added a GitHub Action for building the conda package :pr:`1870` :pr:`2148`


.. warning::

    **Breaking Changes**
        * Renamed ``balanced_ratio`` to ``sampling_ratio`` for the ``BalancedClassificationDataCVSplit``, ``BalancedClassificationDataTVSplit``, ``BalancedClassficationSampler``, and Undersampler :pr:`2113`
        * Deleted the "errors" key from automl results :pr:`1975`
        * Deleted the ``raise_and_save_error_callback`` and the ``log_and_save_error_callback`` :pr:`1975`
        * Fixed ``BalancedClassificationDataCVSplit``, ``BalancedClassificationDataTVSplit``, and ``BalancedClassificationSampler`` to use minority:majority ratio instead of majority:minority :pr:`2077`


**v0.22.0 Apr. 06, 2021**
    * Enhancements
        * Added a GitHub Action for ``linux_unit_tests``:pr:`2013`
        * Added recommended actions for ``InvalidTargetDataCheck``, updated ``_make_component_list_from_actions`` to address new action, and added ``TargetImputer`` component :pr:`1989`
        * Updated ``AutoMLSearch._check_for_high_variance`` to not emit ``RuntimeWarning`` :pr:`2024`
        * Added exception when pipeline passed to ``explain_predictions`` is a ``Stacked Ensemble`` pipeline :pr:`2033`
        * Added sensitivity at low alert rates as an objective :pr:`2001`
        * Added ``Undersampler`` transformer component :pr:`2030`
    * Fixes
        * Updated Engine's ``train_batch`` to apply undersampling :pr:`2038`
        * Fixed bug in where Time Series Classification pipelines were not encoding targets in ``predict`` and ``predict_proba`` :pr:`2040`
        * Fixed data splitting errors if target is float for classification problems :pr:`2050`
        * Pinned ``docutils`` to <0.17 to fix ReadtheDocs warning issues :pr:`2088`
    * Changes
        * Removed lists as acceptable hyperparameter ranges in ``AutoMLSearch`` :pr:`2028`
        * Renamed "details" to "metadata" for data check actions :pr:`2008`
    * Documentation Changes
        * Catch and suppress warnings in documentation :pr:`1991` :pr:`2097`
        * Change spacing in ``start.ipynb`` to provide clarity for ``AutoMLSearch`` :pr:`2078`
        * Fixed start code on README :pr:`2108`
    * Testing Changes


**v0.21.0 Mar. 24, 2021**
    * Enhancements
        * Changed ``AutoMLSearch`` to default ``optimize_thresholds`` to True :pr:`1943`
        * Added multiple oversampling and undersampling sampling methods as data splitters for imbalanced classification :pr:`1775`
        * Added params to balanced classification data splitters for visibility :pr:`1966`
        * Updated ``make_pipeline`` to not add ``Imputer`` if input data does not have numeric or categorical columns :pr:`1967`
        * Updated ``ClassImbalanceDataCheck`` to better handle multiclass imbalances :pr:`1986`
        * Added recommended actions for the output of data check's ``validate`` method :pr:`1968`
        * Added error message for ``partial_dependence`` when features are mostly the same value :pr:`1994`
        * Updated ``OneHotEncoder`` to drop one redundant feature by default for features with two categories :pr:`1997`
        * Added a ``PolynomialDetrender`` component :pr:`1992`
        * Added ``DateTimeNaNDataCheck`` data check :pr:`2039`
    * Fixes
        * Changed best pipeline to train on the entire dataset rather than just ensemble indices for ensemble problems :pr:`2037`
        * Updated binary classification pipelines to use objective decision function during scoring of custom objectives :pr:`1934`
    * Changes
        * Removed ``data_checks`` parameter, ``data_check_results`` and data checks logic from ``AutoMLSearch`` :pr:`1935`
        * Deleted ``random_state`` argument :pr:`1985`
        * Updated Woodwork version requirement to ``v0.0.11`` :pr:`1996`
    * Documentation Changes
    * Testing Changes
        * Removed ``build_docs`` CI job in favor of RTD GH builder :pr:`1974`
        * Added tests to confirm support for Python 3.9 :pr:`1724`
        * Added tests to support Dask AutoML/Engine :pr:`1990`
        * Changed ``build_conda_pkg`` job to use ``latest_release_changes`` branch in the feedstock. :pr:`1979`

.. warning::

    **Breaking Changes**
        * Changed ``AutoMLSearch`` to default ``optimize_thresholds`` to True :pr:`1943`
        * Removed ``data_checks`` parameter, ``data_check_results`` and data checks logic from ``AutoMLSearch``. To run the data checks which were previously run by default in ``AutoMLSearch``, please call ``DefaultDataChecks().validate(X_train, y_train)`` or take a look at our documentation for more examples. :pr:`1935`
        * Deleted ``random_state`` argument :pr:`1985`

**v0.20.0 Mar. 10, 2021**
    * Enhancements
        * Added a GitHub Action for Detecting dependency changes :pr:`1933`
        * Create a separate CV split to train stacked ensembler on for AutoMLSearch :pr:`1814`
        * Added a GitHub Action for Linux unit tests :pr:`1846`
        * Added ``ARIMARegressor`` estimator :pr:`1894`
        * Added ``DataCheckAction`` class and ``DataCheckActionCode`` enum :pr:`1896`
        * Updated ``Woodwork`` requirement to ``v0.0.10`` :pr:`1900`
        * Added ``BalancedClassificationDataCVSplit`` and ``BalancedClassificationDataTVSplit`` to AutoMLSearch :pr:`1875`
        * Update default classification data splitter to use downsampling for highly imbalanced data :pr:`1875`
        * Updated ``describe_pipeline`` to return more information, including ``id`` of pipelines used for ensemble models :pr:`1909`
        * Added utility method to create list of components from a list of ``DataCheckAction`` :pr:`1907`
        * Updated ``validate`` method to include a ``action`` key in returned dictionary for all ``DataCheck``and ``DataChecks`` :pr:`1916`
        * Aggregating the shap values for predictions that we know the provenance of, e.g. OHE, text, and date-time. :pr:`1901`
        * Improved error message when custom objective is passed as a string in ``pipeline.score`` :pr:`1941`
        * Added ``score_pipelines`` and ``train_pipelines`` methods to ``AutoMLSearch`` :pr:`1913`
        * Added support for ``pandas`` version 1.2.0 :pr:`1708`
        * Added ``score_batch`` and ``train_batch`` abstact methods to ``EngineBase`` and implementations in ``SequentialEngine`` :pr:`1913`
        * Added ability to handle index columns in ``AutoMLSearch`` and ``DataChecks`` :pr:`2138`
    * Fixes
        * Removed CI check for ``check_dependencies_updated_linux`` :pr:`1950`
        * Added metaclass for time series pipelines and fix binary classification pipeline ``predict`` not using objective if it is passed as a named argument :pr:`1874`
        * Fixed stack trace in prediction explanation functions caused by mixed string/numeric pandas column names :pr:`1871`
        * Fixed stack trace caused by passing pipelines with duplicate names to ``AutoMLSearch`` :pr:`1932`
        * Fixed ``AutoMLSearch.get_pipelines`` returning pipelines with the same attributes :pr:`1958`
    * Changes
        * Reversed GitHub Action for Linux unit tests until a fix for report generation is found :pr:`1920`
        * Updated ``add_results`` in ``AutoMLAlgorithm`` to take in entire pipeline results dictionary from ``AutoMLSearch`` :pr:`1891`
        * Updated ``ClassImbalanceDataCheck`` to look for severe class imbalance scenarios :pr:`1905`
        * Deleted the ``explain_prediction`` function :pr:`1915`
        * Removed ``HighVarianceCVDataCheck`` and convered it to an ``AutoMLSearch`` method instead :pr:`1928`
        * Removed warning in ``InvalidTargetDataCheck`` returned when numeric binary classification targets are not (0, 1) :pr:`1959`
    * Documentation Changes
        * Updated ``model_understanding.ipynb`` to demo the two-way partial dependence capability :pr:`1919`
    * Testing Changes

.. warning::

    **Breaking Changes**
        * Deleted the ``explain_prediction`` function :pr:`1915`
        * Removed ``HighVarianceCVDataCheck`` and convered it to an ``AutoMLSearch`` method instead :pr:`1928`
        * Added ``score_batch`` and ``train_batch`` abstact methods to ``EngineBase``. These need to be implemented in Engine subclasses :pr:`1913`


**v0.19.0 Feb. 23, 2021**
    * Enhancements
        * Added a GitHub Action for Python windows unit tests :pr:`1844`
        * Added a GitHub Action for checking updated release notes :pr:`1849`
        * Added a GitHub Action for Python lint checks :pr:`1837`
        * Adjusted ``explain_prediction``, ``explain_predictions`` and ``explain_predictions_best_worst`` to handle timeseries problems. :pr:`1818`
        * Updated ``InvalidTargetDataCheck`` to check for mismatched indices in target and features :pr:`1816`
        * Updated ``Woodwork`` structures returned from components to support ``Woodwork`` logical type overrides set by the user :pr:`1784`
        * Updated estimators to keep track of input feature names during ``fit()`` :pr:`1794`
        * Updated ``visualize_decision_tree`` to include feature names in output :pr:`1813`
        * Added ``is_bounded_like_percentage`` property for objectives. If true, the ``calculate_percent_difference`` method will return the absolute difference rather than relative difference :pr:`1809`
        * Added full error traceback to AutoMLSearch logger file :pr:`1840`
        * Changed ``TargetEncoder`` to preserve custom indices in the data :pr:`1836`
        * Refactored ``explain_predictions`` and ``explain_predictions_best_worst`` to only compute features once for all rows that need to be explained :pr:`1843`
        * Added custom random undersampler data splitter for classification :pr:`1857`
        * Updated ``OutliersDataCheck`` implementation to calculate the probability of having no outliers :pr:`1855`
        * Added ``Engines`` pipeline processing API :pr:`1838`
    * Fixes
        * Changed EngineBase random_state arg to random_seed and same for user guide docs :pr:`1889`
    * Changes
        * Modified ``calculate_percent_difference`` so that division by 0 is now inf rather than nan :pr:`1809`
        * Removed ``text_columns`` parameter from ``LSA`` and ``TextFeaturizer`` components :pr:`1652`
        * Added ``random_seed`` as an argument to our automl/pipeline/component API. Using ``random_state`` will raise a warning :pr:`1798`
        * Added ``DataCheckError`` message in ``InvalidTargetDataCheck`` if input target is None and removed exception raised :pr:`1866`
    * Documentation Changes
    * Testing Changes
        * Added back coverage for ``_get_feature_provenance`` in ``TextFeaturizer`` after ``text_columns`` was removed :pr:`1842`
        * Pin graphviz version for windows builds :pr:`1847`
        * Unpin graphviz version for windows builds :pr:`1851`

.. warning::

    **Breaking Changes**
        * Added a deprecation warning to ``explain_prediction``. It will be deleted in the next release. :pr:`1860`


**v0.18.2 Feb. 10, 2021**
    * Enhancements
        * Added uniqueness score data check :pr:`1785`
        * Added "dataframe" output format for prediction explanations :pr:`1781`
        * Updated LightGBM estimators to handle ``pandas.MultiIndex`` :pr:`1770`
        * Sped up permutation importance for some pipelines :pr:`1762`
        * Added sparsity data check :pr:`1797`
        * Confirmed support for threshold tuning for binary time series classification problems :pr:`1803`
    * Fixes
    * Changes
    * Documentation Changes
        * Added section on conda to the contributing guide :pr:`1771`
        * Updated release process to reflect freezing `main` before perf tests :pr:`1787`
        * Moving some prs to the right section of the release notes :pr:`1789`
        * Tweak README.md. :pr:`1800`
        * Fixed back arrow on install page docs :pr:`1795`
        * Fixed docstring for `ClassImbalanceDataCheck.validate()` :pr:`1817`
    * Testing Changes

**v0.18.1 Feb. 1, 2021**
    * Enhancements
        * Added ``graph_t_sne`` as a visualization tool for high dimensional data :pr:`1731`
        * Added the ability to see the linear coefficients of features in linear models terms :pr:`1738`
        * Added support for ``scikit-learn`` ``v0.24.0`` :pr:`1733`
        * Added support for ``scipy`` ``v1.6.0`` :pr:`1752`
        * Added SVM Classifier and Regressor to estimators :pr:`1714` :pr:`1761`
    * Fixes
        * Addressed bug with ``partial_dependence`` and categorical data with more categories than grid resolution :pr:`1748`
        * Removed ``random_state`` arg from ``get_pipelines`` in ``AutoMLSearch`` :pr:`1719`
        * Pinned pyzmq at less than 22.0.0 till we add support :pr:`1756`
    * Changes
        * Updated components and pipelines to return ``Woodwork`` data structures :pr:`1668`
        * Updated ``clone()`` for pipelines and components to copy over random state automatically :pr:`1753`
        * Dropped support for Python version 3.6 :pr:`1751`
        * Removed deprecated ``verbose`` flag from ``AutoMLSearch`` parameters :pr:`1772`
    * Documentation Changes
        * Add Twitter and Github link to documentation toolbar :pr:`1754`
        * Added Open Graph info to documentation :pr:`1758`
    * Testing Changes

.. warning::

    **Breaking Changes**
        * Components and pipelines return ``Woodwork`` data structures instead of ``pandas`` data structures :pr:`1668`
        * Python 3.6 will not be actively supported due to discontinued support from EvalML dependencies.
        * Deprecated ``verbose`` flag is removed for ``AutoMLSearch`` :pr:`1772`


**v0.18.0 Jan. 26, 2021**
    * Enhancements
        * Added RMSLE, MSLE, and MAPE to core objectives while checking for negative target values in ``invalid_targets_data_check`` :pr:`1574`
        * Added validation checks for binary problems with regression-like datasets and multiclass problems without true multiclass targets in ``invalid_targets_data_check`` :pr:`1665`
        * Added time series support for ``make_pipeline`` :pr:`1566`
        * Added target name for output of pipeline ``predict`` method :pr:`1578`
        * Added multiclass check to ``InvalidTargetDataCheck`` for two examples per class :pr:`1596`
        * Added support for ``graphviz`` ``v0.16`` :pr:`1657`
        * Enhanced time series pipelines to accept empty features :pr:`1651`
        * Added KNN Classifier to estimators. :pr:`1650`
        * Added support for list inputs for objectives :pr:`1663`
        * Added support for ``AutoMLSearch`` to handle time series classification pipelines :pr:`1666`
        * Enhanced ``DelayedFeaturesTransformer`` to encode categorical features and targets before delaying them :pr:`1691`
        * Added 2-way dependence plots. :pr:`1690`
        * Added ability to directly iterate through components within Pipelines :pr:`1583`
    * Fixes
        * Fixed inconsistent attributes and added Exceptions to docs :pr:`1673`
        * Fixed ``TargetLeakageDataCheck`` to use Woodwork ``mutual_information`` rather than using Pandas' Pearson Correlation :pr:`1616`
        * Fixed thresholding for pipelines in ``AutoMLSearch`` to only threshold binary classification pipelines :pr:`1622` :pr:`1626`
        * Updated ``load_data`` to return Woodwork structures and update default parameter value for ``index`` to ``None`` :pr:`1610`
        * Pinned scipy at < 1.6.0 while we work on adding support :pr:`1629`
        * Fixed data check message formatting in ``AutoMLSearch`` :pr:`1633`
        * Addressed stacked ensemble component for ``scikit-learn`` v0.24 support by setting ``shuffle=True`` for default CV :pr:`1613`
        * Fixed bug where ``Imputer`` reset the index on ``X`` :pr:`1590`
        * Fixed ``AutoMLSearch`` stacktrace when a cutom objective was passed in as a primary objective or additional objective :pr:`1575`
        * Fixed custom index bug for ``MAPE`` objective :pr:`1641`
        * Fixed index bug for ``TextFeaturizer`` and ``LSA`` components :pr:`1644`
        * Limited ``load_fraud`` dataset loaded into ``automl.ipynb`` :pr:`1646`
        * ``add_to_rankings`` updates ``AutoMLSearch.best_pipeline`` when necessary :pr:`1647`
        * Fixed bug where time series baseline estimators were not receiving ``gap`` and ``max_delay`` in ``AutoMLSearch`` :pr:`1645`
        * Fixed jupyter notebooks to help the RTD buildtime :pr:`1654`
        * Added ``positive_only`` objectives to ``non_core_objectives`` :pr:`1661`
        * Fixed stacking argument ``n_jobs`` for IterativeAlgorithm :pr:`1706`
        * Updated CatBoost estimators to return self in ``.fit()`` rather than the underlying model for consistency :pr:`1701`
        * Added ability to initialize pipeline parameters in ``AutoMLSearch`` constructor :pr:`1676`
    * Changes
        * Added labeling to ``graph_confusion_matrix`` :pr:`1632`
        * Rerunning search for ``AutoMLSearch`` results in a message thrown rather than failing the search, and removed ``has_searched`` property :pr:`1647`
        * Changed tuner class to allow and ignore single parameter values as input :pr:`1686`
        * Capped LightGBM version limit to remove bug in docs :pr:`1711`
        * Removed support for `np.random.RandomState` in EvalML :pr:`1727`
    * Documentation Changes
        * Update Model Understanding in the user guide to include ``visualize_decision_tree`` :pr:`1678`
        * Updated docs to include information about ``AutoMLSearch`` callback parameters and methods :pr:`1577`
        * Updated docs to prompt users to install graphiz on Mac :pr:`1656`
        * Added ``infer_feature_types`` to the ``start.ipynb`` guide :pr:`1700`
        * Added multicollinearity data check to API reference and docs :pr:`1707`
    * Testing Changes

.. warning::

    **Breaking Changes**
        * Removed ``has_searched`` property from ``AutoMLSearch`` :pr:`1647`
        * Components and pipelines return ``Woodwork`` data structures instead of ``pandas`` data structures :pr:`1668`
        * Removed support for `np.random.RandomState` in EvalML. Rather than passing ``np.random.RandomState`` as component and pipeline random_state values, we use int random_seed :pr:`1727`


**v0.17.0 Dec. 29, 2020**
    * Enhancements
        * Added ``save_plot`` that allows for saving figures from different backends :pr:`1588`
        * Added ``LightGBM Regressor`` to regression components :pr:`1459`
        * Added ``visualize_decision_tree`` for tree visualization with ``decision_tree_data_from_estimator`` and ``decision_tree_data_from_pipeline`` to reformat tree structure output :pr:`1511`
        * Added `DFS Transformer` component into transformer components :pr:`1454`
        * Added ``MAPE`` to the standard metrics for time series problems and update objectives :pr:`1510`
        * Added ``graph_prediction_vs_actual_over_time`` and ``get_prediction_vs_actual_over_time_data`` to the model understanding module for time series problems :pr:`1483`
        * Added a ``ComponentGraph`` class that will support future pipelines as directed acyclic graphs :pr:`1415`
        * Updated data checks to accept ``Woodwork`` data structures :pr:`1481`
        * Added parameter to ``InvalidTargetDataCheck`` to show only top unique values rather than all unique values :pr:`1485`
        * Added multicollinearity data check :pr:`1515`
        * Added baseline pipeline and components for time series regression problems :pr:`1496`
        * Added more information to users about ensembling behavior in ``AutoMLSearch`` :pr:`1527`
        * Add woodwork support for more utility and graph methods :pr:`1544`
        * Changed ``DateTimeFeaturizer`` to encode features as int :pr:`1479`
        * Return trained pipelines from ``AutoMLSearch.best_pipeline`` :pr:`1547`
        * Added utility method so that users can set feature types without having to learn about Woodwork directly :pr:`1555`
        * Added Linear Discriminant Analysis transformer for dimensionality reduction :pr:`1331`
        * Added multiclass support for ``partial_dependence`` and ``graph_partial_dependence`` :pr:`1554`
        * Added ``TimeSeriesBinaryClassificationPipeline`` and ``TimeSeriesMulticlassClassificationPipeline`` classes :pr:`1528`
        * Added ``make_data_splitter`` method for easier automl data split customization :pr:`1568`
        * Integrated ``ComponentGraph`` class into Pipelines for full non-linear pipeline support :pr:`1543`
        * Update ``AutoMLSearch`` constructor to take training data instead of ``search`` and ``add_to_leaderboard`` :pr:`1597`
        * Update ``split_data`` helper args :pr:`1597`
        * Add problem type utils ``is_regression``, ``is_classification``, ``is_timeseries`` :pr:`1597`
        * Rename ``AutoMLSearch`` ``data_split`` arg to ``data_splitter`` :pr:`1569`
    * Fixes
        * Fix AutoML not passing CV folds to ``DefaultDataChecks`` for usage by ``ClassImbalanceDataCheck`` :pr:`1619`
        * Fix Windows CI jobs: install ``numba`` via conda, required for ``shap`` :pr:`1490`
        * Added custom-index support for `reset-index-get_prediction_vs_actual_over_time_data` :pr:`1494`
        * Fix ``generate_pipeline_code`` to account for boolean and None differences between Python and JSON :pr:`1524` :pr:`1531`
        * Set max value for plotly and xgboost versions while we debug CI failures with newer versions :pr:`1532`
        * Undo version pinning for plotly :pr:`1533`
        * Fix ReadTheDocs build by updating the version of ``setuptools`` :pr:`1561`
        * Set ``random_state`` of data splitter in AutoMLSearch to take int to keep consistency in the resulting splits :pr:`1579`
        * Pin sklearn version while we work on adding support :pr:`1594`
        * Pin pandas at <1.2.0 while we work on adding support :pr:`1609`
        * Pin graphviz at < 0.16 while we work on adding support :pr:`1609`
    * Changes
        * Reverting ``save_graph`` :pr:`1550` to resolve kaleido build issues :pr:`1585`
        * Update circleci badge to apply to ``main`` :pr:`1489`
        * Added script to generate github markdown for releases :pr:`1487`
        * Updated selection using pandas ``dtypes`` to selecting using Woodwork logical types :pr:`1551`
        * Updated dependencies to fix ``ImportError: cannot import name 'MaskedArray' from 'sklearn.utils.fixes'`` error and to address Woodwork and Featuretool dependencies :pr:`1540`
        * Made ``get_prediction_vs_actual_data()`` a public method :pr:`1553`
        * Updated ``Woodwork`` version requirement to v0.0.7 :pr:`1560`
        * Move data splitters from ``evalml.automl.data_splitters`` to ``evalml.preprocessing.data_splitters`` :pr:`1597`
        * Rename "# Testing" in automl log output to "# Validation" :pr:`1597`
    * Documentation Changes
        * Added partial dependence methods to API reference :pr:`1537`
        * Updated documentation for confusion matrix methods :pr:`1611`
    * Testing Changes
        * Set ``n_jobs=1`` in most unit tests to reduce memory :pr:`1505`

.. warning::

    **Breaking Changes**
        * Updated minimal dependencies: ``numpy>=1.19.1``, ``pandas>=1.1.0``, ``scikit-learn>=0.23.1``, ``scikit-optimize>=0.8.1``
        * Updated ``AutoMLSearch.best_pipeline`` to return a trained pipeline. Pass in ``train_best_pipeline=False`` to AutoMLSearch in order to return an untrained pipeline.
        * Pipeline component instances can no longer be iterated through using ``Pipeline.component_graph`` :pr:`1543`
        * Update ``AutoMLSearch`` constructor to take training data instead of ``search`` and ``add_to_leaderboard`` :pr:`1597`
        * Update ``split_data`` helper args :pr:`1597`
        * Move data splitters from ``evalml.automl.data_splitters`` to ``evalml.preprocessing.data_splitters`` :pr:`1597`
        * Rename ``AutoMLSearch`` ``data_split`` arg to ``data_splitter`` :pr:`1569`



**v0.16.1 Dec. 1, 2020**
    * Enhancements
        * Pin woodwork version to v0.0.6 to avoid breaking changes :pr:`1484`
        * Updated ``Woodwork`` to >=0.0.5 in ``core-requirements.txt`` :pr:`1473`
        * Removed ``copy_dataframe`` parameter for ``Woodwork``, updated ``Woodwork`` to >=0.0.6 in ``core-requirements.txt`` :pr:`1478`
        * Updated ``detect_problem_type`` to use ``pandas.api.is_numeric_dtype`` :pr:`1476`
    * Changes
        * Changed ``make clean`` to delete coverage reports as a convenience for developers :pr:`1464`
        * Set ``n_jobs=-1`` by default for stacked ensemble components :pr:`1472`
    * Documentation Changes
        * Updated pipeline and component documentation and demos to use ``Woodwork`` :pr:`1466`
    * Testing Changes
        * Update dependency update checker to use everything from core and optional dependencies :pr:`1480`


**v0.16.0 Nov. 24, 2020**
    * Enhancements
        * Updated pipelines and ``make_pipeline`` to accept ``Woodwork`` inputs :pr:`1393`
        * Updated components to accept ``Woodwork`` inputs :pr:`1423`
        * Added ability to freeze hyperparameters for ``AutoMLSearch`` :pr:`1284`
        * Added ``Target Encoder`` into transformer components :pr:`1401`
        * Added callback for error handling in ``AutoMLSearch`` :pr:`1403`
        * Added the index id to the ``explain_predictions_best_worst`` output to help users identify which rows in their data are included :pr:`1365`
        * The top_k features displayed in ``explain_predictions_*`` functions are now determined by the magnitude of shap values as opposed to the ``top_k`` largest and smallest shap values. :pr:`1374`
        * Added a problem type for time series regression :pr:`1386`
        * Added a ``is_defined_for_problem_type`` method to ``ObjectiveBase`` :pr:`1386`
        * Added a ``random_state`` parameter to ``make_pipeline_from_components`` function :pr:`1411`
        * Added ``DelayedFeaturesTransformer`` :pr:`1396`
        * Added a ``TimeSeriesRegressionPipeline`` class :pr:`1418`
        * Removed ``core-requirements.txt`` from the package distribution :pr:`1429`
        * Updated data check messages to include a `"code"` and `"details"` fields :pr:`1451`, :pr:`1462`
        * Added a ``TimeSeriesSplit`` data splitter for time series problems :pr:`1441`
        * Added a ``problem_configuration`` parameter to AutoMLSearch :pr:`1457`
    * Fixes
        * Fixed ``IndexError`` raised in ``AutoMLSearch`` when ``ensembling = True`` but only one pipeline to iterate over :pr:`1397`
        * Fixed stacked ensemble input bug and LightGBM warning and bug in ``AutoMLSearch`` :pr:`1388`
        * Updated enum classes to show possible enum values as attributes :pr:`1391`
        * Updated calls to ``Woodwork``'s ``to_pandas()`` to ``to_series()`` and ``to_dataframe()`` :pr:`1428`
        * Fixed bug in OHE where column names were not guaranteed to be unique :pr:`1349`
        * Fixed bug with percent improvement of ``ExpVariance`` objective on data with highly skewed target :pr:`1467`
        * Fix SimpleImputer error which occurs when all features are bool type :pr:`1215`
    * Changes
        * Changed ``OutliersDataCheck`` to return the list of columns, rather than rows, that contain outliers :pr:`1377`
        * Simplified and cleaned output for Code Generation :pr:`1371`
        * Reverted changes from :pr:`1337` :pr:`1409`
        * Updated data checks to return dictionary of warnings and errors instead of a list :pr:`1448`
        * Updated ``AutoMLSearch`` to pass ``Woodwork`` data structures to every pipeline (instead of pandas DataFrames) :pr:`1450`
        * Update ``AutoMLSearch`` to default to ``max_batches=1`` instead of ``max_iterations=5`` :pr:`1452`
        * Updated _evaluate_pipelines to consolidate side effects :pr:`1410`
    * Documentation Changes
        * Added description of CLA to contributing guide, updated description of draft PRs :pr:`1402`
        * Updated documentation to include all data checks, ``DataChecks``, and usage of data checks in AutoML :pr:`1412`
        * Updated docstrings from ``np.array`` to ``np.ndarray`` :pr:`1417`
        * Added section on stacking ensembles in AutoMLSearch documentation :pr:`1425`
    * Testing Changes
        * Removed ``category_encoders`` from test-requirements.txt :pr:`1373`
        * Tweak codecov.io settings again to avoid flakes :pr:`1413`
        * Modified ``make lint`` to check notebook versions in the docs :pr:`1431`
        * Modified ``make lint-fix`` to standardize notebook versions in the docs :pr:`1431`
        * Use new version of pull request Github Action for dependency check (:pr:`1443`)
        * Reduced number of workers for tests to 4 :pr:`1447`

.. warning::

    **Breaking Changes**
        * The ``top_k`` and ``top_k_features`` parameters in ``explain_predictions_*`` functions now return ``k`` features as opposed to ``2 * k`` features :pr:`1374`
        * Renamed ``problem_type`` to ``problem_types`` in ``RegressionObjective``, ``BinaryClassificationObjective``, and ``MulticlassClassificationObjective`` :pr:`1319`
        * Data checks now return a dictionary of warnings and errors instead of a list :pr:`1448`



**v0.15.0 Oct. 29, 2020**
    * Enhancements
        * Added stacked ensemble component classes (``StackedEnsembleClassifier``, ``StackedEnsembleRegressor``) :pr:`1134`
        * Added stacked ensemble components to ``AutoMLSearch`` :pr:`1253`
        * Added ``DecisionTreeClassifier`` and ``DecisionTreeRegressor`` to AutoML :pr:`1255`
        * Added ``graph_prediction_vs_actual`` in ``model_understanding`` for regression problems :pr:`1252`
        * Added parameter to ``OneHotEncoder`` to enable filtering for features to encode for :pr:`1249`
        * Added percent-better-than-baseline for all objectives to automl.results :pr:`1244`
        * Added ``HighVarianceCVDataCheck`` and replaced synonymous warning in ``AutoMLSearch`` :pr:`1254`
        * Added `PCA Transformer` component for dimensionality reduction :pr:`1270`
        * Added ``generate_pipeline_code`` and ``generate_component_code`` to allow for code generation given a pipeline or component instance :pr:`1306`
        * Added ``PCA Transformer`` component for dimensionality reduction :pr:`1270`
        * Updated ``AutoMLSearch`` to support ``Woodwork`` data structures :pr:`1299`
        * Added cv_folds to ``ClassImbalanceDataCheck`` and added this check to ``DefaultDataChecks`` :pr:`1333`
        * Make ``max_batches`` argument to ``AutoMLSearch.search`` public :pr:`1320`
        * Added text support to automl search :pr:`1062`
        * Added ``_pipelines_per_batch`` as a private argument to ``AutoMLSearch`` :pr:`1355`
    * Fixes
        * Fixed ML performance issue with ordered datasets: always shuffle data in automl's default CV splits :pr:`1265`
        * Fixed broken ``evalml info`` CLI command :pr:`1293`
        * Fixed ``boosting type='rf'`` for LightGBM Classifier, as well as ``num_leaves`` error :pr:`1302`
        * Fixed bug in ``explain_predictions_best_worst`` where a custom index in the target variable would cause a ``ValueError`` :pr:`1318`
        * Added stacked ensemble estimators to to ``evalml.pipelines.__init__`` file :pr:`1326`
        * Fixed bug in OHE where calls to transform were not deterministic if ``top_n`` was less than the number of categories in a column :pr:`1324`
        * Fixed LightGBM warning messages during AutoMLSearch :pr:`1342`
        * Fix warnings thrown during AutoMLSearch in ``HighVarianceCVDataCheck`` :pr:`1346`
        * Fixed bug where TrainingValidationSplit would return invalid location indices for dataframes with a custom index :pr:`1348`
        * Fixed bug where the AutoMLSearch ``random_state`` was not being passed to the created pipelines :pr:`1321`
    * Changes
        * Allow ``add_to_rankings`` to be called before AutoMLSearch is called :pr:`1250`
        * Removed Graphviz from test-requirements to add to requirements.txt :pr:`1327`
        * Removed ``max_pipelines`` parameter from ``AutoMLSearch`` :pr:`1264`
        * Include editable installs in all install make targets :pr:`1335`
        * Made pip dependencies `featuretools` and `nlp_primitives` core dependencies :pr:`1062`
        * Removed `PartOfSpeechCount` from `TextFeaturizer` transform primitives :pr:`1062`
        * Added warning for ``partial_dependency`` when the feature includes null values :pr:`1352`
    * Documentation Changes
        * Fixed and updated code blocks in Release Notes :pr:`1243`
        * Added DecisionTree estimators to API Reference :pr:`1246`
        * Changed class inheritance display to flow vertically :pr:`1248`
        * Updated cost-benefit tutorial to use a holdout/test set :pr:`1159`
        * Added ``evalml info`` command to documentation :pr:`1293`
        * Miscellaneous doc updates :pr:`1269`
        * Removed conda pre-release testing from the release process document :pr:`1282`
        * Updates to contributing guide :pr:`1310`
        * Added Alteryx footer to docs with Twitter and Github link :pr:`1312`
        * Added documentation for evalml installation for Python 3.6 :pr:`1322`
        * Added documentation changes to make the API Docs easier to understand :pr:`1323`
        * Fixed documentation for ``feature_importance`` :pr:`1353`
        * Added tutorial for running `AutoML` with text data :pr:`1357`
        * Added documentation for woodwork integration with automl search :pr:`1361`
    * Testing Changes
        * Added tests for ``jupyter_check`` to handle IPython :pr:`1256`
        * Cleaned up ``make_pipeline`` tests to test for all estimators :pr:`1257`
        * Added a test to check conda build after merge to main :pr:`1247`
        * Removed code that was lacking codecov for ``__main__.py`` and unnecessary :pr:`1293`
        * Codecov: round coverage up instead of down :pr:`1334`
        * Add DockerHub credentials to CI testing environment :pr:`1356`
        * Add DockerHub credentials to conda testing environment :pr:`1363`

.. warning::

    **Breaking Changes**
        * Renamed ``LabelLeakageDataCheck`` to ``TargetLeakageDataCheck`` :pr:`1319`
        * ``max_pipelines`` parameter has been removed from ``AutoMLSearch``. Please use ``max_iterations`` instead. :pr:`1264`
        * ``AutoMLSearch.search()`` will now log a warning if the input is not a ``Woodwork`` data structure (``pandas``, ``numpy``) :pr:`1299`
        * Make ``max_batches`` argument to ``AutoMLSearch.search`` public :pr:`1320`
        * Removed unused argument `feature_types` from AutoMLSearch.search :pr:`1062`

**v0.14.1 Sep. 29, 2020**
    * Enhancements
        * Updated partial dependence methods to support calculating numeric columns in a dataset with non-numeric columns :pr:`1150`
        * Added ``get_feature_names`` on ``OneHotEncoder`` :pr:`1193`
        * Added ``detect_problem_type`` to ``problem_type/utils.py`` to automatically detect the problem type given targets :pr:`1194`
        * Added LightGBM to ``AutoMLSearch`` :pr:`1199`
        * Updated ``scikit-learn`` and ``scikit-optimize`` to use latest versions - 0.23.2 and 0.8.1 respectively :pr:`1141`
        * Added ``__str__`` and ``__repr__`` for pipelines and components :pr:`1218`
        * Included internal target check for both training and validation data in ``AutoMLSearch`` :pr:`1226`
        * Added ``ProblemTypes.all_problem_types`` helper to get list of supported problem types :pr:`1219`
        * Added ``DecisionTreeClassifier`` and ``DecisionTreeRegressor`` classes :pr:`1223`
        * Added ``ProblemTypes.all_problem_types`` helper to get list of supported problem types :pr:`1219`
        * ``DataChecks`` can now be parametrized by passing a list of ``DataCheck`` classes and a parameter dictionary :pr:`1167`
        * Added first CV fold score as validation score in ``AutoMLSearch.rankings`` :pr:`1221`
        * Updated ``flake8`` configuration to enable linting on ``__init__.py`` files :pr:`1234`
        * Refined ``make_pipeline_from_components`` implementation :pr:`1204`
    * Fixes
        * Updated GitHub URL after migration to Alteryx GitHub org :pr:`1207`
        * Changed Problem Type enum to be more similar to the string name :pr:`1208`
        * Wrapped call to scikit-learn's partial dependence method in a ``try``/``finally`` block :pr:`1232`
    * Changes
        * Added ``allow_writing_files`` as a named argument to CatBoost estimators. :pr:`1202`
        * Added ``solver`` and ``multi_class`` as named arguments to ``LogisticRegressionClassifier`` :pr:`1202`
        * Replaced pipeline's ``._transform`` method to evaluate all the preprocessing steps of a pipeline with ``.compute_estimator_features`` :pr:`1231`
        * Changed default large dataset train/test splitting behavior :pr:`1205`
    * Documentation Changes
        * Included description of how to access the component instances and features for pipeline user guide :pr:`1163`
        * Updated API docs to refer to target as "target" instead of "labels" for non-classification tasks and minor docs cleanup :pr:`1160`
        * Added Class Imbalance Data Check to ``api_reference.rst`` :pr:`1190` :pr:`1200`
        * Added pipeline properties to API reference :pr:`1209`
        * Clarified what the objective parameter in AutoML is used for in AutoML API reference and AutoML user guide :pr:`1222`
        * Updated API docs to include ``skopt.space.Categorical`` option for component hyperparameter range definition :pr:`1228`
        * Added install documentation for ``libomp`` in order to use LightGBM on Mac :pr:`1233`
        * Improved description of ``max_iterations`` in documentation :pr:`1212`
        * Removed unused code from sphinx conf :pr:`1235`
    * Testing Changes

.. warning::

    **Breaking Changes**
        * ``DefaultDataChecks`` now accepts a ``problem_type`` parameter that must be specified :pr:`1167`
        * Pipeline's ``._transform`` method to evaluate all the preprocessing steps of a pipeline has been replaced with ``.compute_estimator_features`` :pr:`1231`
        * ``get_objectives`` has been renamed to ``get_core_objectives``. This function will now return a list of valid objective instances :pr:`1230`


**v0.13.2 Sep. 17, 2020**
    * Enhancements
        * Added ``output_format`` field to explain predictions functions :pr:`1107`
        * Modified ``get_objective`` and ``get_objectives`` to be able to return any objective in ``evalml.objectives`` :pr:`1132`
        * Added a ``return_instance`` boolean parameter to ``get_objective`` :pr:`1132`
        * Added ``ClassImbalanceDataCheck`` to determine whether target imbalance falls below a given threshold :pr:`1135`
        * Added label encoder to LightGBM for binary classification :pr:`1152`
        * Added labels for the row index of confusion matrix :pr:`1154`
        * Added ``AutoMLSearch`` object as another parameter in search callbacks :pr:`1156`
        * Added the corresponding probability threshold for each point displayed in ``graph_roc_curve`` :pr:`1161`
        * Added ``__eq__`` for ``ComponentBase`` and ``PipelineBase`` :pr:`1178`
        * Added support for multiclass classification for ``roc_curve`` :pr:`1164`
        * Added ``categories`` accessor to ``OneHotEncoder`` for listing the categories associated with a feature :pr:`1182`
        * Added utility function to create pipeline instances from a list of component instances :pr:`1176`
    * Fixes
        * Fixed XGBoost column names for partial dependence methods :pr:`1104`
        * Removed dead code validating column type from ``TextFeaturizer`` :pr:`1122`
        * Fixed issue where ``Imputer`` cannot fit when there is None in a categorical or boolean column :pr:`1144`
        * ``OneHotEncoder`` preserves the custom index in the input data :pr:`1146`
        * Fixed representation for ``ModelFamily`` :pr:`1165`
        * Removed duplicate ``nbsphinx`` dependency in ``dev-requirements.txt`` :pr:`1168`
        * Users can now pass in any valid kwargs to all estimators :pr:`1157`
        * Remove broken accessor ``OneHotEncoder.get_feature_names`` and unneeded base class :pr:`1179`
        * Removed LightGBM Estimator from AutoML models :pr:`1186`
    * Changes
        * Pinned ``scikit-optimize`` version to 0.7.4 :pr:`1136`
        * Removed ``tqdm`` as a dependency :pr:`1177`
        * Added lightgbm version 3.0.0 to ``latest_dependency_versions.txt`` :pr:`1185`
        * Rename ``max_pipelines`` to ``max_iterations`` :pr:`1169`
    * Documentation Changes
        * Fixed API docs for ``AutoMLSearch`` ``add_result_callback`` :pr:`1113`
        * Added a step to our release process for pushing our latest version to conda-forge :pr:`1118`
        * Added warning for missing ipywidgets dependency for using ``PipelineSearchPlots`` on Jupyterlab :pr:`1145`
        * Updated ``README.md`` example to load demo dataset :pr:`1151`
        * Swapped mapping of breast cancer targets in ``model_understanding.ipynb`` :pr:`1170`
    * Testing Changes
        * Added test confirming ``TextFeaturizer`` never outputs null values :pr:`1122`
        * Changed Python version of ``Update Dependencies`` action to 3.8.x :pr:`1137`
        * Fixed release notes check-in test for ``Update Dependencies`` actions :pr:`1172`

.. warning::

    **Breaking Changes**
        * ``get_objective`` will now return a class definition rather than an instance by default :pr:`1132`
        * Deleted ``OPTIONS`` dictionary in ``evalml.objectives.utils.py`` :pr:`1132`
        * If specifying an objective by string, the string must now match the objective's name field, case-insensitive :pr:`1132`
        * Passing "Cost Benefit Matrix", "Fraud Cost", "Lead Scoring", "Mean Squared Log Error",
            "Recall", "Recall Macro", "Recall Micro", "Recall Weighted", or "Root Mean Squared Log Error" to ``AutoMLSearch`` will now result in a ``ValueError``
            rather than an ``ObjectiveNotFoundError`` :pr:`1132`
        * Search callbacks ``start_iteration_callback`` and ``add_results_callback`` have changed to include a copy of the AutoMLSearch object as a third parameter :pr:`1156`
        * Deleted ``OneHotEncoder.get_feature_names`` method which had been broken for a while, in favor of pipelines' ``input_feature_names`` :pr:`1179`
        * Deleted empty base class ``CategoricalEncoder`` which ``OneHotEncoder`` component was inheriting from :pr:`1176`
        * Results from ``roc_curve`` will now return as a list of dictionaries with each dictionary representing a class :pr:`1164`
        * ``max_pipelines`` now raises a ``DeprecationWarning`` and will be removed in the next release. ``max_iterations`` should be used instead. :pr:`1169`


**v0.13.1 Aug. 25, 2020**
    * Enhancements
        * Added Cost-Benefit Matrix objective for binary classification :pr:`1038`
        * Split ``fill_value`` into ``categorical_fill_value`` and ``numeric_fill_value`` for Imputer :pr:`1019`
        * Added ``explain_predictions`` and ``explain_predictions_best_worst`` for explaining multiple predictions with SHAP :pr:`1016`
        * Added new LSA component for text featurization :pr:`1022`
        * Added guide on installing with conda :pr:`1041`
        * Added a “cost-benefit curve” util method to graph cost-benefit matrix scores vs. binary classification thresholds :pr:`1081`
        * Standardized error when calling transform/predict before fit for pipelines :pr:`1048`
        * Added ``percent_better_than_baseline`` to AutoML search rankings and full rankings table :pr:`1050`
        * Added one-way partial dependence and partial dependence plots :pr:`1079`
        * Added "Feature Value" column to prediction explanation reports. :pr:`1064`
        * Added LightGBM classification estimator :pr:`1082`, :pr:`1114`
        * Added ``max_batches`` parameter to ``AutoMLSearch`` :pr:`1087`
    * Fixes
        * Updated ``TextFeaturizer`` component to no longer require an internet connection to run :pr:`1022`
        * Fixed non-deterministic element of ``TextFeaturizer`` transformations :pr:`1022`
        * Added a StandardScaler to all ElasticNet pipelines :pr:`1065`
        * Updated cost-benefit matrix to normalize score :pr:`1099`
        * Fixed logic in ``calculate_percent_difference`` so that it can handle negative values :pr:`1100`
    * Changes
        * Added ``needs_fitting`` property to ``ComponentBase`` :pr:`1044`
        * Updated references to data types to use datatype lists defined in ``evalml.utils.gen_utils`` :pr:`1039`
        * Remove maximum version limit for SciPy dependency :pr:`1051`
        * Moved ``all_components`` and other component importers into runtime methods :pr:`1045`
        * Consolidated graphing utility methods under ``evalml.utils.graph_utils`` :pr:`1060`
        * Made slight tweaks to how ``TextFeaturizer`` uses ``featuretools``, and did some refactoring of that and of LSA :pr:`1090`
        * Changed ``show_all_features`` parameter into ``importance_threshold``, which allows for thresholding feature importance :pr:`1097`, :pr:`1103`
    * Documentation Changes
        * Update ``setup.py`` URL to point to the github repo :pr:`1037`
        * Added tutorial for using the cost-benefit matrix objective :pr:`1088`
        * Updated ``model_understanding.ipynb`` to include documentation for using plotly on Jupyter Lab :pr:`1108`
    * Testing Changes
        * Refactor CircleCI tests to use matrix jobs (:pr:`1043`)
        * Added a test to check that all test directories are included in evalml package :pr:`1054`


.. warning::

    **Breaking Changes**
        * ``confusion_matrix`` and ``normalize_confusion_matrix`` have been moved to ``evalml.utils`` :pr:`1038`
        * All graph utility methods previously under ``evalml.pipelines.graph_utils`` have been moved to ``evalml.utils.graph_utils`` :pr:`1060`


**v0.12.2 Aug. 6, 2020**
    * Enhancements
        * Add save/load method to components :pr:`1023`
        * Expose pickle ``protocol`` as optional arg to save/load :pr:`1023`
        * Updated estimators used in AutoML to include ExtraTrees and ElasticNet estimators :pr:`1030`
    * Fixes
    * Changes
        * Removed ``DeprecationWarning`` for ``SimpleImputer`` :pr:`1018`
    * Documentation Changes
        * Add note about version numbers to release process docs :pr:`1034`
    * Testing Changes
        * Test files are now included in the evalml package :pr:`1029`


**v0.12.0 Aug. 3, 2020**
    * Enhancements
        * Added string and categorical targets support for binary and multiclass pipelines and check for numeric targets for ``DetectLabelLeakage`` data check :pr:`932`
        * Added clear exception for regression pipelines if target datatype is string or categorical :pr:`960`
        * Added target column names and class labels in ``predict`` and ``predict_proba`` output for pipelines :pr:`951`
        * Added ``_compute_shap_values`` and ``normalize_values`` to ``pipelines/explanations`` module :pr:`958`
        * Added ``explain_prediction`` feature which explains single predictions with SHAP :pr:`974`
        * Added Imputer to allow different imputation strategies for numerical and categorical dtypes :pr:`991`
        * Added support for configuring logfile path using env var, and don't create logger if there are filesystem errors :pr:`975`
        * Updated catboost estimators' default parameters and automl hyperparameter ranges to speed up fit time :pr:`998`
    * Fixes
        * Fixed ReadtheDocs warning failure regarding embedded gif :pr:`943`
        * Removed incorrect parameter passed to pipeline classes in ``_add_baseline_pipelines`` :pr:`941`
        * Added universal error for calling ``predict``, ``predict_proba``, ``transform``, and ``feature_importances`` before fitting :pr:`969`, :pr:`994`
        * Made ``TextFeaturizer`` component and pip dependencies ``featuretools`` and ``nlp_primitives`` optional :pr:`976`
        * Updated imputation strategy in automl to no longer limit impute strategy to ``most_frequent`` for all features if there are any categorical columns :pr:`991`
        * Fixed ``UnboundLocalError`` for ``cv_pipeline`` when automl search errors :pr:`996`
        * Fixed ``Imputer`` to reset dataframe index to preserve behavior expected from  ``SimpleImputer`` :pr:`1009`
    * Changes
        * Moved ``get_estimators`` to ``evalml.pipelines.components.utils`` :pr:`934`
        * Modified Pipelines to raise ``PipelineScoreError`` when they encounter an error during scoring :pr:`936`
        * Moved ``evalml.model_families.list_model_families`` to ``evalml.pipelines.components.allowed_model_families`` :pr:`959`
        * Renamed ``DateTimeFeaturization`` to ``DateTimeFeaturizer`` :pr:`977`
        * Added check to stop search and raise an error if all pipelines in a batch return NaN scores :pr:`1015`
    * Documentation Changes
        * Updated ``README.md`` :pr:`963`
        * Reworded message when errors are returned from data checks in search :pr:`982`
        * Added section on understanding model predictions with ``explain_prediction`` to User Guide :pr:`981`
        * Added a section to the user guide and api reference about how XGBoost and CatBoost are not fully supported. :pr:`992`
        * Added custom components section in user guide :pr:`993`
        * Updated FAQ section formatting :pr:`997`
        * Updated release process documentation :pr:`1003`
    * Testing Changes
        * Moved ``predict_proba`` and ``predict`` tests regarding string / categorical targets to ``test_pipelines.py`` :pr:`972`
        * Fixed dependency update bot by updating python version to 3.7 to avoid frequent github version updates :pr:`1002`


.. warning::

    **Breaking Changes**
        * ``get_estimators`` has been moved to ``evalml.pipelines.components.utils`` (previously was under ``evalml.pipelines.utils``) :pr:`934`
        * Removed the ``raise_errors`` flag in AutoML search. All errors during pipeline evaluation will be caught and logged. :pr:`936`
        * ``evalml.model_families.list_model_families`` has been moved to ``evalml.pipelines.components.allowed_model_families`` :pr:`959`
        * ``TextFeaturizer``: the ``featuretools`` and ``nlp_primitives`` packages must be installed after installing evalml in order to use this component :pr:`976`
        * Renamed ``DateTimeFeaturization`` to ``DateTimeFeaturizer`` :pr:`977`


**v0.11.2 July 16, 2020**
    * Enhancements
        * Added ``NoVarianceDataCheck`` to ``DefaultDataChecks`` :pr:`893`
        * Added text processing and featurization component ``TextFeaturizer`` :pr:`913`, :pr:`924`
        * Added additional checks to ``InvalidTargetDataCheck`` to handle invalid target data types :pr:`929`
        * ``AutoMLSearch`` will now handle ``KeyboardInterrupt`` and prompt user for confirmation :pr:`915`
    * Fixes
        * Makes automl results a read-only property :pr:`919`
    * Changes
        * Deleted static pipelines and refactored tests involving static pipelines, removed ``all_pipelines()`` and ``get_pipelines()`` :pr:`904`
        * Moved ``list_model_families`` to ``evalml.model_family.utils`` :pr:`903`
        * Updated ``all_pipelines``, ``all_estimators``, ``all_components`` to use the same mechanism for dynamically generating their elements :pr:`898`
        * Rename ``master`` branch to ``main`` :pr:`918`
        * Add pypi release github action :pr:`923`
        * Updated ``AutoMLSearch.search`` stdout output and logging and removed tqdm progress bar :pr:`921`
        * Moved automl config checks previously in ``search()`` to init :pr:`933`
    * Documentation Changes
        * Reorganized and rewrote documentation :pr:`937`
        * Updated to use pydata sphinx theme :pr:`937`
        * Updated docs to use ``release_notes`` instead of ``changelog`` :pr:`942`
    * Testing Changes
        * Cleaned up fixture names and usages in tests :pr:`895`


.. warning::

    **Breaking Changes**
        * ``list_model_families`` has been moved to ``evalml.model_family.utils`` (previously was under ``evalml.pipelines.utils``) :pr:`903`
        * ``get_estimators`` has been moved to ``evalml.pipelines.components.utils`` (previously was under ``evalml.pipelines.utils``) :pr:`934`
        * Static pipeline definitions have been removed, but similar pipelines can still be constructed via creating an instance of ``PipelineBase`` :pr:`904`
        * ``all_pipelines()`` and ``get_pipelines()`` utility methods have been removed :pr:`904`


**v0.11.0 June 30, 2020**
    * Enhancements
        * Added multiclass support for ROC curve graphing :pr:`832`
        * Added preprocessing component to drop features whose percentage of NaN values exceeds a specified threshold :pr:`834`
        * Added data check to check for problematic target labels :pr:`814`
        * Added PerColumnImputer that allows imputation strategies per column :pr:`824`
        * Added transformer to drop specific columns :pr:`827`
        * Added support for ``categories``, ``handle_error``, and ``drop`` parameters in ``OneHotEncoder`` :pr:`830` :pr:`897`
        * Added preprocessing component to handle DateTime columns featurization :pr:`838`
        * Added ability to clone pipelines and components :pr:`842`
        * Define getter method for component ``parameters`` :pr:`847`
        * Added utility methods to calculate and graph permutation importances :pr:`860`, :pr:`880`
        * Added new utility functions necessary for generating dynamic preprocessing pipelines :pr:`852`
        * Added kwargs to all components :pr:`863`
        * Updated ``AutoSearchBase`` to use dynamically generated preprocessing pipelines :pr:`870`
        * Added SelectColumns transformer :pr:`873`
        * Added ability to evaluate additional pipelines for automl search :pr:`874`
        * Added ``default_parameters`` class property to components and pipelines :pr:`879`
        * Added better support for disabling data checks in automl search :pr:`892`
        * Added ability to save and load AutoML objects to file :pr:`888`
        * Updated ``AutoSearchBase.get_pipelines`` to return an untrained pipeline instance :pr:`876`
        * Saved learned binary classification thresholds in automl results cv data dict :pr:`876`
    * Fixes
        * Fixed bug where SimpleImputer cannot handle dropped columns :pr:`846`
        * Fixed bug where PerColumnImputer cannot handle dropped columns :pr:`855`
        * Enforce requirement that builtin components save all inputted values in their parameters dict :pr:`847`
        * Don't list base classes in ``all_components`` output :pr:`847`
        * Standardize all components to output pandas data structures, and accept either pandas or numpy :pr:`853`
        * Fixed rankings and full_rankings error when search has not been run :pr:`894`
    * Changes
        * Update ``all_pipelines`` and ``all_components`` to try initializing pipelines/components, and on failure exclude them :pr:`849`
        * Refactor ``handle_components`` to ``handle_components_class``, standardize to ``ComponentBase`` subclass instead of instance :pr:`850`
        * Refactor "blacklist"/"whitelist" to "allow"/"exclude" lists :pr:`854`
        * Replaced ``AutoClassificationSearch`` and ``AutoRegressionSearch`` with ``AutoMLSearch`` :pr:`871`
        * Renamed feature_importances and permutation_importances methods to use singular names (feature_importance and permutation_importance) :pr:`883`
        * Updated ``automl`` default data splitter to train/validation split for large datasets :pr:`877`
        * Added open source license, update some repo metadata :pr:`887`
        * Removed dead code in ``_get_preprocessing_components`` :pr:`896`
    * Documentation Changes
        * Fix some typos and update the EvalML logo :pr:`872`
    * Testing Changes
        * Update the changelog check job to expect the new branching pattern for the deps update bot :pr:`836`
        * Check that all components output pandas datastructures, and can accept either pandas or numpy :pr:`853`
        * Replaced ``AutoClassificationSearch`` and ``AutoRegressionSearch`` with ``AutoMLSearch`` :pr:`871`


.. warning::

    **Breaking Changes**
        * Pipelines' static ``component_graph`` field must contain either ``ComponentBase`` subclasses or ``str``, instead of ``ComponentBase`` subclass instances :pr:`850`
        * Rename ``handle_component`` to ``handle_component_class``. Now standardizes to ``ComponentBase`` subclasses instead of ``ComponentBase`` subclass instances :pr:`850`
        * Renamed automl's ``cv`` argument to ``data_split`` :pr:`877`
        * Pipelines' and classifiers' ``feature_importances`` is renamed ``feature_importance``, ``graph_feature_importances`` is renamed ``graph_feature_importance`` :pr:`883`
        * Passing ``data_checks=None`` to automl search will not perform any data checks as opposed to default checks. :pr:`892`
        * Pipelines to search for in AutoML are now determined automatically, rather than using the statically-defined pipeline classes. :pr:`870`
        * Updated ``AutoSearchBase.get_pipelines`` to return an untrained pipeline instance, instead of one which happened to be trained on the final cross-validation fold :pr:`876`


**v0.10.0 May 29, 2020**
    * Enhancements
        * Added baseline models for classification and regression, add functionality to calculate baseline models before searching in AutoML :pr:`746`
        * Port over highly-null guardrail as a data check and define ``DefaultDataChecks`` and ``DisableDataChecks`` classes :pr:`745`
        * Update ``Tuner`` classes to work directly with pipeline parameters dicts instead of flat parameter lists :pr:`779`
        * Add Elastic Net as a pipeline option :pr:`812`
        * Added new Pipeline option ``ExtraTrees`` :pr:`790`
        * Added precicion-recall curve metrics and plot for binary classification problems in ``evalml.pipeline.graph_utils`` :pr:`794`
        * Update the default automl algorithm to search in batches, starting with default parameters for each pipeline and iterating from there :pr:`793`
        * Added ``AutoMLAlgorithm`` class and ``IterativeAlgorithm`` impl, separated from ``AutoSearchBase`` :pr:`793`
    * Fixes
        * Update pipeline ``score`` to return ``nan`` score for any objective which throws an exception during scoring :pr:`787`
        * Fixed bug introduced in :pr:`787` where binary classification metrics requiring predicted probabilities error in scoring :pr:`798`
        * CatBoost and XGBoost classifiers and regressors can no longer have a learning rate of 0 :pr:`795`
    * Changes
        * Cleanup pipeline ``score`` code, and cleanup codecov :pr:`711`
        * Remove ``pass`` for abstract methods for codecov :pr:`730`
        * Added __str__ for AutoSearch object :pr:`675`
        * Add util methods to graph ROC and confusion matrix :pr:`720`
        * Refactor ``AutoBase`` to ``AutoSearchBase`` :pr:`758`
        * Updated AutoBase with ``data_checks`` parameter, removed previous ``detect_label_leakage`` parameter, and added functionality to run data checks before search in AutoML :pr:`765`
        * Updated our logger to use Python's logging utils :pr:`763`
        * Refactor most of ``AutoSearchBase._do_iteration`` impl into ``AutoSearchBase._evaluate`` :pr:`762`
        * Port over all guardrails to use the new DataCheck API :pr:`789`
        * Expanded ``import_or_raise`` to catch all exceptions :pr:`759`
        * Adds RMSE, MSLE, RMSLE as standard metrics :pr:`788`
        * Don't allow ``Recall`` to be used as an objective for AutoML :pr:`784`
        * Removed feature selection from pipelines :pr:`819`
        * Update default estimator parameters to make automl search faster and more accurate :pr:`793`
    * Documentation Changes
        * Add instructions to freeze ``master`` on ``release.md`` :pr:`726`
        * Update release instructions with more details :pr:`727` :pr:`733`
        * Add objective base classes to API reference :pr:`736`
        * Fix components API to match other modules :pr:`747`
    * Testing Changes
        * Delete codecov yml, use codecov.io's default :pr:`732`
        * Added unit tests for fraud cost, lead scoring, and standard metric objectives :pr:`741`
        * Update codecov client :pr:`782`
        * Updated AutoBase __str__ test to include no parameters case :pr:`783`
        * Added unit tests for ``ExtraTrees`` pipeline :pr:`790`
        * If codecov fails to upload, fail build :pr:`810`
        * Updated Python version of dependency action :pr:`816`
        * Update the dependency update bot to use a suffix when creating branches :pr:`817`

.. warning::

    **Breaking Changes**
        * The ``detect_label_leakage`` parameter for AutoML classes has been removed and replaced by a ``data_checks`` parameter :pr:`765`
        * Moved ROC and confusion matrix methods from ``evalml.pipeline.plot_utils`` to ``evalml.pipeline.graph_utils`` :pr:`720`
        * ``Tuner`` classes require a pipeline hyperparameter range dict as an init arg instead of a space definition :pr:`779`
        * ``Tuner.propose`` and ``Tuner.add`` work directly with pipeline parameters dicts instead of flat parameter lists :pr:`779`
        * ``PipelineBase.hyperparameters`` and ``custom_hyperparameters`` use pipeline parameters dict format instead of being represented as a flat list :pr:`779`
        * All guardrail functions previously under ``evalml.guardrails.utils`` will be removed and replaced by data checks :pr:`789`
        * ``Recall`` disallowed as an objective for AutoML :pr:`784`
        * ``AutoSearchBase`` parameter ``tuner`` has been renamed to ``tuner_class`` :pr:`793`
        * ``AutoSearchBase`` parameter ``possible_pipelines`` and ``possible_model_families`` have been renamed to ``allowed_pipelines`` and ``allowed_model_families`` :pr:`793`


**v0.9.0 Apr. 27, 2020**
    * Enhancements
        * Added ``Accuracy`` as an standard objective :pr:`624`
        * Added verbose parameter to load_fraud :pr:`560`
        * Added Balanced Accuracy metric for binary, multiclass :pr:`612` :pr:`661`
        * Added XGBoost regressor and XGBoost regression pipeline :pr:`666`
        * Added ``Accuracy`` metric for multiclass :pr:`672`
        * Added objective name in ``AutoBase.describe_pipeline`` :pr:`686`
        * Added ``DataCheck`` and ``DataChecks``, ``Message`` classes and relevant subclasses :pr:`739`
    * Fixes
        * Removed direct access to ``cls.component_graph`` :pr:`595`
        * Add testing files to .gitignore :pr:`625`
        * Remove circular dependencies from ``Makefile`` :pr:`637`
        * Add error case for ``normalize_confusion_matrix()`` :pr:`640`
        * Fixed ``XGBoostClassifier`` and ``XGBoostRegressor`` bug with feature names that contain [, ], or < :pr:`659`
        * Update ``make_pipeline_graph`` to not accidentally create empty file when testing if path is valid :pr:`649`
        * Fix pip installation warning about docsutils version, from boto dependency :pr:`664`
        * Removed zero division warning for F1/precision/recall metrics :pr:`671`
        * Fixed ``summary`` for pipelines without estimators :pr:`707`
    * Changes
        * Updated default objective for binary/multiclass classification to log loss :pr:`613`
        * Created classification and regression pipeline subclasses and removed objective as an attribute of pipeline classes :pr:`405`
        * Changed the output of ``score`` to return one dictionary :pr:`429`
        * Created binary and multiclass objective subclasses :pr:`504`
        * Updated objectives API :pr:`445`
        * Removed call to ``get_plot_data`` from AutoML :pr:`615`
        * Set ``raise_error`` to default to True for AutoML classes :pr:`638`
        * Remove unnecessary "u" prefixes on some unicode strings :pr:`641`
        * Changed one-hot encoder to return uint8 dtypes instead of ints :pr:`653`
        * Pipeline ``_name`` field changed to ``custom_name`` :pr:`650`
        * Removed ``graphs.py`` and moved methods into ``PipelineBase`` :pr:`657`, :pr:`665`
        * Remove s3fs as a dev dependency :pr:`664`
        * Changed requirements-parser to be a core dependency :pr:`673`
        * Replace ``supported_problem_types`` field on pipelines with ``problem_type`` attribute on base classes :pr:`678`
        * Changed AutoML to only show best results for a given pipeline template in ``rankings``, added ``full_rankings`` property to show all :pr:`682`
        * Update ``ModelFamily`` values: don't list xgboost/catboost as classifiers now that we have regression pipelines for them :pr:`677`
        * Changed AutoML's ``describe_pipeline`` to get problem type from pipeline instead :pr:`685`
        * Standardize ``import_or_raise`` error messages :pr:`683`
        * Updated argument order of objectives to align with sklearn's :pr:`698`
        * Renamed ``pipeline.feature_importance_graph`` to ``pipeline.graph_feature_importances`` :pr:`700`
        * Moved ROC and confusion matrix methods to ``evalml.pipelines.plot_utils`` :pr:`704`
        * Renamed ``MultiClassificationObjective`` to ``MulticlassClassificationObjective``, to align with pipeline naming scheme :pr:`715`
    * Documentation Changes
        * Fixed some sphinx warnings :pr:`593`
        * Fixed docstring for ``AutoClassificationSearch`` with correct command :pr:`599`
        * Limit readthedocs formats to pdf, not htmlzip and epub :pr:`594` :pr:`600`
        * Clean up objectives API documentation :pr:`605`
        * Fixed function on Exploring search results page :pr:`604`
        * Update release process doc :pr:`567`
        * ``AutoClassificationSearch`` and ``AutoRegressionSearch`` show inherited methods in API reference :pr:`651`
        * Fixed improperly formatted code in breaking changes for changelog :pr:`655`
        * Added configuration to treat Sphinx warnings as errors :pr:`660`
        * Removed separate plotting section for pipelines in API reference :pr:`657`, :pr:`665`
        * Have leads example notebook load S3 files using https, so we can delete s3fs dev dependency :pr:`664`
        * Categorized components in API reference and added descriptions for each category :pr:`663`
        * Fixed Sphinx warnings about ``BalancedAccuracy`` objective :pr:`669`
        * Updated API reference to include missing components and clean up pipeline docstrings :pr:`689`
        * Reorganize API ref, and clarify pipeline sub-titles :pr:`688`
        * Add and update preprocessing utils in API reference :pr:`687`
        * Added inheritance diagrams to API reference :pr:`695`
        * Documented which default objective AutoML optimizes for :pr:`699`
        * Create seperate install page :pr:`701`
        * Include more utils in API ref, like ``import_or_raise`` :pr:`704`
        * Add more color to pipeline documentation :pr:`705`
    * Testing Changes
        * Matched install commands of ``check_latest_dependencies`` test and it's GitHub action :pr:`578`
        * Added Github app to auto assign PR author as assignee :pr:`477`
        * Removed unneeded conda installation of xgboost in windows checkin tests :pr:`618`
        * Update graph tests to always use tmpfile dir :pr:`649`
        * Changelog checkin test workaround for release PRs: If 'future release' section is empty of PR refs, pass check :pr:`658`
        * Add changelog checkin test exception for ``dep-update`` branch :pr:`723`

.. warning::

    **Breaking Changes**

    * Pipelines will now no longer take an objective parameter during instantiation, and will no longer have an objective attribute.
    * ``fit()`` and ``predict()`` now use an optional ``objective`` parameter, which is only used in binary classification pipelines to fit for a specific objective.
    * ``score()`` will now use a required ``objectives`` parameter that is used to determine all the objectives to score on. This differs from the previous behavior, where the pipeline's objective was scored on regardless.
    * ``score()`` will now return one dictionary of all objective scores.
    * ``ROC`` and ``ConfusionMatrix`` plot methods via ``Auto(*).plot`` have been removed by :pr:`615` and are replaced by ``roc_curve`` and ``confusion_matrix`` in ``evamlm.pipelines.plot_utils`` in :pr:`704`
    * ``normalize_confusion_matrix`` has been moved to ``evalml.pipelines.plot_utils`` :pr:`704`
    * Pipelines ``_name`` field changed to ``custom_name``
    * Pipelines ``supported_problem_types`` field is removed because it is no longer necessary :pr:`678`
    * Updated argument order of objectives' ``objective_function`` to align with sklearn :pr:`698`
    * ``pipeline.feature_importance_graph`` has been renamed to ``pipeline.graph_feature_importances`` in :pr:`700`
    * Removed unsupported ``MSLE`` objective :pr:`704`


**v0.8.0 Apr. 1, 2020**
    * Enhancements
        * Add normalization option and information to confusion matrix :pr:`484`
        * Add util function to drop rows with NaN values :pr:`487`
        * Renamed ``PipelineBase.name`` as ``PipelineBase.summary`` and redefined ``PipelineBase.name`` as class property :pr:`491`
        * Added access to parameters in Pipelines with ``PipelineBase.parameters`` (used to be return of ``PipelineBase.describe``) :pr:`501`
        * Added ``fill_value`` parameter for ``SimpleImputer`` :pr:`509`
        * Added functionality to override component hyperparameters and made pipelines take hyperparemeters from components :pr:`516`
        * Allow ``numpy.random.RandomState`` for random_state parameters :pr:`556`
    * Fixes
        * Removed unused dependency ``matplotlib``, and move ``category_encoders`` to test reqs :pr:`572`
    * Changes
        * Undo version cap in XGBoost placed in :pr:`402` and allowed all released of XGBoost :pr:`407`
        * Support pandas 1.0.0 :pr:`486`
        * Made all references to the logger static :pr:`503`
        * Refactored ``model_type`` parameter for components and pipelines to ``model_family`` :pr:`507`
        * Refactored ``problem_types`` for pipelines and components into ``supported_problem_types`` :pr:`515`
        * Moved ``pipelines/utils.save_pipeline`` and ``pipelines/utils.load_pipeline`` to ``PipelineBase.save`` and ``PipelineBase.load`` :pr:`526`
        * Limit number of categories encoded by ``OneHotEncoder`` :pr:`517`
    * Documentation Changes
        * Updated API reference to remove ``PipelinePlot`` and added moved ``PipelineBase`` plotting methods :pr:`483`
        * Add code style and github issue guides :pr:`463` :pr:`512`
        * Updated API reference for to surface class variables for pipelines and components :pr:`537`
        * Fixed README documentation link :pr:`535`
        * Unhid PR references in changelog :pr:`656`
    * Testing Changes
        * Added automated dependency check PR :pr:`482`, :pr:`505`
        * Updated automated dependency check comment :pr:`497`
        * Have build_docs job use python executor, so that env vars are set properly :pr:`547`
        * Added simple test to make sure ``OneHotEncoder``'s top_n works with large number of categories :pr:`552`
        * Run windows unit tests on PRs :pr:`557`


.. warning::

    **Breaking Changes**

    * ``AutoClassificationSearch`` and ``AutoRegressionSearch``'s ``model_types`` parameter has been refactored into ``allowed_model_families``
    * ``ModelTypes`` enum has been changed to ``ModelFamily``
    * Components and Pipelines now have a ``model_family`` field instead of ``model_type``
    * ``get_pipelines`` utility function now accepts ``model_families`` as an argument instead of ``model_types``
    * ``PipelineBase.name`` no longer returns structure of pipeline and has been replaced by ``PipelineBase.summary``
    * ``PipelineBase.problem_types`` and ``Estimator.problem_types`` has been renamed to ``supported_problem_types``
    * ``pipelines/utils.save_pipeline`` and ``pipelines/utils.load_pipeline`` moved to ``PipelineBase.save`` and ``PipelineBase.load``


**v0.7.0 Mar. 9, 2020**
    * Enhancements
        * Added emacs buffers to .gitignore :pr:`350`
        * Add CatBoost (gradient-boosted trees) classification and regression components and pipelines :pr:`247`
        * Added Tuner abstract base class :pr:`351`
        * Added ``n_jobs`` as parameter for ``AutoClassificationSearch`` and ``AutoRegressionSearch`` :pr:`403`
        * Changed colors of confusion matrix to shades of blue and updated axis order to match scikit-learn's :pr:`426`
        * Added ``PipelineBase`` ``.graph`` and ``.feature_importance_graph`` methods, moved from previous location :pr:`423`
        * Added support for python 3.8 :pr:`462`
    * Fixes
        * Fixed ROC and confusion matrix plots not being calculated if user passed own additional_objectives :pr:`276`
        * Fixed ReadtheDocs ``FileNotFoundError`` exception for fraud dataset :pr:`439`
    * Changes
        * Added ``n_estimators`` as a tunable parameter for XGBoost :pr:`307`
        * Remove unused parameter ``ObjectiveBase.fit_needs_proba`` :pr:`320`
        * Remove extraneous parameter ``component_type`` from all components :pr:`361`
        * Remove unused ``rankings.csv`` file :pr:`397`
        * Downloaded demo and test datasets so unit tests can run offline :pr:`408`
        * Remove ``_needs_fitting`` attribute from Components :pr:`398`
        * Changed plot.feature_importance to show only non-zero feature importances by default, added optional parameter to show all :pr:`413`
        * Refactored ``PipelineBase`` to take in parameter dictionary and moved pipeline metadata to class attribute :pr:`421`
        * Dropped support for Python 3.5 :pr:`438`
        * Removed unused ``apply.py`` file :pr:`449`
        * Clean up ``requirements.txt`` to remove unused deps :pr:`451`
        * Support installation without all required dependencies :pr:`459`
    * Documentation Changes
        * Update release.md with instructions to release to internal license key :pr:`354`
    * Testing Changes
        * Added tests for utils (and moved current utils to gen_utils) :pr:`297`
        * Moved XGBoost install into it's own separate step on Windows using Conda :pr:`313`
        * Rewind pandas version to before 1.0.0, to diagnose test failures for that version :pr:`325`
        * Added dependency update checkin test :pr:`324`
        * Rewind XGBoost version to before 1.0.0 to diagnose test failures for that version :pr:`402`
        * Update dependency check to use a whitelist :pr:`417`
        * Update unit test jobs to not install dev deps :pr:`455`

.. warning::

    **Breaking Changes**

    * Python 3.5 will not be actively supported.

**v0.6.0 Dec. 16, 2019**
    * Enhancements
        * Added ability to create a plot of feature importances :pr:`133`
        * Add early stopping to AutoML using patience and tolerance parameters :pr:`241`
        * Added ROC and confusion matrix metrics and plot for classification problems and introduce PipelineSearchPlots class :pr:`242`
        * Enhanced AutoML results with search order :pr:`260`
        * Added utility function to show system and environment information :pr:`300`
    * Fixes
        * Lower botocore requirement :pr:`235`
        * Fixed decision_function calculation for ``FraudCost`` objective :pr:`254`
        * Fixed return value of ``Recall`` metrics :pr:`264`
        * Components return ``self`` on fit :pr:`289`
    * Changes
        * Renamed automl classes to ``AutoRegressionSearch`` and ``AutoClassificationSearch`` :pr:`287`
        * Updating demo datasets to retain column names :pr:`223`
        * Moving pipeline visualization to ``PipelinePlot`` class :pr:`228`
        * Standarizing inputs as ``pd.Dataframe`` / ``pd.Series`` :pr:`130`
        * Enforcing that pipelines must have an estimator as last component :pr:`277`
        * Added ``ipywidgets`` as a dependency in ``requirements.txt`` :pr:`278`
        * Added Random and Grid Search Tuners :pr:`240`
    * Documentation Changes
        * Adding class properties to API reference :pr:`244`
        * Fix and filter FutureWarnings from scikit-learn :pr:`249`, :pr:`257`
        * Adding Linear Regression to API reference and cleaning up some Sphinx warnings :pr:`227`
    * Testing Changes
        * Added support for testing on Windows with CircleCI :pr:`226`
        * Added support for doctests :pr:`233`

.. warning::

    **Breaking Changes**

    * The ``fit()`` method for ``AutoClassifier`` and ``AutoRegressor`` has been renamed to ``search()``.
    * ``AutoClassifier`` has been renamed to ``AutoClassificationSearch``
    * ``AutoRegressor`` has been renamed to ``AutoRegressionSearch``
    * ``AutoClassificationSearch.results`` and ``AutoRegressionSearch.results`` now is a dictionary with ``pipeline_results`` and ``search_order`` keys. ``pipeline_results`` can be used to access a dictionary that is identical to the old ``.results`` dictionary. Whereas, ``search_order`` returns a list of the search order in terms of ``pipeline_id``.
    * Pipelines now require an estimator as the last component in ``component_list``. Slicing pipelines now throws an ``NotImplementedError`` to avoid returning pipelines without an estimator.

**v0.5.2 Nov. 18, 2019**
    * Enhancements
        * Adding basic pipeline structure visualization :pr:`211`
    * Documentation Changes
        * Added notebooks to build process :pr:`212`

**v0.5.1 Nov. 15, 2019**
    * Enhancements
        * Added basic outlier detection guardrail :pr:`151`
        * Added basic ID column guardrail :pr:`135`
        * Added support for unlimited pipelines with a ``max_time`` limit :pr:`70`
        * Updated .readthedocs.yaml to successfully build :pr:`188`
    * Fixes
        * Removed MSLE from default additional objectives :pr:`203`
        * Fixed ``random_state`` passed in pipelines :pr:`204`
        * Fixed slow down in RFRegressor :pr:`206`
    * Changes
        * Pulled information for describe_pipeline from pipeline's new describe method :pr:`190`
        * Refactored pipelines :pr:`108`
        * Removed guardrails from Auto(*) :pr:`202`, :pr:`208`
    * Documentation Changes
        * Updated documentation to show ``max_time`` enhancements :pr:`189`
        * Updated release instructions for RTD :pr:`193`
        * Added notebooks to build process :pr:`212`
        * Added contributing instructions :pr:`213`
        * Added new content :pr:`222`

**v0.5.0 Oct. 29, 2019**
    * Enhancements
        * Added basic one hot encoding :pr:`73`
        * Use enums for model_type :pr:`110`
        * Support for splitting regression datasets :pr:`112`
        * Auto-infer multiclass classification :pr:`99`
        * Added support for other units in ``max_time`` :pr:`125`
        * Detect highly null columns :pr:`121`
        * Added additional regression objectives :pr:`100`
        * Show an interactive iteration vs. score plot when using fit() :pr:`134`
    * Fixes
        * Reordered ``describe_pipeline`` :pr:`94`
        * Added type check for ``model_type`` :pr:`109`
        * Fixed ``s`` units when setting string ``max_time`` :pr:`132`
        * Fix objectives not appearing in API documentation :pr:`150`
    * Changes
        * Reorganized tests :pr:`93`
        * Moved logging to its own module :pr:`119`
        * Show progress bar history :pr:`111`
        * Using ``cloudpickle`` instead of pickle to allow unloading of custom objectives :pr:`113`
        * Removed render.py :pr:`154`
    * Documentation Changes
        * Update release instructions :pr:`140`
        * Include additional_objectives parameter :pr:`124`
        * Added Changelog :pr:`136`
    * Testing Changes
        * Code coverage :pr:`90`
        * Added CircleCI tests for other Python versions :pr:`104`
        * Added doc notebooks as tests :pr:`139`
        * Test metadata for CircleCI and 2 core parallelism :pr:`137`

**v0.4.1 Sep. 16, 2019**
    * Enhancements
        * Added AutoML for classification and regressor using Autobase and Skopt :pr:`7` :pr:`9`
        * Implemented standard classification and regression metrics :pr:`7`
        * Added logistic regression, random forest, and XGBoost pipelines :pr:`7`
        * Implemented support for custom objectives :pr:`15`
        * Feature importance for pipelines :pr:`18`
        * Serialization for pipelines :pr:`19`
        * Allow fitting on objectives for optimal threshold :pr:`27`
        * Added detect label leakage :pr:`31`
        * Implemented callbacks :pr:`42`
        * Allow for multiclass classification :pr:`21`
        * Added support for additional objectives :pr:`79`
    * Fixes
        * Fixed feature selection in pipelines :pr:`13`
        * Made ``random_seed`` usage consistent :pr:`45`
    * Documentation Changes
        * Documentation Changes
        * Added docstrings :pr:`6`
        * Created notebooks for docs :pr:`6`
        * Initialized readthedocs EvalML :pr:`6`
        * Added favicon :pr:`38`
    * Testing Changes
        * Added testing for loading data :pr:`39`

**v0.2.0 Aug. 13, 2019**
    * Enhancements
        * Created fraud detection objective :pr:`4`

**v0.1.0 July. 31, 2019**
    * *First Release*
    * Enhancements
        * Added lead scoring objecitve :pr:`1`
        * Added basic classifier :pr:`1`
    * Documentation Changes
        * Initialized Sphinx for docs :pr:`1`<|MERGE_RESOLUTION|>--- conflicted
+++ resolved
@@ -20,11 +20,8 @@
         * Replaced ``SMOTEOversampler``, ``SMOTENOversampler`` and ``SMOTENCOversampler`` with consolidated ``Oversampler`` component :pr:`2695`
         * Removed ``LinearRegressor`` from the list of default ``AutoMLSearch`` estimators due to poor performance :pr:`2660`
     * Documentation Changes
-<<<<<<< HEAD
         * Added documentation for data exploration on data check actions :pr:`2696` 
-=======
         * Updated documentation to make parallelization of AutoML clearer :pr:`2667`
->>>>>>> 490d4ab0
     * Testing Changes
         * Removes the process-level parallelism from the ``test_cancel_job`` test :pr:`2666`
         * Installed numba 0.53 in windows CI to prevent problems installing version 0.54 :pr:`2710`
