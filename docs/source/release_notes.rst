--- conflicted
+++ resolved
@@ -15,11 +15,8 @@
         * Deleted baseline pipeline classes :pr:`2202`
         * Reverting user specified date feature PR :pr:`2155` until `pmdarima` installation fix is found :pr:`2214`
         * Updated pipeline API to accept component graph and other class attributes as instance parameters. Old pipeline API still works but will not be supported long-term. :pr:`2091`
-<<<<<<< HEAD
         * Removed all old datasplitters from EvalML :pr:`2193`
-=======
         * Deleted ``make_pipeline_from_components`` :pr:`2218`
->>>>>>> 48ab46a4
     * Documentation Changes
         * Renamed dataset to clarify that its gzipped but not a tarball :pr:`2183`
         * Updated documentation to use pipeline instances instead of pipeline subclasses :pr:`2195`
@@ -34,12 +31,9 @@
     **Breaking Changes**
         * All baseline pipeline classes (``BaselineBinaryPipeline``, ``BaselineMulticlassPipeline``, ``BaselineRegressionPipeline``, etc.) have been deleted :pr:`2202`
         * Updated pipeline API to accept component graph and other class attributes as instance parameters. Old pipeline API still works but will not be supported long-term. Pipelines can now be initialized by specifying the component graph as the first parameter, and then passing in optional arguments such as ``custom_name``, ``parameters``, etc. For example, ``BinaryClassificationPipeline(["Random Forest Classifier"], parameters={})``.  :pr:`2091`
-<<<<<<< HEAD
         * Removed all old datasplitters from EvalML :pr:`2193`
-=======
         * Deleted utility method ``make_pipeline_from_components`` :pr:`2218`
 
->>>>>>> 48ab46a4
 
 **v0.23.0 Apr. 20, 2021**
     * Enhancements
