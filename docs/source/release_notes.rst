Release Notes
-------------

**Future Releases**
    * Enhancements
        * Updated partial dependence methods to support calculating numeric columns in a dataset with non-numeric columns :pr:`1150`
        * Added `get_feature_names` on `OneHotEncoder` :pr:`1193`
        * Added LightGBM to AutoMLSearch :pr:`1199`
        * Updates scikit-learn and scikit-optimize to use latest versions - 0.23.2 and 0.8.1 respectively :pr:`1141`
        * Add `ProblemTypes.all_problem_types` helper to get list of supported problem types :pr:`1219`
    * Fixes
        * Updated GitHub URL after migration to Alteryx GitHub org :pr:`1207`
        * Changed Problem Type enum to be more similar to the string name :pr:`1208`
    * Changes
        * Added `allow_writing_files` as a named argument to CatBoost estimators. :pr:`1202`
        * Added `solver` and `multi_class` as named arguments to LogisticRegressionClassifier :pr:`1202`
    * Documentation Changes
        * Included description of how to access the component instances and features for pipeline user guide :pr:`1163`
        * Updated API docs to refer to target as "target" instead of "labels" for non-classification tasks and minor docs cleanup :pr:`1160`
        * Added Class Imbalance Data Check to `api_reference.rst` :pr:`1190` :pr:`1200`
        * Add pipeline properties to API reference :pr:`1209`
<<<<<<< HEAD
        * Updated API docs to include `skopt.space.Categorical` option for component hyperparameter range definition :pr:`1228`
=======
        * Improved description of `max_iterations` in documentation :pr:`1212`
>>>>>>> 6bf1998a
    * Testing Changes


**v0.13.2 Sep. 17, 2020**
    * Enhancements
        * Added `output_format` field to explain predictions functions :pr:`1107`
        * Modified `get_objective` and `get_objectives` to be able to return any objective in `evalml.objectives` :pr:`1132`
        * Added a `return_instance` boolean parameter to `get_objective` :pr:`1132`
        * Added `ClassImbalanceDataCheck` to determine whether target imbalance falls below a given threshold :pr:`1135`
        * Added label encoder to lightGBM for binary classification :pr:`1152`
        * Added labels for the row index of confusion matrix :pr:`1154`
        * Added AutoMLSearch object as another parameter in search callbacks :pr:`1156`
        * Added the corresponding probability threshold for each point displayed in `graph_roc_curve` :pr:`1161`
        * Added `__eq__` for `ComponentBase` and `PipelineBase` :pr:`1178`
        * Added support for multiclass classification for `roc_curve` :pr:`1164`
        * Added `categories` accessor to `OneHotEncoder` for listing the categories associated with a feature :pr:`1182`
        * Added utility function to create pipeline instances from a list of component instances :pr:`1176`
    * Fixes
        * Fixed XGBoost column names for partial dependence methods :pr:`1104`
        * Removed dead code validating column type from `TextFeaturizer` :pr:`1122`
        * Fixed issue where Imputer cannot fit when there is None in a categorical or boolean column :pr:`1144`
        * OneHotEncoder preserves the custom index in the input data :pr:`1146`
        * Fixed representation for `ModelFamily` :pr:`1165`
        * Removed duplicate `nbsphinx` dependency in `dev-requirements.txt` :pr:`1168`
        * Users can now pass in any valid kwargs to all estimators :pr:`1157`
        * Remove broken accessor `OneHotEncoder.get_feature_names` and unneeded base class :pr:`1179`
        * Removed LightGBM Estimator from AutoML models :pr:`1186`
    * Changes
        * Pinned scikit-optimize version to 0.7.4 :pr:`1136`
        * Removed tqdm as a dependency :pr:`1177`
        * Added lightgbm version 3.0.0 to latest_dependency_versions.txt :pr:`1185`
        * Rename `max_pipelines` to `max_iterations` :pr:`1169`
    * Documentation Changes
        * Fixed API docs for `AutoMLSearch` `add_result_callback` :pr:`1113`
        * Added a step to our release process for pushing our latest version to conda-forge :pr:`1118`
        * Added warning for missing ipywidgets dependency for using `PipelineSearchPlots` on Jupyterlab :pr:`1145`
        * Updated README.md example to load demo dataset :pr:`1151`
        * Swapped mapping of breast cancer targets in `model_understanding.ipynb` :pr:`1170`
    * Testing Changes
        * Added test confirming `TextFeaturizer` never outputs null values :pr:`1122`
        * Changed Python version of `Update Dependencies` action to 3.8.x :pr:`1137`
        * Fixed release notes check-in test for `Update Dependencies` actions :pr:`1172`

.. warning::

    **Breaking Changes**
        * `get_objective` will now return a class definition rather than an instance by default :pr:`1132`
        * Deleted `OPTIONS` dictionary in `evalml.objectives.utils.py` :pr:`1132`
        * If specifying an objective by string, the string must now match the objective's name field, case-insensitive :pr:`1132`
        * Passing "Cost Benefit Matrix", "Fraud Cost", "Lead Scoring", "Mean Squared Log Error",
            "Recall", "Recall Macro", "Recall Micro", "Recall Weighted", or "Root Mean Squared Log Error" to `AutoMLSearch` will now result in a `ValueError`
            rather than an `ObjectiveNotFoundError` :pr:`1132`
        * Search callbacks `start_iteration_callback` and `add_results_callback` have changed to include a copy of the AutoMLSearch object as a third parameter :pr:`1156`
        * Deleted `OneHotEncoder.get_feature_names` method which had been broken for a while, in favor of pipelines' `input_feature_names` :pr:`1179`
        * Deleted empty base class `CategoricalEncoder` which `OneHotEncoder` component was inheriting from :pr:`1176`
        * Results from `roc_curve` will now return as a list of dictionaries with each dictionary representing a class :pr:`1164`
        * `max_pipelines` now raises a `DeprecationWarning' and will be removed in the next release. `max_iterations` should be used instead. :pr:`1169`


**v0.13.1 Aug. 25, 2020**
    * Enhancements
        * Added Cost-Benefit Matrix objective for binary classification :pr:`1038`
        * Split `fill_value` into `categorical_fill_value` and `numeric_fill_value` for Imputer :pr:`1019`
        * Added `explain_predictions` and `explain_predictions_best_worst` for explaining multiple predictions with SHAP :pr:`1016`
        * Added new LSA component for text featurization :pr:`1022`
        * Added guide on installing with conda :pr:`1041`
        * Added a “cost-benefit curve” util method to graph cost-benefit matrix scores vs. binary classification thresholds :pr:`1081`
        * Standardized error when calling transform/predict before fit for pipelines :pr:`1048`
        * Added `percent_better_than_baseline` to Automl search rankings and full rankings table :pr:`1050`
        * Added one-way partial dependence and partial dependence plots :pr:`1079`
        * Added "Feature Value" column to prediction explanation reports. :pr:`1064`
        * Added LightGBM classification estimator :pr:`1082`, :pr:`1114`
        * Added `max_batches` parameter to AutoMLSearch :pr:`1087`
    * Fixes
        * Updated TextFeaturizer component to no longer require an internet connection to run :pr:`1022`
        * Fixed non-deterministic element of TextFeaturizer transformations :pr:`1022`
        * Added a StandardScaler to all ElasticNet pipelines :pr:`1065`
        * Updated cost-benefit matrix to normalize score :pr:`1099`
        * Fixed logic in `calculate_percent_difference` so that it can handle negative values :pr:`1100`
    * Changes
        * Added `needs_fitting` property to ComponentBase :pr:`1044`
        * Updated references to data types to use datatype lists defined in `evalml.utils.gen_utils` :pr:`1039`
        * Remove maximum version limit for SciPy dependency :pr:`1051`
        * Moved `all_components` and other component importers into runtime methods :pr:`1045`
        * Consolidated graphing utility methods under `evalml.utils.graph_utils` :pr:`1060`
        * Made slight tweaks to how TextFeaturizer uses featuretools, and did some refactoring of that and of LSA :pr:`1090`
        * Changed `show_all_features` parameter into `importance_threshold`, which allows for thresholding feature importance :pr:`1097`, :pr:`1103`
    * Documentation Changes
        * Update setup.py URL to point to the github repo :pr:`1037`
        * Added tutorial for using the cost-benefit matrix objective :pr:`1088`
        * Updated `model_understanding.ipynb` to include documentation for using plotly on Jupyter Lab :pr:`1108`
    * Testing Changes
        * Refactor CircleCI tests to use matrix jobs (:pr:`1043`)
        * Added a test to check that all test directories are included in evalml package :pr:`1054`


.. warning::

    **Breaking Changes**
        * ``confusion_matrix`` and ``normalize_confusion_matrix`` have been moved to `evalml.utils` :pr:`1038`
        * All graph utility methods previously under ``evalml.pipelines.graph_utils`` have been moved to ``evalml.utils.graph_utils`` :pr:`1060`


**v0.12.2 Aug. 6, 2020**
    * Enhancements
        * Add save/load method to components :pr:`1023`
        * Expose pickle `protocol` as optional arg to save/load :pr:`1023`
        * Updated estimators used in AutoML to include ExtraTrees and ElasticNet estimators :pr:`1030`
    * Fixes
    * Changes
        * Removed DeprecationWarning for SimpleImputer :pr:`1018`
    * Documentation Changes
        * Add note about version numbers to release process docs :pr:`1034`
    * Testing Changes
        * Test files are now included in the evalml package :pr:`1029`


**v0.12.0 Aug. 3, 2020**
    * Enhancements
        * Added string and categorical targets support for binary and multiclass pipelines and check for numeric targets for `DetectLabelLeakage` data check :pr:`932`
        * Added clear exception for regression pipelines if target datatype is string or categorical :pr:`960`
        * Added target column names and class labels in `predict` and `predict_proba` output for pipelines :pr:`951`
        * Added `_compute_shap_values` and `normalize_values` to `pipelines/explanations` module :pr:`958`
        * Added `explain_prediction` feature which explains single predictions with SHAP :pr:`974`
        * Added Imputer to allow different imputation strategies for numerical and categorical dtypes :pr:`991`
        * Added support for configuring logfile path using env var, and don't create logger if there are filesystem errors :pr:`975`
        * Updated catboost estimators' default parameters and automl hyperparameter ranges to speed up fit time :pr:`998`
    * Fixes
        * Fixed ReadtheDocs warning failure regarding embedded gif :pr:`943`
        * Removed incorrect parameter passed to pipeline classes in `_add_baseline_pipelines` :pr:`941`
        * Added universal error for calling `predict`, `predict_proba`, `transform`, and `feature_importances` before fitting :pr:`969`, :pr:`994`
        * Made `TextFeaturizer` component and pip dependencies `featuretools` and `nlp_primitives` optional :pr:`976`
        * Updated imputation strategy in automl to no longer limit impute strategy to `most_frequent` for all features if there are any categorical columns :pr:`991`
        * Fixed UnboundLocalError for`cv_pipeline` when automl search errors :pr:`996`
        * Fixed `Imputer` to reset dataframe index to preserve behavior expected from  `SimpleImputer` :pr:`1009`
    * Changes
        * Moved `get_estimators ` to `evalml.pipelines.components.utils` :pr:`934`
        * Modified Pipelines to raise `PipelineScoreError` when they encounter an error during scoring :pr:`936`
        * Moved `evalml.model_families.list_model_families` to `evalml.pipelines.components.allowed_model_families` :pr:`959`
        * Renamed `DateTimeFeaturization` to `DateTimeFeaturizer` :pr:`977`
        * Added check to stop search and raise an error if all pipelines in a batch return NaN scores :pr:`1015`
    * Documentation Changes
        * Update README.md :pr:`963`
        * Reworded message when errors are returned from data checks in search :pr:`982`
        * Added section on understanding model predictions with `explain_prediction` to User Guide :pr:`981`
        * Added a section to the user guide and api reference about how XGBoost and CatBoost are not fully supported. :pr:`992`
        * Added custom components section in user guide :pr:`993`
        * Update FAQ section formatting :pr:`997`
        * Update release process documentation :pr:`1003`
    * Testing Changes
        * Moved `predict_proba` and `predict` tests regarding string / categorical targets to `test_pipelines.py` :pr:`972`
        * Fix dependency update bot by updating python version to 3.7 to avoid frequent github version updates :pr:`1002`


.. warning::

    **Breaking Changes**
        * ``get_estimators`` has been moved to ``evalml.pipelines.components.utils`` (previously was under ``evalml.pipelines.utils``) :pr:`934`
        * Removed the ``raise_errors`` flag in AutoML search. All errors during pipeline evaluation will be caught and logged. :pr:`936`
        * ``evalml.model_families.list_model_families`` has been moved to `evalml.pipelines.components.allowed_model_families` :pr:`959`
        * ``TextFeaturizer``: the ``featuretools`` and ``nlp_primitives`` packages must be installed after installing evalml in order to use this component :pr:`976`
        * Renamed ``DateTimeFeaturization`` to ``DateTimeFeaturizer`` :pr:`977`


**v0.11.2 July 16, 2020**
    * Enhancements
        * Added `NoVarianceDataCheck` to `DefaultDataChecks` :pr:`893`
        * Added text processing and featurization component `TextFeaturizer` :pr:`913`, :pr:`924`
        * Added additional checks to InvalidTargetDataCheck to handle invalid target data types :pr:`929`
        * AutoMLSearch will now handle KeyboardInterrupt and prompt user for confirmation :pr:`915`
    * Fixes
        * Makes automl results a read-only property :pr:`919`
    * Changes
        * Deleted static pipelines and refactored tests involving static pipelines, removed `all_pipelines()` and `get_pipelines()` :pr:`904`
        * Moved `list_model_families` to `evalml.model_family.utils` :pr:`903`
        * Updated `all_pipelines`, `all_estimators`, `all_components` to use the same mechanism for dynamically generating their elements :pr:`898`
        * Rename `master` branch to `main` :pr:`918`
        * Add pypi release github action :pr:`923`
        * Updated AutoMLSearch.search stdout output and logging and removed tqdm progress bar :pr:`921`
        * Moved automl config checks previously in `search()` to init :pr:`933`
    * Documentation Changes
        * Reorganized and rewrote documentation :pr:`937`
        * Updated to use pydata sphinx theme :pr:`937`
        * Updated docs to use `release_notes` instead of `changelog` :pr:`942`
    * Testing Changes
        * Cleaned up fixture names and usages in tests :pr:`895`


.. warning::

    **Breaking Changes**
        * ``list_model_families`` has been moved to ``evalml.model_family.utils`` (previously was under ``evalml.pipelines.utils``) :pr:`903`
        * ``get_estimators`` has been moved to ``evalml.pipelines.components.utils`` (previously was under ``evalml.pipelines.utils``) :pr:`934`
        * Static pipeline definitions have been removed, but similar pipelines can still be constructed via creating an instance of PipelineBase :pr:`904`
        * ``all_pipelines()`` and ``get_pipelines()`` utility methods have been removed :pr:`904`


**v0.11.0 June 30, 2020**
    * Enhancements
        * Added multiclass support for ROC curve graphing :pr:`832`
        * Added preprocessing component to drop features whose percentage of NaN values exceeds a specified threshold :pr:`834`
        * Added data check to check for problematic target labels :pr:`814`
        * Added PerColumnImputer that allows imputation strategies per column :pr:`824`
        * Added transformer to drop specific columns :pr:`827`
        * Added support for `categories`, `handle_error`, and `drop` parameters in `OneHotEncoder` :pr:`830` :pr:`897`
        * Added preprocessing component to handle DateTime columns featurization :pr:`838`
        * Added ability to clone pipelines and components :pr:`842`
        * Define getter method for component `parameters` :pr:`847`
        * Added utility methods to calculate and graph permutation importances :pr:`860`, :pr:`880`
        * Added new utility functions necessary for generating dynamic preprocessing pipelines :pr:`852`
        * Added kwargs to all components :pr:`863`
        * Updated `AutoSearchBase` to use dynamically generated preprocessing pipelines :pr:`870`
        * Added SelectColumns transformer :pr:`873`
        * Added ability to evaluate additional pipelines for automl search :pr:`874`
        * Added `default_parameters` class property to components and pipelines :pr:`879`
        * Added better support for disabling data checks in automl search :pr:`892`
        * Added ability to save and load AutoML objects to file :pr:`888`
        * Updated `AutoSearchBase.get_pipelines` to return an untrained pipeline instance :pr:`876`
        * Saved learned binary classification thresholds in automl results cv data dict :pr:`876`
    * Fixes
        * Fixed bug where SimpleImputer cannot handle dropped columns :pr:`846`
        * Fixed bug where PerColumnImputer cannot handle dropped columns :pr:`855`
        * Enforce requirement that builtin components save all inputted values in their parameters dict :pr:`847`
        * Don't list base classes in `all_components` output :pr:`847`
        * Standardize all components to output pandas data structures, and accept either pandas or numpy :pr:`853`
        * Fixed rankings and full_rankings error when search has not been run :pr:`894`
    * Changes
        * Update `all_pipelines` and `all_components` to try initializing pipelines/components, and on failure exclude them :pr:`849`
        * Refactor `handle_components` to `handle_components_class`, standardize to `ComponentBase` subclass instead of instance :pr:`850`
        * Refactor "blacklist"/"whitelist" to "allow"/"exclude" lists :pr:`854`
        * Replaced `AutoClassificationSearch` and `AutoRegressionSearch` with `AutoMLSearch` :pr:`871`
        * Renamed feature_importances and permutation_importances methods to use singular names (feature_importance and permutation_importance) :pr:`883`
        * Updated `automl` default data splitter to train/validation split for large datasets :pr:`877`
        * Added open source license, update some repo metadata :pr:`887`
        * Removed dead code in `_get_preprocessing_components` :pr:`896`
    * Documentation Changes
        * Fix some typos and update the EvalML logo :pr:`872`
    * Testing Changes
        * Update the changelog check job to expect the new branching pattern for the deps update bot :pr:`836`
        * Check that all components output pandas datastructures, and can accept either pandas or numpy :pr:`853`
        * Replaced `AutoClassificationSearch` and `AutoRegressionSearch` with `AutoMLSearch` :pr:`871`


.. warning::

    **Breaking Changes**
        * Pipelines' static ``component_graph`` field must contain either ``ComponentBase`` subclasses or ``str``, instead of ``ComponentBase`` subclass instances :pr:`850`
        * Rename ``handle_component`` to ``handle_component_class``. Now standardizes to ``ComponentBase`` subclasses instead of ``ComponentBase`` subclass instances :pr:`850`
        * Renamed automl's ``cv`` argument to ``data_split`` :pr:`877`
        * Pipelines' and classifiers' ``feature_importances`` is renamed `feature_importance`, `graph_feature_importances` is renamed `graph_feature_importance` :pr:`883`
        * Passing ``data_checks=None`` to automl search will not perform any data checks as opposed to default checks. :pr:`892`
        * Pipelines to search for in AutoML are now determined automatically, rather than using the statically-defined pipeline classes. :pr:`870`
        * Updated ``AutoSearchBase.get_pipelines`` to return an untrained pipeline instance, instead of one which happened to be trained on the final cross-validation fold :pr:`876`


**v0.10.0 May 29, 2020**
    * Enhancements
        * Added baseline models for classification and regression, add functionality to calculate baseline models before searching in AutoML :pr:`746`
        * Port over highly-null guardrail as a data check and define `DefaultDataChecks` and `DisableDataChecks` classes :pr:`745`
        * Update `Tuner` classes to work directly with pipeline parameters dicts instead of flat parameter lists :pr:`779`
        * Add Elastic Net as a pipeline option :pr:`812`
        * Added new Pipeline option `ExtraTrees` :pr:`790`
        * Added precicion-recall curve metrics and plot for binary classification problems in `evalml.pipeline.graph_utils` :pr:`794`
        * Update the default automl algorithm to search in batches, starting with default parameters for each pipeline and iterating from there :pr:`793`
        * Added `AutoMLAlgorithm` class and `IterativeAlgorithm` impl, separated from `AutoSearchBase` :pr:`793`
    * Fixes
        * Update pipeline `score` to return `nan` score for any objective which throws an exception during scoring :pr:`787`
        * Fixed bug introduced in :pr:`787` where binary classification metrics requiring predicted probabilities error in scoring :pr:`798`
        * CatBoost and XGBoost classifiers and regressors can no longer have a learning rate of 0 :pr:`795`
    * Changes
        * Cleanup pipeline `score` code, and cleanup codecov :pr:`711`
        * Remove `pass` for abstract methods for codecov :pr:`730`
        * Added __str__ for AutoSearch object :pr:`675`
        * Add util methods to graph ROC and confusion matrix :pr:`720`
        * Refactor `AutoBase` to `AutoSearchBase` :pr:`758`
        * Updated AutoBase with `data_checks` parameter, removed previous `detect_label_leakage` parameter, and added functionality to run data checks before search in AutoML :pr:`765`
        * Updated our logger to use Python's logging utils :pr:`763`
        * Refactor most of `AutoSearchBase._do_iteration` impl into `AutoSearchBase._evaluate` :pr:`762`
        * Port over all guardrails to use the new DataCheck API :pr:`789`
        * Expanded `import_or_raise` to catch all exceptions :pr:`759`
        * Adds RMSE, MSLE, RMSLE as standard metrics :pr:`788`
        * Don't allow `Recall` to be used as an objective for AutoML :pr:`784`
        * Removed feature selection from pipelines :pr:`819`
        * Update default estimator parameters to make automl search faster and more accurate :pr:`793`
    * Documentation Changes
        * Add instructions to freeze `master` on `release.md` :pr:`726`
        * Update release instructions with more details :pr:`727` :pr:`733`
        * Add objective base classes to API reference :pr:`736`
        * Fix components API to match other modules :pr:`747`
    * Testing Changes
        * Delete codecov yml, use codecov.io's default :pr:`732`
        * Added unit tests for fraud cost, lead scoring, and standard metric objectives :pr:`741`
        * Update codecov client :pr:`782`
        * Updated AutoBase __str__ test to include no parameters case :pr:`783`
        * Added unit tests for `ExtraTrees` pipeline :pr:`790`
        * If codecov fails to upload, fail build :pr:`810`
        * Updated Python version of dependency action :pr:`816`
        * Update the dependency update bot to use a suffix when creating branches :pr:`817`

.. warning::

    **Breaking Changes**
        * The ``detect_label_leakage`` parameter for AutoML classes has been removed and replaced by a ``data_checks`` parameter :pr:`765`
        * Moved ROC and confusion matrix methods from ``evalml.pipeline.plot_utils`` to ``evalml.pipeline.graph_utils`` :pr:`720`
        * ``Tuner`` classes require a pipeline hyperparameter range dict as an init arg instead of a space definition :pr:`779`
        * ``Tuner.propose`` and ``Tuner.add`` work directly with pipeline parameters dicts instead of flat parameter lists :pr:`779`
        * ``PipelineBase.hyperparameters`` and ``custom_hyperparameters`` use pipeline parameters dict format instead of being represented as a flat list :pr:`779`
        * All guardrail functions previously under ``evalml.guardrails.utils`` will be removed and replaced by data checks :pr:`789`
        * `Recall` disallowed as an objective for AutoML :pr:`784`
        * ``AutoSearchBase`` parameter ``tuner`` has been renamed to ``tuner_class`` :pr:`793`
        * ``AutoSearchBase`` parameter ``possible_pipelines`` and ``possible_model_families`` have been renamed to ``allowed_pipelines`` and ``allowed_model_families`` :pr:`793`


**v0.9.0 Apr. 27, 2020**
    * Enhancements
        * Added accuracy as an standard objective :pr:`624`
        * Added verbose parameter to load_fraud :pr:`560`
        * Added Balanced Accuracy metric for binary, multiclass :pr:`612` :pr:`661`
        * Added XGBoost regressor and XGBoost regression pipeline :pr:`666`
        * Added Accuracy metric for multiclass :pr:`672`
        * Added objective name in `AutoBase.describe_pipeline` :pr:`686`
        * Added `DataCheck` and `DataChecks`, `Message` classes and relevant subclasses :pr:`739`
    * Fixes
        * Removed direct access to `cls.component_graph` :pr:`595`
        * Add testing files to .gitignore :pr:`625`
        * Remove circular dependencies from `Makefile` :pr:`637`
        * Add error case for `normalize_confusion_matrix()` :pr:`640`
        * Fixed XGBoostClassifier and XGBoostRegressor bug with feature names that contain [, ], or < :pr:`659`
        * Update make_pipeline_graph to not accidentally create empty file when testing if path is valid :pr:`649`
        * Fix pip installation warning about docsutils version, from boto dependency :pr:`664`
        * Removed zero division warning for F1/precision/recall metrics :pr:`671`
        * Fixed `summary` for pipelines without estimators :pr:`707`
    * Changes
        * Updated default objective for binary/multiseries classification to log loss :pr:`613`
        * Created classification and regression pipeline subclasses and removed objective as an attribute of pipeline classes :pr:`405`
        * Changed the output of `score` to return one dictionary :pr:`429`
        * Created binary and multiclass objective subclasses :pr:`504`
        * Updated objectives API :pr:`445`
        * Removed call to `get_plot_data` from AutoML :pr:`615`
        * Set `raise_error` to default to True for AutoML classes :pr:`638`
        * Remove unnecessary "u" prefixes on some unicode strings :pr:`641`
        * Changed one-hot encoder to return uint8 dtypes instead of ints :pr:`653`
        * Pipeline `_name` field changed to `custom_name` :pr:`650`
        * Removed `graphs.py` and moved methods into `PipelineBase` :pr:`657`, :pr:`665`
        * Remove s3fs as a dev dependency :pr:`664`
        * Changed requirements-parser to be a core dependency :pr:`673`
        * Replace `supported_problem_types` field on pipelines with `problem_type` attribute on base classes :pr:`678`
        * Changed AutoML to only show best results for a given pipeline template in `rankings`, added `full_rankings` property to show all :pr:`682`
        * Update `ModelFamily` values: don't list xgboost/catboost as classifiers now that we have regression pipelines for them :pr:`677`
        * Changed AutoML's `describe_pipeline` to get problem type from pipeline instead :pr:`685`
        * Standardize `import_or_raise` error messages :pr:`683`
        * Updated argument order of objectives to align with sklearn's :pr:`698`
        * Renamed `pipeline.feature_importance_graph` to `pipeline.graph_feature_importances` :pr:`700`
        * Moved ROC and confusion matrix methods to `evalml.pipelines.plot_utils` :pr:`704`
        * Renamed `MultiClassificationObjective` to `MulticlassClassificationObjective`, to align with pipeline naming scheme :pr:`715`
    * Documentation Changes
        * Fixed some sphinx warnings :pr:`593`
        * Fixed docstring for AutoClassificationSearch with correct command :pr:`599`
        * Limit readthedocs formats to pdf, not htmlzip and epub :pr:`594` :pr:`600`
        * Clean up objectives API documentation :pr:`605`
        * Fixed function on Exploring search results page :pr:`604`
        * Update release process doc :pr:`567`
        * AutoClassificationSearch and AutoRegressionSearch show inherited methods in API reference :pr:`651`
        * Fixed improperly formatted code in breaking changes for changelog :pr:`655`
        * Added configuration to treat Sphinx warnings as errors :pr:`660`
        * Removed separate plotting section for pipelines in API reference :pr:`657`, :pr:`665`
        * Have leads example notebook load S3 files using https, so we can delete s3fs dev dependency :pr:`664`
        * Categorized components in API reference and added descriptions for each category :pr:`663`
        * Fixed Sphinx warnings about BalancedAccuracy objective :pr:`669`
        * Updated API reference to include missing components and clean up pipeline docstrings :pr:`689`
        * Reorganize API ref, and clarify pipeline sub-titles :pr:`688`
        * Add and update preprocessing utils in API reference :pr:`687`
        * Added inheritance diagrams to API reference :pr:`695`
        * Documented which default objective AutoML optimizes for :pr:`699`
        * Create seperate install page :pr:`701`
        * Include more utils in API ref, like `import_or_raise` :pr:`704`
        * Add more color to pipeline documentation :pr:`705`
    * Testing Changes
        * Matched install commands of `check_latest_dependencies` test and it's GitHub action :pr:`578`
        * Added Github app to auto assign PR author as assignee :pr:`477`
        * Removed unneeded conda installation of xgboost in windows checkin tests :pr:`618`
        * Update graph tests to always use tmpfile dir :pr:`649`
        * Changelog checkin test workaround for release PRs: If 'future release' section is empty of PR refs, pass check :pr:`658`
        * Add changelog checkin test exception for `dep-update` branch :pr:`723`

.. warning::

    **Breaking Changes**

    * Pipelines will now no longer take an objective parameter during instantiation, and will no longer have an objective attribute.
    * ``fit()`` and ``predict()`` now use an optional ``objective`` parameter, which is only used in binary classification pipelines to fit for a specific objective.
    * ``score()`` will now use a required ``objectives`` parameter that is used to determine all the objectives to score on. This differs from the previous behavior, where the pipeline's objective was scored on regardless.
    * ``score()`` will now return one dictionary of all objective scores.
    * ``ROC`` and ``ConfusionMatrix`` plot methods via ``Auto(*).plot`` have been removed by :pr:`615` and are replaced by ``roc_curve`` and ``confusion_matrix`` in `evamlm.pipelines.plot_utils`` in :pr:`704`
    * ``normalize_confusion_matrix`` has been moved to ``evalml.pipelines.plot_utils`` :pr:`704`
    * Pipelines ``_name`` field changed to ``custom_name``
    * Pipelines ``supported_problem_types`` field is removed because it is no longer necessary :pr:`678`
    * Updated argument order of objectives' `objective_function` to align with sklearn :pr:`698`
    * `pipeline.feature_importance_graph` has been renamed to `pipeline.graph_feature_importances` in :pr:`700`
    * Removed unsupported ``MSLE`` objective :pr:`704`


**v0.8.0 Apr. 1, 2020**
    * Enhancements
        * Add normalization option and information to confusion matrix :pr:`484`
        * Add util function to drop rows with NaN values :pr:`487`
        * Renamed `PipelineBase.name` as `PipelineBase.summary` and redefined `PipelineBase.name` as class property :pr:`491`
        * Added access to parameters in Pipelines with `PipelineBase.parameters` (used to be return of `PipelineBase.describe`) :pr:`501`
        * Added `fill_value` parameter for SimpleImputer :pr:`509`
        * Added functionality to override component hyperparameters and made pipelines take hyperparemeters from components :pr:`516`
        * Allow numpy.random.RandomState for random_state parameters :pr:`556`
    * Fixes
        * Removed unused dependency `matplotlib`, and move `category_encoders` to test reqs :pr:`572`
    * Changes
        * Undo version cap in XGBoost placed in :pr:`402` and allowed all released of XGBoost :pr:`407`
        * Support pandas 1.0.0 :pr:`486`
        * Made all references to the logger static :pr:`503`
        * Refactored `model_type` parameter for components and pipelines to `model_family` :pr:`507`
        * Refactored `problem_types` for pipelines and components into `supported_problem_types` :pr:`515`
        * Moved `pipelines/utils.save_pipeline` and `pipelines/utils.load_pipeline` to `PipelineBase.save` and `PipelineBase.load` :pr:`526`
        * Limit number of categories encoded by OneHotEncoder :pr:`517`
    * Documentation Changes
        * Updated API reference to remove PipelinePlot and added moved PipelineBase plotting methods :pr:`483`
        * Add code style and github issue guides :pr:`463` :pr:`512`
        * Updated API reference for to surface class variables for pipelines and components :pr:`537`
        * Fixed README documentation link :pr:`535`
        * Unhid PR references in changelog :pr:`656`
    * Testing Changes
        * Added automated dependency check PR :pr:`482`, :pr:`505`
        * Updated automated dependency check comment :pr:`497`
        * Have build_docs job use python executor, so that env vars are set properly :pr:`547`
        * Added simple test to make sure OneHotEncoder's top_n works with large number of categories :pr:`552`
        * Run windows unit tests on PRs :pr:`557`


.. warning::

    **Breaking Changes**

    * ``AutoClassificationSearch`` and ``AutoRegressionSearch``'s ``model_types`` parameter has been refactored into ``allowed_model_families``
    * ``ModelTypes`` enum has been changed to ``ModelFamily``
    * Components and Pipelines now have a ``model_family`` field instead of ``model_type``
    * ``get_pipelines`` utility function now accepts ``model_families`` as an argument instead of ``model_types``
    * ``PipelineBase.name`` no longer returns structure of pipeline and has been replaced by ``PipelineBase.summary``
    * ``PipelineBase.problem_types`` and ``Estimator.problem_types`` has been renamed to ``supported_problem_types``
    * ``pipelines/utils.save_pipeline`` and ``pipelines/utils.load_pipeline`` moved to ``PipelineBase.save`` and ``PipelineBase.load``


**v0.7.0 Mar. 9, 2020**
    * Enhancements
        * Added emacs buffers to .gitignore :pr:`350`
        * Add CatBoost (gradient-boosted trees) classification and regression components and pipelines :pr:`247`
        * Added Tuner abstract base class :pr:`351`
        * Added n_jobs as parameter for AutoClassificationSearch and AutoRegressionSearch :pr:`403`
        * Changed colors of confusion matrix to shades of blue and updated axis order to match scikit-learn's :pr:`426`
        * Added PipelineBase graph and feature_importance_graph methods, moved from previous location :pr:`423`
        * Added support for python 3.8 :pr:`462`
    * Fixes
        * Fixed ROC and confusion matrix plots not being calculated if user passed own additional_objectives :pr:`276`
        * Fixed ReadtheDocs FileNotFoundError exception for fraud dataset :pr:`439`
    * Changes
        * Added n_estimators as a tunable parameter for XGBoost :pr:`307`
        * Remove unused parameter ObjectiveBase.fit_needs_proba :pr:`320`
        * Remove extraneous parameter component_type from all components :pr:`361`
        * Remove unused rankings.csv file :pr:`397`
        * Downloaded demo and test datasets so unit tests can run offline :pr:`408`
        * Remove `_needs_fitting` attribute from Components :pr:`398`
        * Changed plot.feature_importance to show only non-zero feature importances by default, added optional parameter to show all :pr:`413`
        * Refactored `PipelineBase` to take in parameter dictionary and moved pipeline metadata to class attribute :pr:`421`
        * Dropped support for Python 3.5 :pr:`438`
        * Removed unused `apply.py` file :pr:`449`
        * Clean up requirements.txt to remove unused deps :pr:`451`
        * Support installation without all required dependencies :pr:`459`
    * Documentation Changes
        * Update release.md with instructions to release to internal license key :pr:`354`
    * Testing Changes
        * Added tests for utils (and moved current utils to gen_utils) :pr:`297`
        * Moved XGBoost install into it's own separate step on Windows using Conda :pr:`313`
        * Rewind pandas version to before 1.0.0, to diagnose test failures for that version :pr:`325`
        * Added dependency update checkin test :pr:`324`
        * Rewind XGBoost version to before 1.0.0 to diagnose test failures for that version :pr:`402`
        * Update dependency check to use a whitelist :pr:`417`
        * Update unit test jobs to not install dev deps :pr:`455`

.. warning::

    **Breaking Changes**

    * Python 3.5 will not be actively supported.

**v0.6.0 Dec. 16, 2019**
    * Enhancements
        * Added ability to create a plot of feature importances :pr:`133`
        * Add early stopping to AutoML using patience and tolerance parameters :pr:`241`
        * Added ROC and confusion matrix metrics and plot for classification problems and introduce PipelineSearchPlots class :pr:`242`
        * Enhanced AutoML results with search order :pr:`260`
        * Added utility function to show system and environment information :pr:`300`
    * Fixes
        * Lower botocore requirement :pr:`235`
        * Fixed decision_function calculation for FraudCost objective :pr:`254`
        * Fixed return value of Recall metrics :pr:`264`
        * Components return `self` on fit :pr:`289`
    * Changes
        * Renamed automl classes to AutoRegressionSearch and AutoClassificationSearch :pr:`287`
        * Updating demo datasets to retain column names :pr:`223`
        * Moving pipeline visualization to PipelinePlots class :pr:`228`
        * Standarizing inputs as pd.Dataframe / pd.Series :pr:`130`
        * Enforcing that pipelines must have an estimator as last component :pr:`277`
        * Added ipywidgets as a dependency in requirements.txt :pr:`278`
        * Added Random and Grid Search Tuners :pr:`240`
    * Documentation Changes
        * Adding class properties to API reference :pr:`244`
        * Fix and filter FutureWarnings from scikit-learn :pr:`249`, :pr:`257`
        * Adding Linear Regression to API reference and cleaning up some Sphinx warnings :pr:`227`
    * Testing Changes
        * Added support for testing on Windows with CircleCI :pr:`226`
        * Added support for doctests :pr:`233`

.. warning::

    **Breaking Changes**

    * The ``fit()`` method for ``AutoClassifier`` and ``AutoRegressor`` has been renamed to ``search()``.
    * ``AutoClassifier`` has been renamed to ``AutoClassificationSearch``
    * ``AutoRegressor`` has been renamed to ``AutoRegressionSearch``
    * ``AutoClassificationSearch.results`` and ``AutoRegressionSearch.results`` now is a dictionary with ``pipeline_results`` and ``search_order`` keys. ``pipeline_results`` can be used to access a dictionary that is identical to the old ``.results`` dictionary. Whereas, ``search_order`` returns a list of the search order in terms of ``pipeline_id``.
    * Pipelines now require an estimator as the last component in ``component_list``. Slicing pipelines now throws an ``NotImplementedError`` to avoid returning pipelines without an estimator.

**v0.5.2 Nov. 18, 2019**
    * Enhancements
        * Adding basic pipeline structure visualization :pr:`211`
    * Documentation Changes
        * Added notebooks to build process :pr:`212`

**v0.5.1 Nov. 15, 2019**
    * Enhancements
        * Added basic outlier detection guardrail :pr:`151`
        * Added basic ID column guardrail :pr:`135`
        * Added support for unlimited pipelines with a max_time limit :pr:`70`
        * Updated .readthedocs.yaml to successfully build :pr:`188`
    * Fixes
        * Removed MSLE from default additional objectives :pr:`203`
        * Fixed random_state passed in pipelines :pr:`204`
        * Fixed slow down in RFRegressor :pr:`206`
    * Changes
        * Pulled information for describe_pipeline from pipeline's new describe method :pr:`190`
        * Refactored pipelines :pr:`108`
        * Removed guardrails from Auto(*) :pr:`202`, :pr:`208`
    * Documentation Changes
        * Updated documentation to show max_time enhancements :pr:`189`
        * Updated release instructions for RTD :pr:`193`
        * Added notebooks to build process :pr:`212`
        * Added contributing instructions :pr:`213`
        * Added new content :pr:`222`

**v0.5.0 Oct. 29, 2019**
    * Enhancements
        * Added basic one hot encoding :pr:`73`
        * Use enums for model_type :pr:`110`
        * Support for splitting regression datasets :pr:`112`
        * Auto-infer multiclass classification :pr:`99`
        * Added support for other units in max_time :pr:`125`
        * Detect highly null columns :pr:`121`
        * Added additional regression objectives :pr:`100`
        * Show an interactive iteration vs. score plot when using fit() :pr:`134`
    * Fixes
        * Reordered `describe_pipeline` :pr:`94`
        * Added type check for model_type :pr:`109`
        * Fixed `s` units when setting string max_time :pr:`132`
        * Fix objectives not appearing in API documentation :pr:`150`
    * Changes
        * Reorganized tests :pr:`93`
        * Moved logging to its own module :pr:`119`
        * Show progress bar history :pr:`111`
        * Using cloudpickle instead of pickle to allow unloading of custom objectives :pr:`113`
        * Removed render.py :pr:`154`
    * Documentation Changes
        * Update release instructions :pr:`140`
        * Include additional_objectives parameter :pr:`124`
        * Added Changelog :pr:`136`
    * Testing Changes
        * Code coverage :pr:`90`
        * Added CircleCI tests for other Python versions :pr:`104`
        * Added doc notebooks as tests :pr:`139`
        * Test metadata for CircleCI and 2 core parallelism :pr:`137`

**v0.4.1 Sep. 16, 2019**
    * Enhancements
        * Added AutoML for classification and regressor using Autobase and Skopt :pr:`7` :pr:`9`
        * Implemented standard classification and regression metrics :pr:`7`
        * Added logistic regression, random forest, and XGBoost pipelines :pr:`7`
        * Implemented support for custom objectives :pr:`15`
        * Feature importance for pipelines :pr:`18`
        * Serialization for pipelines :pr:`19`
        * Allow fitting on objectives for optimal threshold :pr:`27`
        * Added detect label leakage :pr:`31`
        * Implemented callbacks :pr:`42`
        * Allow for multiclass classification :pr:`21`
        * Added support for additional objectives :pr:`79`
    * Fixes
        * Fixed feature selection in pipelines :pr:`13`
        * Made random_seed usage consistent :pr:`45`
    * Documentation Changes
        * Documentation Changes
        * Added docstrings :pr:`6`
        * Created notebooks for docs :pr:`6`
        * Initialized readthedocs EvalML :pr:`6`
        * Added favicon :pr:`38`
    * Testing Changes
        * Added testing for loading data :pr:`39`

**v0.2.0 Aug. 13, 2019**
    * Enhancements
        * Created fraud detection objective :pr:`4`

**v0.1.0 July. 31, 2019**
    * *First Release*
    * Enhancements
        * Added lead scoring objecitve :pr:`1`
        * Added basic classifier :pr:`1`
    * Documentation Changes
        * Initialized Sphinx for docs :pr:`1`<|MERGE_RESOLUTION|>--- conflicted
+++ resolved
@@ -19,11 +19,8 @@
         * Updated API docs to refer to target as "target" instead of "labels" for non-classification tasks and minor docs cleanup :pr:`1160`
         * Added Class Imbalance Data Check to `api_reference.rst` :pr:`1190` :pr:`1200`
         * Add pipeline properties to API reference :pr:`1209`
-<<<<<<< HEAD
         * Updated API docs to include `skopt.space.Categorical` option for component hyperparameter range definition :pr:`1228`
-=======
         * Improved description of `max_iterations` in documentation :pr:`1212`
->>>>>>> 6bf1998a
     * Testing Changes
 
 
