Release Notes
-------------
**Future Release**
    * Enhancements
<<<<<<< HEAD
        * Added ``ProphetRegressor`` to estimators :pr:`2242`
=======
    * Fixes
    * Changes
    * Documentation Changes
    * Testing Changes

.. warning::

    **Breaking Changes**

**v0.30.0 Aug. 3, 2021**
    * Enhancements
>>>>>>> 0c642666
        * Added ``LogTransformer`` and ``TargetDistributionDataCheck`` :pr:`2487`
        * Issue a warning to users when a pipeline parameter passed in isn't used in the pipeline :pr:`2564`
        * Added Gini coefficient as an objective :pr:`2544`
        * Added ``repr`` to ``ComponentGraph`` :pr:`2565`
        * Added components to extract features from ``URL`` and ``EmailAddress`` Logical Types :pr:`2550`
        * Added support for `NaN` values in ``TextFeaturizer`` :pr:`2532`
        * Added ``SelectByType`` transformer :pr:`2531`
        * Added separate thresholds for percent null rows and columns in ``HighlyNullDataCheck`` :pr:`2562`
        * Added support for `NaN` natural language values :pr:`2577`
    * Fixes
        * Raised error message for types ``URL``, ``NaturalLanguage``, and ``EmailAddress`` in ``partial_dependence`` :pr:`2573`
    * Changes
        * Updated ``PipelineBase`` implementation for creating pipelines from a list of components :pr:`2549`
        * Moved ``get_hyperparameter_ranges`` to ``PipelineBase`` class from automl/utils module :pr:`2546`
        * Renamed ``ComponentGraph``'s ``get_parents`` to ``get_inputs`` :pr:`2540`
        * Removed ``ComponentGraph.linearized_component_graph`` and ``ComponentGraph.from_list`` :pr:`2556`
        * Updated ``ComponentGraph`` to enforce requiring `.x` and `.y` inputs for each component in the graph :pr:`2563`
    * Documentation Changes
        * Added documentation for ``DaskEngine`` and ``CFEngine`` parallel engines :pr:`2560`
        * Improved detail of ``TextFeaturizer`` docstring and tutorial :pr:`2568`
    * Testing Changes
        * Added test that makes sure ``split_data`` does not shuffle for time series problems :pr:`2552`

.. warning::

    **Breaking Changes**
        * Moved ``get_hyperparameter_ranges`` to ``PipelineBase`` class from automl/utils module :pr:`2546`
        * Renamed ``ComponentGraph``'s ``get_parents`` to ``get_inputs`` :pr:`2540`
        * Removed ``ComponentGraph.linearized_component_graph`` and ``ComponentGraph.from_list`` :pr:`2556`
        * Updated ``ComponentGraph`` to enforce requiring `.x` and `.y` inputs for each component in the graph :pr:`2563`


**v0.29.0 Jul. 21, 2021**
    * Enhancements
        * Updated 1-way partial dependence support for datetime features :pr:`2454`
        * Added details on how to fix error caused by broken ww schema :pr:`2466`
        * Added ability to use built-in pickle for saving AutoMLSearch :pr:`2463`
        * Updated our components and component graphs to use latest features of ww 0.4.1, e.g. ``concat_columns`` and drop in-place. :pr:`2465`
        * Added new, concurrent.futures based engine for parallel AutoML :pr:`2506`
        * Added support for new Woodwork ``Unknown`` type in AutoMLSearch :pr:`2477`
        * Updated our components with an attribute that describes if they modify features or targets and can be used in list API for pipeline initialization :pr:`2504`
        * Updated ``ComponentGraph`` to accept X and y as inputs :pr:`2507`
        * Removed unused ``TARGET_BINARY_INVALID_VALUES`` from ``DataCheckMessageCode`` enum and fixed formatting of objective documentation :pr:`2520`
        * Added ``EvalMLAlgorithm`` :pr:`2525`
        * Added support for `NaN` values in ``TextFeaturizer`` :pr:`2532`
    * Fixes
        * Fixed ``FraudCost`` objective and reverted threshold optimization method for binary classification to ``Golden`` :pr:`2450`
        * Added custom exception message for partial dependence on features with scales that are too small :pr:`2455`
        * Ensures the typing for Ordinal and Datetime ltypes are passed through _retain_custom_types_and_initalize_woodwork :pr:`2461`
        * Updated to work with Pandas 1.3.0 :pr:`2442`
        * Updated to work with sktime 0.7.0 :pr:`2499`
    * Changes
        * Updated XGBoost dependency to ``>=1.4.2`` :pr:`2484`, :pr:`2498`
        * Added a ``DeprecationWarning`` about deprecating the list API for ``ComponentGraph`` :pr:`2488`
        * Updated ``make_pipeline`` for AutoML to create dictionaries, not lists, to initialize pipelines :pr:`2504`
        * No longer installing graphviz on windows in our CI pipelines because release 0.17 breaks windows 3.7 :pr:`2516`
    * Documentation Changes
        * Moved docstrings from ``__init__`` to class pages, added missing docstrings for missing classes, and updated missing default values :pr:`2452`
        * Build documentation with sphinx-autoapi :pr:`2458`
        * Change ``autoapi_ignore`` to only ignore files in ``evalml/tests/*`` :pr:`2530` 
    * Testing Changes
        * Fixed flaky dask tests :pr:`2471`
        * Removed shellcheck action from ``build_conda_pkg`` action :pr:`2514`
        * Added a tmp_dir fixture that deletes its contents after tests run :pr:`2505`
        * Added a test that makes sure all pipelines in ``AutoMLSearch`` get the same data splits :pr:`2513`
        * Condensed warning output in test logs :pr:`2521`

.. warning::

    **Breaking Changes**
        * `NaN` values in the `Natural Language` type are no longer supported by the Imputer with the pandas upgrade. :pr:`2477`

**v0.28.0 Jul. 2, 2021**
    * Enhancements
        * Added support for showing a Individual Conditional Expectations plot when graphing Partial Dependence :pr:`2386`
        * Exposed ``thread_count`` for Catboost estimators as ``n_jobs`` parameter :pr:`2410`
        * Updated Objectives API to allow for sample weighting :pr:`2433`
    * Fixes
        * Deleted unreachable line from ``IterativeAlgorithm`` :pr:`2464`
    * Changes
        * Pinned Woodwork version between 0.4.1 and 0.4.2 :pr:`2460`
        * Updated psutils minimum version in requirements :pr:`2438`
        * Updated ``log_error_callback`` to not include filepath in logged message :pr:`2429`
    * Documentation Changes
        * Sped up docs :pr:`2430`
        * Removed mentions of ``DataTable`` and ``DataColumn`` from the docs :pr:`2445`
    * Testing Changes
        * Added slack integration for nightlies tests :pr:`2436`
        * Changed ``build_conda_pkg`` CI job to run only when dependencies are updates :pr:`2446`
        * Updated workflows to store pytest runtimes as test artifacts :pr:`2448`
        * Added ``AutoMLTestEnv`` test fixture for making it easy to mock automl tests :pr:`2406`

**v0.27.0 Jun. 22, 2021**
    * Enhancements
        * Adds force plots for prediction explanations :pr:`2157`
        * Removed self-reference from ``AutoMLSearch`` :pr:`2304`
        * Added support for nonlinear pipelines for ``generate_pipeline_code`` :pr:`2332`
        * Added ``inverse_transform`` method to pipelines :pr:`2256`
        * Add optional automatic update checker :pr:`2350`
        * Added ``search_order`` to ``AutoMLSearch``'s ``rankings`` and ``full_rankings`` tables :pr:`2345`
        * Updated threshold optimization method for binary classification :pr:`2315`
        * Updated demos to pull data from S3 instead of including demo data in package :pr:`2387`
        * Upgrade woodwork version to v0.4.1 :pr:`2379`
    * Fixes
        * Preserve user-specified woodwork types throughout pipeline fit/predict :pr:`2297`
        * Fixed ``ComponentGraph`` appending target to ``final_component_features`` if there is a component that returns both X and y :pr:`2358`
        * Fixed partial dependence graph method failing on multiclass problems when the class labels are numeric :pr:`2372`
        * Added ``thresholding_objective`` argument to ``AutoMLSearch`` for binary classification problems :pr:`2320`
        * Added change for ``k_neighbors`` parameter in SMOTE Oversamplers to automatically handle small samples :pr:`2375`
        * Changed naming for ``Logistic Regression Classifier`` file :pr:`2399`
        * Pinned pytest-timeout to fix minimum dependence checker :pr:`2425`
        * Replaced ``Elastic Net Classifier`` base class with ``Logistsic Regression`` to avoid ``NaN`` outputs :pr:`2420`
    * Changes
        * Cleaned up ``PipelineBase``'s ``component_graph`` and ``_component_graph`` attributes. Updated ``PipelineBase`` ``__repr__`` and added ``__eq__`` for ``ComponentGraph`` :pr:`2332`
        * Added and applied  ``black`` linting package to the EvalML repo in place of ``autopep8`` :pr:`2306`
        * Separated `custom_hyperparameters` from pipelines and added them as an argument to ``AutoMLSearch`` :pr:`2317`
        * Replaced `allowed_pipelines` with `allowed_component_graphs` :pr:`2364`
        * Removed private method ``_compute_features_during_fit`` from ``PipelineBase`` :pr:`2359`
        * Updated ``compute_order`` in ``ComponentGraph`` to be a read-only property :pr:`2408`
        * Unpinned PyZMQ version in requirements.txt :pr:`2389` 
        * Uncapping LightGBM version in requirements.txt :pr:`2405`
        * Updated minimum version of plotly :pr:`2415`
        * Removed ``SensitivityLowAlert`` objective from core objectives :pr:`2418`
    * Documentation Changes
        * Fixed lead scoring weights in the demos documentation :pr:`2315`
        * Fixed start page code and description dataset naming discrepancy :pr:`2370`
    * Testing Changes
        * Update minimum unit tests to run on all pull requests :pr:`2314`
        * Pass token to authorize uploading of codecov reports :pr:`2344`
        * Add ``pytest-timeout``. All tests that run longer than 6 minutes will fail. :pr:`2374`
        * Separated the dask tests out into separate github action jobs to isolate dask failures. :pr:`2376`
        * Refactored dask tests :pr:`2377`
        * Added the combined dask/non-dask unit tests back and renamed the dask only unit tests. :pr:`2382`
        * Sped up unit tests and split into separate jobs :pr:`2365`
        * Change CI job names, run lint for python 3.9, run nightlies on python 3.8 at 3am EST :pr:`2395` :pr:`2398`
        * Set fail-fast to false for CI jobs that run for PRs :pr:`2402`

.. warning::

    **Breaking Changes**
        * `AutoMLSearch` will accept `allowed_component_graphs` instead of `allowed_pipelines` :pr:`2364`
        * Removed ``PipelineBase``'s ``_component_graph`` attribute. Updated ``PipelineBase`` ``__repr__`` and added ``__eq__`` for ``ComponentGraph`` :pr:`2332`
        * `pipeline_parameters` will no longer accept `skopt.space` variables since hyperparameter ranges will now be specified through `custom_hyperparameters` :pr:`2317`

**v0.25.0 Jun. 01, 2021**
    * Enhancements
        * Upgraded minimum woodwork to version 0.3.1. Previous versions will not be supported :pr:`2181`
        * Added a new callback parameter for ``explain_predictions_best_worst`` :pr:`2308`
    * Fixes
    * Changes
        * Deleted the ``return_pandas`` flag from our demo data loaders :pr:`2181`
        * Moved ``default_parameters`` to ``ComponentGraph`` from ``PipelineBase`` :pr:`2307`
    * Documentation Changes
        * Updated the release procedure documentation :pr:`2230`
    * Testing Changes
        * Ignoring ``test_saving_png_file`` while building conda package :pr:`2323`

.. warning::

    **Breaking Changes**
        * Deleted the ``return_pandas`` flag from our demo data loaders :pr:`2181`
        * Upgraded minimum woodwork to version 0.3.1. Previous versions will not be supported :pr:`2181`
        * Due to the weak-ref in woodwork, set the result of ``infer_feature_types`` to a variable before accessing woodwork :pr:`2181`

**v0.24.2 May. 24, 2021**
    * Enhancements
        * Added oversamplers to AutoMLSearch :pr:`2213` :pr:`2286`
        * Added dictionary input functionality for ``Undersampler`` component :pr:`2271`
        * Changed the default parameter values for ``Elastic Net Classifier`` and ``Elastic Net Regressor`` :pr:`2269`
        * Added dictionary input functionality for the Oversampler components :pr:`2288`
    * Fixes
        * Set default `n_jobs` to 1 for `StackedEnsembleClassifier` and `StackedEnsembleRegressor` until fix for text-based parallelism in sklearn stacking can be found :pr:`2295`
    * Changes
        * Updated ``start_iteration_callback`` to accept a pipeline instance instead of a pipeline class and no longer accept pipeline parameters as a parameter :pr:`2290`
        * Refactored ``calculate_permutation_importance`` method and add per-column permutation importance method :pr:`2302`
        * Updated logging information in ``AutoMLSearch.__init__`` to clarify pipeline generation :pr:`2263`
    * Documentation Changes
        * Minor changes to the release procedure :pr:`2230`
    * Testing Changes
        * Use codecov action to update coverage reports :pr:`2238`
        * Removed MarkupSafe dependency version pin from requirements.txt and moved instead into RTD docs build CI :pr:`2261`

.. warning::

    **Breaking Changes**
        * Updated ``start_iteration_callback`` to accept a pipeline instance instead of a pipeline class and no longer accept pipeline parameters as a parameter :pr:`2290`
        * Moved ``default_parameters`` to ``ComponentGraph`` from ``PipelineBase``. A pipeline's ``default_parameters`` is now accessible via ``pipeline.component_graph.default_parameters`` :pr:`2307`


**v0.24.1 May. 16, 2021**
    * Enhancements
        * Integrated ``ARIMARegressor`` into AutoML :pr:`2009`
        * Updated ``HighlyNullDataCheck`` to also perform a null row check :pr:`2222`
        * Set ``max_depth`` to 1 in calls to featuretools dfs :pr:`2231`
    * Fixes
        * Removed data splitter sampler calls during training :pr:`2253`
        * Set minimum required version for for pyzmq, colorama, and docutils :pr:`2254`
        * Changed BaseSampler to return None instead of y :pr:`2272`
    * Changes
        * Removed ensemble split and indices in ``AutoMLSearch`` :pr:`2260`
        * Updated pipeline ``repr()`` and ``generate_pipeline_code`` to return pipeline instances without generating custom pipeline class :pr:`2227`
    * Documentation Changes
        * Capped Sphinx version under 4.0.0 :pr:`2244`
    * Testing Changes
        * Change number of cores for pytest from 4 to 2 :pr:`2266`
        * Add minimum dependency checker to generate minimum requirement files :pr:`2267`
        * Add unit tests with minimum dependencies  :pr:`2277`


**v0.24.0 May. 04, 2021**
    * Enhancements
        * Added `date_index` as a required parameter for TimeSeries problems :pr:`2217`
        * Have the ``OneHotEncoder`` return the transformed columns as booleans rather than floats :pr:`2170`
        * Added Oversampler transformer component to EvalML :pr:`2079`
        * Added Undersampler to AutoMLSearch, as well as arguments ``_sampler_method`` and ``sampler_balanced_ratio`` :pr:`2128`
        * Updated prediction explanations functions to allow pipelines with XGBoost estimators :pr:`2162`
        * Added partial dependence for datetime columns :pr:`2180`
        * Update precision-recall curve with positive label index argument, and fix for 2d predicted probabilities :pr:`2090`
        * Add pct_null_rows to ``HighlyNullDataCheck`` :pr:`2211`
        * Added a standalone AutoML `search` method for convenience, which runs data checks and then runs automl :pr:`2152`
        * Make the first batch of AutoML have a predefined order, with linear models first and complex models last :pr:`2223` :pr:`2225`
        * Added sampling dictionary support to ``BalancedClassficationSampler`` :pr:`2235`
    * Fixes
        * Fixed partial dependence not respecting grid resolution parameter for numerical features :pr:`2180`
        * Enable prediction explanations for catboost for multiclass problems :pr:`2224`
    * Changes
        * Deleted baseline pipeline classes :pr:`2202`
        * Reverting user specified date feature PR :pr:`2155` until `pmdarima` installation fix is found :pr:`2214`
        * Updated pipeline API to accept component graph and other class attributes as instance parameters. Old pipeline API still works but will not be supported long-term. :pr:`2091`
        * Removed all old datasplitters from EvalML :pr:`2193`
        * Deleted ``make_pipeline_from_components`` :pr:`2218`
    * Documentation Changes
        * Renamed dataset to clarify that its gzipped but not a tarball :pr:`2183`
        * Updated documentation to use pipeline instances instead of pipeline subclasses :pr:`2195`
        * Updated contributing guide with a note about GitHub Actions permissions :pr:`2090`
        * Updated automl and model understanding user guides :pr:`2090`
    * Testing Changes
        * Use machineFL user token for dependency update bot, and add more reviewers :pr:`2189`


.. warning::

    **Breaking Changes**
        * All baseline pipeline classes (``BaselineBinaryPipeline``, ``BaselineMulticlassPipeline``, ``BaselineRegressionPipeline``, etc.) have been deleted :pr:`2202`
        * Updated pipeline API to accept component graph and other class attributes as instance parameters. Old pipeline API still works but will not be supported long-term. Pipelines can now be initialized by specifying the component graph as the first parameter, and then passing in optional arguments such as ``custom_name``, ``parameters``, etc. For example, ``BinaryClassificationPipeline(["Random Forest Classifier"], parameters={})``.  :pr:`2091`
        * Removed all old datasplitters from EvalML :pr:`2193`
        * Deleted utility method ``make_pipeline_from_components`` :pr:`2218`


**v0.23.0 Apr. 20, 2021**
    * Enhancements
        * Refactored ``EngineBase`` and ``SequentialEngine`` api. Adding ``DaskEngine`` :pr:`1975`.
        * Added optional ``engine`` argument to ``AutoMLSearch`` :pr:`1975`
        * Added a warning about how time series support is still in beta when a user passes in a time series problem to ``AutoMLSearch`` :pr:`2118`
        * Added ``NaturalLanguageNaNDataCheck`` data check :pr:`2122`
        * Added ValueError to ``partial_dependence`` to prevent users from computing partial dependence on columns with all NaNs :pr:`2120`
        * Added standard deviation of cv scores to rankings table :pr:`2154`
    * Fixes
        * Fixed ``BalancedClassificationDataCVSplit``, ``BalancedClassificationDataTVSplit``, and ``BalancedClassificationSampler`` to use ``minority:majority`` ratio instead of ``majority:minority`` :pr:`2077`
        * Fixed bug where two-way partial dependence plots with categorical variables were not working correctly :pr:`2117`
        * Fixed bug where ``hyperparameters`` were not displaying properly for pipelines with a list ``component_graph`` and duplicate components :pr:`2133`
        * Fixed bug where ``pipeline_parameters`` argument in ``AutoMLSearch`` was not applied to pipelines passed in as ``allowed_pipelines`` :pr:`2133`
        * Fixed bug where ``AutoMLSearch`` was not applying custom hyperparameters to pipelines with a list ``component_graph`` and duplicate components :pr:`2133`
    * Changes
        * Removed ``hyperparameter_ranges`` from Undersampler and renamed ``balanced_ratio`` to ``sampling_ratio`` for samplers :pr:`2113`
        * Renamed ``TARGET_BINARY_NOT_TWO_EXAMPLES_PER_CLASS`` data check message code to ``TARGET_MULTICLASS_NOT_TWO_EXAMPLES_PER_CLASS`` :pr:`2126`
        * Modified one-way partial dependence plots of categorical features to display data with a bar plot :pr:`2117`
        * Renamed ``score`` column for ``automl.rankings`` as ``mean_cv_score`` :pr:`2135`
        * Remove 'warning' from docs tool output :pr:`2031`
    * Documentation Changes
        * Fixed ``conf.py`` file :pr:`2112`
        * Added a sentence to the automl user guide stating that our support for time series problems is still in beta. :pr:`2118`
        * Fixed documentation demos :pr:`2139`
        * Update test badge in README to use GitHub Actions :pr:`2150`
    * Testing Changes
        * Fixed ``test_describe_pipeline`` for ``pandas`` ``v1.2.4`` :pr:`2129`
        * Added a GitHub Action for building the conda package :pr:`1870` :pr:`2148`


.. warning::

    **Breaking Changes**
        * Renamed ``balanced_ratio`` to ``sampling_ratio`` for the ``BalancedClassificationDataCVSplit``, ``BalancedClassificationDataTVSplit``, ``BalancedClassficationSampler``, and Undersampler :pr:`2113`
        * Deleted the "errors" key from automl results :pr:`1975`
        * Deleted the ``raise_and_save_error_callback`` and the ``log_and_save_error_callback`` :pr:`1975`
        * Fixed ``BalancedClassificationDataCVSplit``, ``BalancedClassificationDataTVSplit``, and ``BalancedClassificationSampler`` to use minority:majority ratio instead of majority:minority :pr:`2077`


**v0.22.0 Apr. 06, 2021**
    * Enhancements
        * Added a GitHub Action for ``linux_unit_tests``:pr:`2013`
        * Added recommended actions for ``InvalidTargetDataCheck``, updated ``_make_component_list_from_actions`` to address new action, and added ``TargetImputer`` component :pr:`1989`
        * Updated ``AutoMLSearch._check_for_high_variance`` to not emit ``RuntimeWarning`` :pr:`2024`
        * Added exception when pipeline passed to ``explain_predictions`` is a ``Stacked Ensemble`` pipeline :pr:`2033`
        * Added sensitivity at low alert rates as an objective :pr:`2001`
        * Added ``Undersampler`` transformer component :pr:`2030`
    * Fixes
        * Updated Engine's ``train_batch`` to apply undersampling :pr:`2038`
        * Fixed bug in where Time Series Classification pipelines were not encoding targets in ``predict`` and ``predict_proba`` :pr:`2040`
        * Fixed data splitting errors if target is float for classification problems :pr:`2050`
        * Pinned ``docutils`` to <0.17 to fix ReadtheDocs warning issues :pr:`2088`
    * Changes
        * Removed lists as acceptable hyperparameter ranges in ``AutoMLSearch`` :pr:`2028`
        * Renamed "details" to "metadata" for data check actions :pr:`2008`
    * Documentation Changes
        * Catch and suppress warnings in documentation :pr:`1991` :pr:`2097`
        * Change spacing in ``start.ipynb`` to provide clarity for ``AutoMLSearch`` :pr:`2078`
        * Fixed start code on README :pr:`2108`
    * Testing Changes


**v0.21.0 Mar. 24, 2021**
    * Enhancements
        * Changed ``AutoMLSearch`` to default ``optimize_thresholds`` to True :pr:`1943`
        * Added multiple oversampling and undersampling sampling methods as data splitters for imbalanced classification :pr:`1775`
        * Added params to balanced classification data splitters for visibility :pr:`1966`
        * Updated ``make_pipeline`` to not add ``Imputer`` if input data does not have numeric or categorical columns :pr:`1967`
        * Updated ``ClassImbalanceDataCheck`` to better handle multiclass imbalances :pr:`1986`
        * Added recommended actions for the output of data check's ``validate`` method :pr:`1968`
        * Added error message for ``partial_dependence`` when features are mostly the same value :pr:`1994`
        * Updated ``OneHotEncoder`` to drop one redundant feature by default for features with two categories :pr:`1997`
        * Added a ``PolynomialDetrender`` component :pr:`1992`
        * Added ``DateTimeNaNDataCheck`` data check :pr:`2039`
    * Fixes
        * Changed best pipeline to train on the entire dataset rather than just ensemble indices for ensemble problems :pr:`2037`
        * Updated binary classification pipelines to use objective decision function during scoring of custom objectives :pr:`1934`
    * Changes
        * Removed ``data_checks`` parameter, ``data_check_results`` and data checks logic from ``AutoMLSearch`` :pr:`1935`
        * Deleted ``random_state`` argument :pr:`1985`
        * Updated Woodwork version requirement to ``v0.0.11`` :pr:`1996`
    * Documentation Changes
    * Testing Changes
        * Removed ``build_docs`` CI job in favor of RTD GH builder :pr:`1974`
        * Added tests to confirm support for Python 3.9 :pr:`1724`
        * Added tests to support Dask AutoML/Engine :pr:`1990`
        * Changed ``build_conda_pkg`` job to use ``latest_release_changes`` branch in the feedstock. :pr:`1979`

.. warning::

    **Breaking Changes**
        * Changed ``AutoMLSearch`` to default ``optimize_thresholds`` to True :pr:`1943`
        * Removed ``data_checks`` parameter, ``data_check_results`` and data checks logic from ``AutoMLSearch``. To run the data checks which were previously run by default in ``AutoMLSearch``, please call ``DefaultDataChecks().validate(X_train, y_train)`` or take a look at our documentation for more examples. :pr:`1935`
        * Deleted ``random_state`` argument :pr:`1985`

**v0.20.0 Mar. 10, 2021**
    * Enhancements
        * Added a GitHub Action for Detecting dependency changes :pr:`1933`
        * Create a separate CV split to train stacked ensembler on for AutoMLSearch :pr:`1814`
        * Added a GitHub Action for Linux unit tests :pr:`1846`
        * Added ``ARIMARegressor`` estimator :pr:`1894`
        * Added ``DataCheckAction`` class and ``DataCheckActionCode`` enum :pr:`1896`
        * Updated ``Woodwork`` requirement to ``v0.0.10`` :pr:`1900`
        * Added ``BalancedClassificationDataCVSplit`` and ``BalancedClassificationDataTVSplit`` to AutoMLSearch :pr:`1875`
        * Update default classification data splitter to use downsampling for highly imbalanced data :pr:`1875`
        * Updated ``describe_pipeline`` to return more information, including ``id`` of pipelines used for ensemble models :pr:`1909`
        * Added utility method to create list of components from a list of ``DataCheckAction`` :pr:`1907`
        * Updated ``validate`` method to include a ``action`` key in returned dictionary for all ``DataCheck``and ``DataChecks`` :pr:`1916`
        * Aggregating the shap values for predictions that we know the provenance of, e.g. OHE, text, and date-time. :pr:`1901`
        * Improved error message when custom objective is passed as a string in ``pipeline.score`` :pr:`1941`
        * Added ``score_pipelines`` and ``train_pipelines`` methods to ``AutoMLSearch`` :pr:`1913`
        * Added support for ``pandas`` version 1.2.0 :pr:`1708`
        * Added ``score_batch`` and ``train_batch`` abstact methods to ``EngineBase`` and implementations in ``SequentialEngine`` :pr:`1913`
        * Added ability to handle index columns in ``AutoMLSearch`` and ``DataChecks`` :pr:`2138`
    * Fixes
        * Removed CI check for ``check_dependencies_updated_linux`` :pr:`1950`
        * Added metaclass for time series pipelines and fix binary classification pipeline ``predict`` not using objective if it is passed as a named argument :pr:`1874`
        * Fixed stack trace in prediction explanation functions caused by mixed string/numeric pandas column names :pr:`1871`
        * Fixed stack trace caused by passing pipelines with duplicate names to ``AutoMLSearch`` :pr:`1932`
        * Fixed ``AutoMLSearch.get_pipelines`` returning pipelines with the same attributes :pr:`1958`
    * Changes
        * Reversed GitHub Action for Linux unit tests until a fix for report generation is found :pr:`1920`
        * Updated ``add_results`` in ``AutoMLAlgorithm`` to take in entire pipeline results dictionary from ``AutoMLSearch`` :pr:`1891`
        * Updated ``ClassImbalanceDataCheck`` to look for severe class imbalance scenarios :pr:`1905`
        * Deleted the ``explain_prediction`` function :pr:`1915`
        * Removed ``HighVarianceCVDataCheck`` and convered it to an ``AutoMLSearch`` method instead :pr:`1928`
        * Removed warning in ``InvalidTargetDataCheck`` returned when numeric binary classification targets are not (0, 1) :pr:`1959`
    * Documentation Changes
        * Updated ``model_understanding.ipynb`` to demo the two-way partial dependence capability :pr:`1919`
    * Testing Changes

.. warning::

    **Breaking Changes**
        * Deleted the ``explain_prediction`` function :pr:`1915`
        * Removed ``HighVarianceCVDataCheck`` and convered it to an ``AutoMLSearch`` method instead :pr:`1928`
        * Added ``score_batch`` and ``train_batch`` abstact methods to ``EngineBase``. These need to be implemented in Engine subclasses :pr:`1913`


**v0.19.0 Feb. 23, 2021**
    * Enhancements
        * Added a GitHub Action for Python windows unit tests :pr:`1844`
        * Added a GitHub Action for checking updated release notes :pr:`1849`
        * Added a GitHub Action for Python lint checks :pr:`1837`
        * Adjusted ``explain_prediction``, ``explain_predictions`` and ``explain_predictions_best_worst`` to handle timeseries problems. :pr:`1818`
        * Updated ``InvalidTargetDataCheck`` to check for mismatched indices in target and features :pr:`1816`
        * Updated ``Woodwork`` structures returned from components to support ``Woodwork`` logical type overrides set by the user :pr:`1784`
        * Updated estimators to keep track of input feature names during ``fit()`` :pr:`1794`
        * Updated ``visualize_decision_tree`` to include feature names in output :pr:`1813`
        * Added ``is_bounded_like_percentage`` property for objectives. If true, the ``calculate_percent_difference`` method will return the absolute difference rather than relative difference :pr:`1809`
        * Added full error traceback to AutoMLSearch logger file :pr:`1840`
        * Changed ``TargetEncoder`` to preserve custom indices in the data :pr:`1836`
        * Refactored ``explain_predictions`` and ``explain_predictions_best_worst`` to only compute features once for all rows that need to be explained :pr:`1843`
        * Added custom random undersampler data splitter for classification :pr:`1857`
        * Updated ``OutliersDataCheck`` implementation to calculate the probability of having no outliers :pr:`1855`
        * Added ``Engines`` pipeline processing API :pr:`1838`
    * Fixes
        * Changed EngineBase random_state arg to random_seed and same for user guide docs :pr:`1889`
    * Changes
        * Modified ``calculate_percent_difference`` so that division by 0 is now inf rather than nan :pr:`1809`
        * Removed ``text_columns`` parameter from ``LSA`` and ``TextFeaturizer`` components :pr:`1652`
        * Added ``random_seed`` as an argument to our automl/pipeline/component API. Using ``random_state`` will raise a warning :pr:`1798`
        * Added ``DataCheckError`` message in ``InvalidTargetDataCheck`` if input target is None and removed exception raised :pr:`1866`
    * Documentation Changes
    * Testing Changes
        * Added back coverage for ``_get_feature_provenance`` in ``TextFeaturizer`` after ``text_columns`` was removed :pr:`1842`
        * Pin graphviz version for windows builds :pr:`1847`
        * Unpin graphviz version for windows builds :pr:`1851`

.. warning::

    **Breaking Changes**
        * Added a deprecation warning to ``explain_prediction``. It will be deleted in the next release. :pr:`1860`


**v0.18.2 Feb. 10, 2021**
    * Enhancements
        * Added uniqueness score data check :pr:`1785`
        * Added "dataframe" output format for prediction explanations :pr:`1781`
        * Updated LightGBM estimators to handle ``pandas.MultiIndex`` :pr:`1770`
        * Sped up permutation importance for some pipelines :pr:`1762`
        * Added sparsity data check :pr:`1797`
        * Confirmed support for threshold tuning for binary time series classification problems :pr:`1803`
    * Fixes
    * Changes
    * Documentation Changes
        * Added section on conda to the contributing guide :pr:`1771`
        * Updated release process to reflect freezing `main` before perf tests :pr:`1787`
        * Moving some prs to the right section of the release notes :pr:`1789`
        * Tweak README.md. :pr:`1800`
        * Fixed back arrow on install page docs :pr:`1795`
        * Fixed docstring for `ClassImbalanceDataCheck.validate()` :pr:`1817`
    * Testing Changes

**v0.18.1 Feb. 1, 2021**
    * Enhancements
        * Added ``graph_t_sne`` as a visualization tool for high dimensional data :pr:`1731`
        * Added the ability to see the linear coefficients of features in linear models terms :pr:`1738`
        * Added support for ``scikit-learn`` ``v0.24.0`` :pr:`1733`
        * Added support for ``scipy`` ``v1.6.0`` :pr:`1752`
        * Added SVM Classifier and Regressor to estimators :pr:`1714` :pr:`1761`
    * Fixes
        * Addressed bug with ``partial_dependence`` and categorical data with more categories than grid resolution :pr:`1748`
        * Removed ``random_state`` arg from ``get_pipelines`` in ``AutoMLSearch`` :pr:`1719`
        * Pinned pyzmq at less than 22.0.0 till we add support :pr:`1756`
    * Changes
        * Updated components and pipelines to return ``Woodwork`` data structures :pr:`1668`
        * Updated ``clone()`` for pipelines and components to copy over random state automatically :pr:`1753`
        * Dropped support for Python version 3.6 :pr:`1751`
        * Removed deprecated ``verbose`` flag from ``AutoMLSearch`` parameters :pr:`1772`
    * Documentation Changes
        * Add Twitter and Github link to documentation toolbar :pr:`1754`
        * Added Open Graph info to documentation :pr:`1758`
    * Testing Changes

.. warning::

    **Breaking Changes**
        * Components and pipelines return ``Woodwork`` data structures instead of ``pandas`` data structures :pr:`1668`
        * Python 3.6 will not be actively supported due to discontinued support from EvalML dependencies.
        * Deprecated ``verbose`` flag is removed for ``AutoMLSearch`` :pr:`1772`


**v0.18.0 Jan. 26, 2021**
    * Enhancements
        * Added RMSLE, MSLE, and MAPE to core objectives while checking for negative target values in ``invalid_targets_data_check`` :pr:`1574`
        * Added validation checks for binary problems with regression-like datasets and multiclass problems without true multiclass targets in ``invalid_targets_data_check`` :pr:`1665`
        * Added time series support for ``make_pipeline`` :pr:`1566`
        * Added target name for output of pipeline ``predict`` method :pr:`1578`
        * Added multiclass check to ``InvalidTargetDataCheck`` for two examples per class :pr:`1596`
        * Added support for ``graphviz`` ``v0.16`` :pr:`1657`
        * Enhanced time series pipelines to accept empty features :pr:`1651`
        * Added KNN Classifier to estimators. :pr:`1650`
        * Added support for list inputs for objectives :pr:`1663`
        * Added support for ``AutoMLSearch`` to handle time series classification pipelines :pr:`1666`
        * Enhanced ``DelayedFeaturesTransformer`` to encode categorical features and targets before delaying them :pr:`1691`
        * Added 2-way dependence plots. :pr:`1690`
        * Added ability to directly iterate through components within Pipelines :pr:`1583`
    * Fixes
        * Fixed inconsistent attributes and added Exceptions to docs :pr:`1673`
        * Fixed ``TargetLeakageDataCheck`` to use Woodwork ``mutual_information`` rather than using Pandas' Pearson Correlation :pr:`1616`
        * Fixed thresholding for pipelines in ``AutoMLSearch`` to only threshold binary classification pipelines :pr:`1622` :pr:`1626`
        * Updated ``load_data`` to return Woodwork structures and update default parameter value for ``index`` to ``None`` :pr:`1610`
        * Pinned scipy at < 1.6.0 while we work on adding support :pr:`1629`
        * Fixed data check message formatting in ``AutoMLSearch`` :pr:`1633`
        * Addressed stacked ensemble component for ``scikit-learn`` v0.24 support by setting ``shuffle=True`` for default CV :pr:`1613`
        * Fixed bug where ``Imputer`` reset the index on ``X`` :pr:`1590`
        * Fixed ``AutoMLSearch`` stacktrace when a cutom objective was passed in as a primary objective or additional objective :pr:`1575`
        * Fixed custom index bug for ``MAPE`` objective :pr:`1641`
        * Fixed index bug for ``TextFeaturizer`` and ``LSA`` components :pr:`1644`
        * Limited ``load_fraud`` dataset loaded into ``automl.ipynb`` :pr:`1646`
        * ``add_to_rankings`` updates ``AutoMLSearch.best_pipeline`` when necessary :pr:`1647`
        * Fixed bug where time series baseline estimators were not receiving ``gap`` and ``max_delay`` in ``AutoMLSearch`` :pr:`1645`
        * Fixed jupyter notebooks to help the RTD buildtime :pr:`1654`
        * Added ``positive_only`` objectives to ``non_core_objectives`` :pr:`1661`
        * Fixed stacking argument ``n_jobs`` for IterativeAlgorithm :pr:`1706`
        * Updated CatBoost estimators to return self in ``.fit()`` rather than the underlying model for consistency :pr:`1701`
        * Added ability to initialize pipeline parameters in ``AutoMLSearch`` constructor :pr:`1676`
    * Changes
        * Added labeling to ``graph_confusion_matrix`` :pr:`1632`
        * Rerunning search for ``AutoMLSearch`` results in a message thrown rather than failing the search, and removed ``has_searched`` property :pr:`1647`
        * Changed tuner class to allow and ignore single parameter values as input :pr:`1686`
        * Capped LightGBM version limit to remove bug in docs :pr:`1711`
        * Removed support for `np.random.RandomState` in EvalML :pr:`1727`
    * Documentation Changes
        * Update Model Understanding in the user guide to include ``visualize_decision_tree`` :pr:`1678`
        * Updated docs to include information about ``AutoMLSearch`` callback parameters and methods :pr:`1577`
        * Updated docs to prompt users to install graphiz on Mac :pr:`1656`
        * Added ``infer_feature_types`` to the ``start.ipynb`` guide :pr:`1700`
        * Added multicollinearity data check to API reference and docs :pr:`1707`
    * Testing Changes

.. warning::

    **Breaking Changes**
        * Removed ``has_searched`` property from ``AutoMLSearch`` :pr:`1647`
        * Components and pipelines return ``Woodwork`` data structures instead of ``pandas`` data structures :pr:`1668`
        * Removed support for `np.random.RandomState` in EvalML. Rather than passing ``np.random.RandomState`` as component and pipeline random_state values, we use int random_seed :pr:`1727`


**v0.17.0 Dec. 29, 2020**
    * Enhancements
        * Added ``save_plot`` that allows for saving figures from different backends :pr:`1588`
        * Added ``LightGBM Regressor`` to regression components :pr:`1459`
        * Added ``visualize_decision_tree`` for tree visualization with ``decision_tree_data_from_estimator`` and ``decision_tree_data_from_pipeline`` to reformat tree structure output :pr:`1511`
        * Added `DFS Transformer` component into transformer components :pr:`1454`
        * Added ``MAPE`` to the standard metrics for time series problems and update objectives :pr:`1510`
        * Added ``graph_prediction_vs_actual_over_time`` and ``get_prediction_vs_actual_over_time_data`` to the model understanding module for time series problems :pr:`1483`
        * Added a ``ComponentGraph`` class that will support future pipelines as directed acyclic graphs :pr:`1415`
        * Updated data checks to accept ``Woodwork`` data structures :pr:`1481`
        * Added parameter to ``InvalidTargetDataCheck`` to show only top unique values rather than all unique values :pr:`1485`
        * Added multicollinearity data check :pr:`1515`
        * Added baseline pipeline and components for time series regression problems :pr:`1496`
        * Added more information to users about ensembling behavior in ``AutoMLSearch`` :pr:`1527`
        * Add woodwork support for more utility and graph methods :pr:`1544`
        * Changed ``DateTimeFeaturizer`` to encode features as int :pr:`1479`
        * Return trained pipelines from ``AutoMLSearch.best_pipeline`` :pr:`1547`
        * Added utility method so that users can set feature types without having to learn about Woodwork directly :pr:`1555`
        * Added Linear Discriminant Analysis transformer for dimensionality reduction :pr:`1331`
        * Added multiclass support for ``partial_dependence`` and ``graph_partial_dependence`` :pr:`1554`
        * Added ``TimeSeriesBinaryClassificationPipeline`` and ``TimeSeriesMulticlassClassificationPipeline`` classes :pr:`1528`
        * Added ``make_data_splitter`` method for easier automl data split customization :pr:`1568`
        * Integrated ``ComponentGraph`` class into Pipelines for full non-linear pipeline support :pr:`1543`
        * Update ``AutoMLSearch`` constructor to take training data instead of ``search`` and ``add_to_leaderboard`` :pr:`1597`
        * Update ``split_data`` helper args :pr:`1597`
        * Add problem type utils ``is_regression``, ``is_classification``, ``is_timeseries`` :pr:`1597`
        * Rename ``AutoMLSearch`` ``data_split`` arg to ``data_splitter`` :pr:`1569`
    * Fixes
        * Fix AutoML not passing CV folds to ``DefaultDataChecks`` for usage by ``ClassImbalanceDataCheck`` :pr:`1619`
        * Fix Windows CI jobs: install ``numba`` via conda, required for ``shap`` :pr:`1490`
        * Added custom-index support for `reset-index-get_prediction_vs_actual_over_time_data` :pr:`1494`
        * Fix ``generate_pipeline_code`` to account for boolean and None differences between Python and JSON :pr:`1524` :pr:`1531`
        * Set max value for plotly and xgboost versions while we debug CI failures with newer versions :pr:`1532`
        * Undo version pinning for plotly :pr:`1533`
        * Fix ReadTheDocs build by updating the version of ``setuptools`` :pr:`1561`
        * Set ``random_state`` of data splitter in AutoMLSearch to take int to keep consistency in the resulting splits :pr:`1579`
        * Pin sklearn version while we work on adding support :pr:`1594`
        * Pin pandas at <1.2.0 while we work on adding support :pr:`1609`
        * Pin graphviz at < 0.16 while we work on adding support :pr:`1609`
    * Changes
        * Reverting ``save_graph`` :pr:`1550` to resolve kaleido build issues :pr:`1585`
        * Update circleci badge to apply to ``main`` :pr:`1489`
        * Added script to generate github markdown for releases :pr:`1487`
        * Updated selection using pandas ``dtypes`` to selecting using Woodwork logical types :pr:`1551`
        * Updated dependencies to fix ``ImportError: cannot import name 'MaskedArray' from 'sklearn.utils.fixes'`` error and to address Woodwork and Featuretool dependencies :pr:`1540`
        * Made ``get_prediction_vs_actual_data()`` a public method :pr:`1553`
        * Updated ``Woodwork`` version requirement to v0.0.7 :pr:`1560`
        * Move data splitters from ``evalml.automl.data_splitters`` to ``evalml.preprocessing.data_splitters`` :pr:`1597`
        * Rename "# Testing" in automl log output to "# Validation" :pr:`1597`
    * Documentation Changes
        * Added partial dependence methods to API reference :pr:`1537`
        * Updated documentation for confusion matrix methods :pr:`1611`
    * Testing Changes
        * Set ``n_jobs=1`` in most unit tests to reduce memory :pr:`1505`

.. warning::

    **Breaking Changes**
        * Updated minimal dependencies: ``numpy>=1.19.1``, ``pandas>=1.1.0``, ``scikit-learn>=0.23.1``, ``scikit-optimize>=0.8.1``
        * Updated ``AutoMLSearch.best_pipeline`` to return a trained pipeline. Pass in ``train_best_pipeline=False`` to AutoMLSearch in order to return an untrained pipeline.
        * Pipeline component instances can no longer be iterated through using ``Pipeline.component_graph`` :pr:`1543`
        * Update ``AutoMLSearch`` constructor to take training data instead of ``search`` and ``add_to_leaderboard`` :pr:`1597`
        * Update ``split_data`` helper args :pr:`1597`
        * Move data splitters from ``evalml.automl.data_splitters`` to ``evalml.preprocessing.data_splitters`` :pr:`1597`
        * Rename ``AutoMLSearch`` ``data_split`` arg to ``data_splitter`` :pr:`1569`



**v0.16.1 Dec. 1, 2020**
    * Enhancements
        * Pin woodwork version to v0.0.6 to avoid breaking changes :pr:`1484`
        * Updated ``Woodwork`` to >=0.0.5 in ``core-requirements.txt`` :pr:`1473`
        * Removed ``copy_dataframe`` parameter for ``Woodwork``, updated ``Woodwork`` to >=0.0.6 in ``core-requirements.txt`` :pr:`1478`
        * Updated ``detect_problem_type`` to use ``pandas.api.is_numeric_dtype`` :pr:`1476`
    * Changes
        * Changed ``make clean`` to delete coverage reports as a convenience for developers :pr:`1464`
        * Set ``n_jobs=-1`` by default for stacked ensemble components :pr:`1472`
    * Documentation Changes
        * Updated pipeline and component documentation and demos to use ``Woodwork`` :pr:`1466`
    * Testing Changes
        * Update dependency update checker to use everything from core and optional dependencies :pr:`1480`


**v0.16.0 Nov. 24, 2020**
    * Enhancements
        * Updated pipelines and ``make_pipeline`` to accept ``Woodwork`` inputs :pr:`1393`
        * Updated components to accept ``Woodwork`` inputs :pr:`1423`
        * Added ability to freeze hyperparameters for ``AutoMLSearch`` :pr:`1284`
        * Added ``Target Encoder`` into transformer components :pr:`1401`
        * Added callback for error handling in ``AutoMLSearch`` :pr:`1403`
        * Added the index id to the ``explain_predictions_best_worst`` output to help users identify which rows in their data are included :pr:`1365`
        * The top_k features displayed in ``explain_predictions_*`` functions are now determined by the magnitude of shap values as opposed to the ``top_k`` largest and smallest shap values. :pr:`1374`
        * Added a problem type for time series regression :pr:`1386`
        * Added a ``is_defined_for_problem_type`` method to ``ObjectiveBase`` :pr:`1386`
        * Added a ``random_state`` parameter to ``make_pipeline_from_components`` function :pr:`1411`
        * Added ``DelayedFeaturesTransformer`` :pr:`1396`
        * Added a ``TimeSeriesRegressionPipeline`` class :pr:`1418`
        * Removed ``core-requirements.txt`` from the package distribution :pr:`1429`
        * Updated data check messages to include a `"code"` and `"details"` fields :pr:`1451`, :pr:`1462`
        * Added a ``TimeSeriesSplit`` data splitter for time series problems :pr:`1441`
        * Added a ``problem_configuration`` parameter to AutoMLSearch :pr:`1457`
    * Fixes
        * Fixed ``IndexError`` raised in ``AutoMLSearch`` when ``ensembling = True`` but only one pipeline to iterate over :pr:`1397`
        * Fixed stacked ensemble input bug and LightGBM warning and bug in ``AutoMLSearch`` :pr:`1388`
        * Updated enum classes to show possible enum values as attributes :pr:`1391`
        * Updated calls to ``Woodwork``'s ``to_pandas()`` to ``to_series()`` and ``to_dataframe()`` :pr:`1428`
        * Fixed bug in OHE where column names were not guaranteed to be unique :pr:`1349`
        * Fixed bug with percent improvement of ``ExpVariance`` objective on data with highly skewed target :pr:`1467`
        * Fix SimpleImputer error which occurs when all features are bool type :pr:`1215`
    * Changes
        * Changed ``OutliersDataCheck`` to return the list of columns, rather than rows, that contain outliers :pr:`1377`
        * Simplified and cleaned output for Code Generation :pr:`1371`
        * Reverted changes from :pr:`1337` :pr:`1409`
        * Updated data checks to return dictionary of warnings and errors instead of a list :pr:`1448`
        * Updated ``AutoMLSearch`` to pass ``Woodwork`` data structures to every pipeline (instead of pandas DataFrames) :pr:`1450`
        * Update ``AutoMLSearch`` to default to ``max_batches=1`` instead of ``max_iterations=5`` :pr:`1452`
        * Updated _evaluate_pipelines to consolidate side effects :pr:`1410`
    * Documentation Changes
        * Added description of CLA to contributing guide, updated description of draft PRs :pr:`1402`
        * Updated documentation to include all data checks, ``DataChecks``, and usage of data checks in AutoML :pr:`1412`
        * Updated docstrings from ``np.array`` to ``np.ndarray`` :pr:`1417`
        * Added section on stacking ensembles in AutoMLSearch documentation :pr:`1425`
    * Testing Changes
        * Removed ``category_encoders`` from test-requirements.txt :pr:`1373`
        * Tweak codecov.io settings again to avoid flakes :pr:`1413`
        * Modified ``make lint`` to check notebook versions in the docs :pr:`1431`
        * Modified ``make lint-fix`` to standardize notebook versions in the docs :pr:`1431`
        * Use new version of pull request Github Action for dependency check (:pr:`1443`)
        * Reduced number of workers for tests to 4 :pr:`1447`

.. warning::

    **Breaking Changes**
        * The ``top_k`` and ``top_k_features`` parameters in ``explain_predictions_*`` functions now return ``k`` features as opposed to ``2 * k`` features :pr:`1374`
        * Renamed ``problem_type`` to ``problem_types`` in ``RegressionObjective``, ``BinaryClassificationObjective``, and ``MulticlassClassificationObjective`` :pr:`1319`
        * Data checks now return a dictionary of warnings and errors instead of a list :pr:`1448`



**v0.15.0 Oct. 29, 2020**
    * Enhancements
        * Added stacked ensemble component classes (``StackedEnsembleClassifier``, ``StackedEnsembleRegressor``) :pr:`1134`
        * Added stacked ensemble components to ``AutoMLSearch`` :pr:`1253`
        * Added ``DecisionTreeClassifier`` and ``DecisionTreeRegressor`` to AutoML :pr:`1255`
        * Added ``graph_prediction_vs_actual`` in ``model_understanding`` for regression problems :pr:`1252`
        * Added parameter to ``OneHotEncoder`` to enable filtering for features to encode for :pr:`1249`
        * Added percent-better-than-baseline for all objectives to automl.results :pr:`1244`
        * Added ``HighVarianceCVDataCheck`` and replaced synonymous warning in ``AutoMLSearch`` :pr:`1254`
        * Added `PCA Transformer` component for dimensionality reduction :pr:`1270`
        * Added ``generate_pipeline_code`` and ``generate_component_code`` to allow for code generation given a pipeline or component instance :pr:`1306`
        * Added ``PCA Transformer`` component for dimensionality reduction :pr:`1270`
        * Updated ``AutoMLSearch`` to support ``Woodwork`` data structures :pr:`1299`
        * Added cv_folds to ``ClassImbalanceDataCheck`` and added this check to ``DefaultDataChecks`` :pr:`1333`
        * Make ``max_batches`` argument to ``AutoMLSearch.search`` public :pr:`1320`
        * Added text support to automl search :pr:`1062`
        * Added ``_pipelines_per_batch`` as a private argument to ``AutoMLSearch`` :pr:`1355`
    * Fixes
        * Fixed ML performance issue with ordered datasets: always shuffle data in automl's default CV splits :pr:`1265`
        * Fixed broken ``evalml info`` CLI command :pr:`1293`
        * Fixed ``boosting type='rf'`` for LightGBM Classifier, as well as ``num_leaves`` error :pr:`1302`
        * Fixed bug in ``explain_predictions_best_worst`` where a custom index in the target variable would cause a ``ValueError`` :pr:`1318`
        * Added stacked ensemble estimators to to ``evalml.pipelines.__init__`` file :pr:`1326`
        * Fixed bug in OHE where calls to transform were not deterministic if ``top_n`` was less than the number of categories in a column :pr:`1324`
        * Fixed LightGBM warning messages during AutoMLSearch :pr:`1342`
        * Fix warnings thrown during AutoMLSearch in ``HighVarianceCVDataCheck`` :pr:`1346`
        * Fixed bug where TrainingValidationSplit would return invalid location indices for dataframes with a custom index :pr:`1348`
        * Fixed bug where the AutoMLSearch ``random_state`` was not being passed to the created pipelines :pr:`1321`
    * Changes
        * Allow ``add_to_rankings`` to be called before AutoMLSearch is called :pr:`1250`
        * Removed Graphviz from test-requirements to add to requirements.txt :pr:`1327`
        * Removed ``max_pipelines`` parameter from ``AutoMLSearch`` :pr:`1264`
        * Include editable installs in all install make targets :pr:`1335`
        * Made pip dependencies `featuretools` and `nlp_primitives` core dependencies :pr:`1062`
        * Removed `PartOfSpeechCount` from `TextFeaturizer` transform primitives :pr:`1062`
        * Added warning for ``partial_dependency`` when the feature includes null values :pr:`1352`
    * Documentation Changes
        * Fixed and updated code blocks in Release Notes :pr:`1243`
        * Added DecisionTree estimators to API Reference :pr:`1246`
        * Changed class inheritance display to flow vertically :pr:`1248`
        * Updated cost-benefit tutorial to use a holdout/test set :pr:`1159`
        * Added ``evalml info`` command to documentation :pr:`1293`
        * Miscellaneous doc updates :pr:`1269`
        * Removed conda pre-release testing from the release process document :pr:`1282`
        * Updates to contributing guide :pr:`1310`
        * Added Alteryx footer to docs with Twitter and Github link :pr:`1312`
        * Added documentation for evalml installation for Python 3.6 :pr:`1322`
        * Added documentation changes to make the API Docs easier to understand :pr:`1323`
        * Fixed documentation for ``feature_importance`` :pr:`1353`
        * Added tutorial for running `AutoML` with text data :pr:`1357`
        * Added documentation for woodwork integration with automl search :pr:`1361`
    * Testing Changes
        * Added tests for ``jupyter_check`` to handle IPython :pr:`1256`
        * Cleaned up ``make_pipeline`` tests to test for all estimators :pr:`1257`
        * Added a test to check conda build after merge to main :pr:`1247`
        * Removed code that was lacking codecov for ``__main__.py`` and unnecessary :pr:`1293`
        * Codecov: round coverage up instead of down :pr:`1334`
        * Add DockerHub credentials to CI testing environment :pr:`1356`
        * Add DockerHub credentials to conda testing environment :pr:`1363`

.. warning::

    **Breaking Changes**
        * Renamed ``LabelLeakageDataCheck`` to ``TargetLeakageDataCheck`` :pr:`1319`
        * ``max_pipelines`` parameter has been removed from ``AutoMLSearch``. Please use ``max_iterations`` instead. :pr:`1264`
        * ``AutoMLSearch.search()`` will now log a warning if the input is not a ``Woodwork`` data structure (``pandas``, ``numpy``) :pr:`1299`
        * Make ``max_batches`` argument to ``AutoMLSearch.search`` public :pr:`1320`
        * Removed unused argument `feature_types` from AutoMLSearch.search :pr:`1062`

**v0.14.1 Sep. 29, 2020**
    * Enhancements
        * Updated partial dependence methods to support calculating numeric columns in a dataset with non-numeric columns :pr:`1150`
        * Added ``get_feature_names`` on ``OneHotEncoder`` :pr:`1193`
        * Added ``detect_problem_type`` to ``problem_type/utils.py`` to automatically detect the problem type given targets :pr:`1194`
        * Added LightGBM to ``AutoMLSearch`` :pr:`1199`
        * Updated ``scikit-learn`` and ``scikit-optimize`` to use latest versions - 0.23.2 and 0.8.1 respectively :pr:`1141`
        * Added ``__str__`` and ``__repr__`` for pipelines and components :pr:`1218`
        * Included internal target check for both training and validation data in ``AutoMLSearch`` :pr:`1226`
        * Added ``ProblemTypes.all_problem_types`` helper to get list of supported problem types :pr:`1219`
        * Added ``DecisionTreeClassifier`` and ``DecisionTreeRegressor`` classes :pr:`1223`
        * Added ``ProblemTypes.all_problem_types`` helper to get list of supported problem types :pr:`1219`
        * ``DataChecks`` can now be parametrized by passing a list of ``DataCheck`` classes and a parameter dictionary :pr:`1167`
        * Added first CV fold score as validation score in ``AutoMLSearch.rankings`` :pr:`1221`
        * Updated ``flake8`` configuration to enable linting on ``__init__.py`` files :pr:`1234`
        * Refined ``make_pipeline_from_components`` implementation :pr:`1204`
    * Fixes
        * Updated GitHub URL after migration to Alteryx GitHub org :pr:`1207`
        * Changed Problem Type enum to be more similar to the string name :pr:`1208`
        * Wrapped call to scikit-learn's partial dependence method in a ``try``/``finally`` block :pr:`1232`
    * Changes
        * Added ``allow_writing_files`` as a named argument to CatBoost estimators. :pr:`1202`
        * Added ``solver`` and ``multi_class`` as named arguments to ``LogisticRegressionClassifier`` :pr:`1202`
        * Replaced pipeline's ``._transform`` method to evaluate all the preprocessing steps of a pipeline with ``.compute_estimator_features`` :pr:`1231`
        * Changed default large dataset train/test splitting behavior :pr:`1205`
    * Documentation Changes
        * Included description of how to access the component instances and features for pipeline user guide :pr:`1163`
        * Updated API docs to refer to target as "target" instead of "labels" for non-classification tasks and minor docs cleanup :pr:`1160`
        * Added Class Imbalance Data Check to ``api_reference.rst`` :pr:`1190` :pr:`1200`
        * Added pipeline properties to API reference :pr:`1209`
        * Clarified what the objective parameter in AutoML is used for in AutoML API reference and AutoML user guide :pr:`1222`
        * Updated API docs to include ``skopt.space.Categorical`` option for component hyperparameter range definition :pr:`1228`
        * Added install documentation for ``libomp`` in order to use LightGBM on Mac :pr:`1233`
        * Improved description of ``max_iterations`` in documentation :pr:`1212`
        * Removed unused code from sphinx conf :pr:`1235`
    * Testing Changes

.. warning::

    **Breaking Changes**
        * ``DefaultDataChecks`` now accepts a ``problem_type`` parameter that must be specified :pr:`1167`
        * Pipeline's ``._transform`` method to evaluate all the preprocessing steps of a pipeline has been replaced with ``.compute_estimator_features`` :pr:`1231`
        * ``get_objectives`` has been renamed to ``get_core_objectives``. This function will now return a list of valid objective instances :pr:`1230`


**v0.13.2 Sep. 17, 2020**
    * Enhancements
        * Added ``output_format`` field to explain predictions functions :pr:`1107`
        * Modified ``get_objective`` and ``get_objectives`` to be able to return any objective in ``evalml.objectives`` :pr:`1132`
        * Added a ``return_instance`` boolean parameter to ``get_objective`` :pr:`1132`
        * Added ``ClassImbalanceDataCheck`` to determine whether target imbalance falls below a given threshold :pr:`1135`
        * Added label encoder to LightGBM for binary classification :pr:`1152`
        * Added labels for the row index of confusion matrix :pr:`1154`
        * Added ``AutoMLSearch`` object as another parameter in search callbacks :pr:`1156`
        * Added the corresponding probability threshold for each point displayed in ``graph_roc_curve`` :pr:`1161`
        * Added ``__eq__`` for ``ComponentBase`` and ``PipelineBase`` :pr:`1178`
        * Added support for multiclass classification for ``roc_curve`` :pr:`1164`
        * Added ``categories`` accessor to ``OneHotEncoder`` for listing the categories associated with a feature :pr:`1182`
        * Added utility function to create pipeline instances from a list of component instances :pr:`1176`
    * Fixes
        * Fixed XGBoost column names for partial dependence methods :pr:`1104`
        * Removed dead code validating column type from ``TextFeaturizer`` :pr:`1122`
        * Fixed issue where ``Imputer`` cannot fit when there is None in a categorical or boolean column :pr:`1144`
        * ``OneHotEncoder`` preserves the custom index in the input data :pr:`1146`
        * Fixed representation for ``ModelFamily`` :pr:`1165`
        * Removed duplicate ``nbsphinx`` dependency in ``dev-requirements.txt`` :pr:`1168`
        * Users can now pass in any valid kwargs to all estimators :pr:`1157`
        * Remove broken accessor ``OneHotEncoder.get_feature_names`` and unneeded base class :pr:`1179`
        * Removed LightGBM Estimator from AutoML models :pr:`1186`
    * Changes
        * Pinned ``scikit-optimize`` version to 0.7.4 :pr:`1136`
        * Removed ``tqdm`` as a dependency :pr:`1177`
        * Added lightgbm version 3.0.0 to ``latest_dependency_versions.txt`` :pr:`1185`
        * Rename ``max_pipelines`` to ``max_iterations`` :pr:`1169`
    * Documentation Changes
        * Fixed API docs for ``AutoMLSearch`` ``add_result_callback`` :pr:`1113`
        * Added a step to our release process for pushing our latest version to conda-forge :pr:`1118`
        * Added warning for missing ipywidgets dependency for using ``PipelineSearchPlots`` on Jupyterlab :pr:`1145`
        * Updated ``README.md`` example to load demo dataset :pr:`1151`
        * Swapped mapping of breast cancer targets in ``model_understanding.ipynb`` :pr:`1170`
    * Testing Changes
        * Added test confirming ``TextFeaturizer`` never outputs null values :pr:`1122`
        * Changed Python version of ``Update Dependencies`` action to 3.8.x :pr:`1137`
        * Fixed release notes check-in test for ``Update Dependencies`` actions :pr:`1172`

.. warning::

    **Breaking Changes**
        * ``get_objective`` will now return a class definition rather than an instance by default :pr:`1132`
        * Deleted ``OPTIONS`` dictionary in ``evalml.objectives.utils.py`` :pr:`1132`
        * If specifying an objective by string, the string must now match the objective's name field, case-insensitive :pr:`1132`
        * Passing "Cost Benefit Matrix", "Fraud Cost", "Lead Scoring", "Mean Squared Log Error",
            "Recall", "Recall Macro", "Recall Micro", "Recall Weighted", or "Root Mean Squared Log Error" to ``AutoMLSearch`` will now result in a ``ValueError``
            rather than an ``ObjectiveNotFoundError`` :pr:`1132`
        * Search callbacks ``start_iteration_callback`` and ``add_results_callback`` have changed to include a copy of the AutoMLSearch object as a third parameter :pr:`1156`
        * Deleted ``OneHotEncoder.get_feature_names`` method which had been broken for a while, in favor of pipelines' ``input_feature_names`` :pr:`1179`
        * Deleted empty base class ``CategoricalEncoder`` which ``OneHotEncoder`` component was inheriting from :pr:`1176`
        * Results from ``roc_curve`` will now return as a list of dictionaries with each dictionary representing a class :pr:`1164`
        * ``max_pipelines`` now raises a ``DeprecationWarning`` and will be removed in the next release. ``max_iterations`` should be used instead. :pr:`1169`


**v0.13.1 Aug. 25, 2020**
    * Enhancements
        * Added Cost-Benefit Matrix objective for binary classification :pr:`1038`
        * Split ``fill_value`` into ``categorical_fill_value`` and ``numeric_fill_value`` for Imputer :pr:`1019`
        * Added ``explain_predictions`` and ``explain_predictions_best_worst`` for explaining multiple predictions with SHAP :pr:`1016`
        * Added new LSA component for text featurization :pr:`1022`
        * Added guide on installing with conda :pr:`1041`
        * Added a “cost-benefit curve” util method to graph cost-benefit matrix scores vs. binary classification thresholds :pr:`1081`
        * Standardized error when calling transform/predict before fit for pipelines :pr:`1048`
        * Added ``percent_better_than_baseline`` to AutoML search rankings and full rankings table :pr:`1050`
        * Added one-way partial dependence and partial dependence plots :pr:`1079`
        * Added "Feature Value" column to prediction explanation reports. :pr:`1064`
        * Added LightGBM classification estimator :pr:`1082`, :pr:`1114`
        * Added ``max_batches`` parameter to ``AutoMLSearch`` :pr:`1087`
    * Fixes
        * Updated ``TextFeaturizer`` component to no longer require an internet connection to run :pr:`1022`
        * Fixed non-deterministic element of ``TextFeaturizer`` transformations :pr:`1022`
        * Added a StandardScaler to all ElasticNet pipelines :pr:`1065`
        * Updated cost-benefit matrix to normalize score :pr:`1099`
        * Fixed logic in ``calculate_percent_difference`` so that it can handle negative values :pr:`1100`
    * Changes
        * Added ``needs_fitting`` property to ``ComponentBase`` :pr:`1044`
        * Updated references to data types to use datatype lists defined in ``evalml.utils.gen_utils`` :pr:`1039`
        * Remove maximum version limit for SciPy dependency :pr:`1051`
        * Moved ``all_components`` and other component importers into runtime methods :pr:`1045`
        * Consolidated graphing utility methods under ``evalml.utils.graph_utils`` :pr:`1060`
        * Made slight tweaks to how ``TextFeaturizer`` uses ``featuretools``, and did some refactoring of that and of LSA :pr:`1090`
        * Changed ``show_all_features`` parameter into ``importance_threshold``, which allows for thresholding feature importance :pr:`1097`, :pr:`1103`
    * Documentation Changes
        * Update ``setup.py`` URL to point to the github repo :pr:`1037`
        * Added tutorial for using the cost-benefit matrix objective :pr:`1088`
        * Updated ``model_understanding.ipynb`` to include documentation for using plotly on Jupyter Lab :pr:`1108`
    * Testing Changes
        * Refactor CircleCI tests to use matrix jobs (:pr:`1043`)
        * Added a test to check that all test directories are included in evalml package :pr:`1054`


.. warning::

    **Breaking Changes**
        * ``confusion_matrix`` and ``normalize_confusion_matrix`` have been moved to ``evalml.utils`` :pr:`1038`
        * All graph utility methods previously under ``evalml.pipelines.graph_utils`` have been moved to ``evalml.utils.graph_utils`` :pr:`1060`


**v0.12.2 Aug. 6, 2020**
    * Enhancements
        * Add save/load method to components :pr:`1023`
        * Expose pickle ``protocol`` as optional arg to save/load :pr:`1023`
        * Updated estimators used in AutoML to include ExtraTrees and ElasticNet estimators :pr:`1030`
    * Fixes
    * Changes
        * Removed ``DeprecationWarning`` for ``SimpleImputer`` :pr:`1018`
    * Documentation Changes
        * Add note about version numbers to release process docs :pr:`1034`
    * Testing Changes
        * Test files are now included in the evalml package :pr:`1029`


**v0.12.0 Aug. 3, 2020**
    * Enhancements
        * Added string and categorical targets support for binary and multiclass pipelines and check for numeric targets for ``DetectLabelLeakage`` data check :pr:`932`
        * Added clear exception for regression pipelines if target datatype is string or categorical :pr:`960`
        * Added target column names and class labels in ``predict`` and ``predict_proba`` output for pipelines :pr:`951`
        * Added ``_compute_shap_values`` and ``normalize_values`` to ``pipelines/explanations`` module :pr:`958`
        * Added ``explain_prediction`` feature which explains single predictions with SHAP :pr:`974`
        * Added Imputer to allow different imputation strategies for numerical and categorical dtypes :pr:`991`
        * Added support for configuring logfile path using env var, and don't create logger if there are filesystem errors :pr:`975`
        * Updated catboost estimators' default parameters and automl hyperparameter ranges to speed up fit time :pr:`998`
    * Fixes
        * Fixed ReadtheDocs warning failure regarding embedded gif :pr:`943`
        * Removed incorrect parameter passed to pipeline classes in ``_add_baseline_pipelines`` :pr:`941`
        * Added universal error for calling ``predict``, ``predict_proba``, ``transform``, and ``feature_importances`` before fitting :pr:`969`, :pr:`994`
        * Made ``TextFeaturizer`` component and pip dependencies ``featuretools`` and ``nlp_primitives`` optional :pr:`976`
        * Updated imputation strategy in automl to no longer limit impute strategy to ``most_frequent`` for all features if there are any categorical columns :pr:`991`
        * Fixed ``UnboundLocalError`` for ``cv_pipeline`` when automl search errors :pr:`996`
        * Fixed ``Imputer`` to reset dataframe index to preserve behavior expected from  ``SimpleImputer`` :pr:`1009`
    * Changes
        * Moved ``get_estimators`` to ``evalml.pipelines.components.utils`` :pr:`934`
        * Modified Pipelines to raise ``PipelineScoreError`` when they encounter an error during scoring :pr:`936`
        * Moved ``evalml.model_families.list_model_families`` to ``evalml.pipelines.components.allowed_model_families`` :pr:`959`
        * Renamed ``DateTimeFeaturization`` to ``DateTimeFeaturizer`` :pr:`977`
        * Added check to stop search and raise an error if all pipelines in a batch return NaN scores :pr:`1015`
    * Documentation Changes
        * Updated ``README.md`` :pr:`963`
        * Reworded message when errors are returned from data checks in search :pr:`982`
        * Added section on understanding model predictions with ``explain_prediction`` to User Guide :pr:`981`
        * Added a section to the user guide and api reference about how XGBoost and CatBoost are not fully supported. :pr:`992`
        * Added custom components section in user guide :pr:`993`
        * Updated FAQ section formatting :pr:`997`
        * Updated release process documentation :pr:`1003`
    * Testing Changes
        * Moved ``predict_proba`` and ``predict`` tests regarding string / categorical targets to ``test_pipelines.py`` :pr:`972`
        * Fixed dependency update bot by updating python version to 3.7 to avoid frequent github version updates :pr:`1002`


.. warning::

    **Breaking Changes**
        * ``get_estimators`` has been moved to ``evalml.pipelines.components.utils`` (previously was under ``evalml.pipelines.utils``) :pr:`934`
        * Removed the ``raise_errors`` flag in AutoML search. All errors during pipeline evaluation will be caught and logged. :pr:`936`
        * ``evalml.model_families.list_model_families`` has been moved to ``evalml.pipelines.components.allowed_model_families`` :pr:`959`
        * ``TextFeaturizer``: the ``featuretools`` and ``nlp_primitives`` packages must be installed after installing evalml in order to use this component :pr:`976`
        * Renamed ``DateTimeFeaturization`` to ``DateTimeFeaturizer`` :pr:`977`


**v0.11.2 July 16, 2020**
    * Enhancements
        * Added ``NoVarianceDataCheck`` to ``DefaultDataChecks`` :pr:`893`
        * Added text processing and featurization component ``TextFeaturizer`` :pr:`913`, :pr:`924`
        * Added additional checks to ``InvalidTargetDataCheck`` to handle invalid target data types :pr:`929`
        * ``AutoMLSearch`` will now handle ``KeyboardInterrupt`` and prompt user for confirmation :pr:`915`
    * Fixes
        * Makes automl results a read-only property :pr:`919`
    * Changes
        * Deleted static pipelines and refactored tests involving static pipelines, removed ``all_pipelines()`` and ``get_pipelines()`` :pr:`904`
        * Moved ``list_model_families`` to ``evalml.model_family.utils`` :pr:`903`
        * Updated ``all_pipelines``, ``all_estimators``, ``all_components`` to use the same mechanism for dynamically generating their elements :pr:`898`
        * Rename ``master`` branch to ``main`` :pr:`918`
        * Add pypi release github action :pr:`923`
        * Updated ``AutoMLSearch.search`` stdout output and logging and removed tqdm progress bar :pr:`921`
        * Moved automl config checks previously in ``search()`` to init :pr:`933`
    * Documentation Changes
        * Reorganized and rewrote documentation :pr:`937`
        * Updated to use pydata sphinx theme :pr:`937`
        * Updated docs to use ``release_notes`` instead of ``changelog`` :pr:`942`
    * Testing Changes
        * Cleaned up fixture names and usages in tests :pr:`895`


.. warning::

    **Breaking Changes**
        * ``list_model_families`` has been moved to ``evalml.model_family.utils`` (previously was under ``evalml.pipelines.utils``) :pr:`903`
        * ``get_estimators`` has been moved to ``evalml.pipelines.components.utils`` (previously was under ``evalml.pipelines.utils``) :pr:`934`
        * Static pipeline definitions have been removed, but similar pipelines can still be constructed via creating an instance of ``PipelineBase`` :pr:`904`
        * ``all_pipelines()`` and ``get_pipelines()`` utility methods have been removed :pr:`904`


**v0.11.0 June 30, 2020**
    * Enhancements
        * Added multiclass support for ROC curve graphing :pr:`832`
        * Added preprocessing component to drop features whose percentage of NaN values exceeds a specified threshold :pr:`834`
        * Added data check to check for problematic target labels :pr:`814`
        * Added PerColumnImputer that allows imputation strategies per column :pr:`824`
        * Added transformer to drop specific columns :pr:`827`
        * Added support for ``categories``, ``handle_error``, and ``drop`` parameters in ``OneHotEncoder`` :pr:`830` :pr:`897`
        * Added preprocessing component to handle DateTime columns featurization :pr:`838`
        * Added ability to clone pipelines and components :pr:`842`
        * Define getter method for component ``parameters`` :pr:`847`
        * Added utility methods to calculate and graph permutation importances :pr:`860`, :pr:`880`
        * Added new utility functions necessary for generating dynamic preprocessing pipelines :pr:`852`
        * Added kwargs to all components :pr:`863`
        * Updated ``AutoSearchBase`` to use dynamically generated preprocessing pipelines :pr:`870`
        * Added SelectColumns transformer :pr:`873`
        * Added ability to evaluate additional pipelines for automl search :pr:`874`
        * Added ``default_parameters`` class property to components and pipelines :pr:`879`
        * Added better support for disabling data checks in automl search :pr:`892`
        * Added ability to save and load AutoML objects to file :pr:`888`
        * Updated ``AutoSearchBase.get_pipelines`` to return an untrained pipeline instance :pr:`876`
        * Saved learned binary classification thresholds in automl results cv data dict :pr:`876`
    * Fixes
        * Fixed bug where SimpleImputer cannot handle dropped columns :pr:`846`
        * Fixed bug where PerColumnImputer cannot handle dropped columns :pr:`855`
        * Enforce requirement that builtin components save all inputted values in their parameters dict :pr:`847`
        * Don't list base classes in ``all_components`` output :pr:`847`
        * Standardize all components to output pandas data structures, and accept either pandas or numpy :pr:`853`
        * Fixed rankings and full_rankings error when search has not been run :pr:`894`
    * Changes
        * Update ``all_pipelines`` and ``all_components`` to try initializing pipelines/components, and on failure exclude them :pr:`849`
        * Refactor ``handle_components`` to ``handle_components_class``, standardize to ``ComponentBase`` subclass instead of instance :pr:`850`
        * Refactor "blacklist"/"whitelist" to "allow"/"exclude" lists :pr:`854`
        * Replaced ``AutoClassificationSearch`` and ``AutoRegressionSearch`` with ``AutoMLSearch`` :pr:`871`
        * Renamed feature_importances and permutation_importances methods to use singular names (feature_importance and permutation_importance) :pr:`883`
        * Updated ``automl`` default data splitter to train/validation split for large datasets :pr:`877`
        * Added open source license, update some repo metadata :pr:`887`
        * Removed dead code in ``_get_preprocessing_components`` :pr:`896`
    * Documentation Changes
        * Fix some typos and update the EvalML logo :pr:`872`
    * Testing Changes
        * Update the changelog check job to expect the new branching pattern for the deps update bot :pr:`836`
        * Check that all components output pandas datastructures, and can accept either pandas or numpy :pr:`853`
        * Replaced ``AutoClassificationSearch`` and ``AutoRegressionSearch`` with ``AutoMLSearch`` :pr:`871`


.. warning::

    **Breaking Changes**
        * Pipelines' static ``component_graph`` field must contain either ``ComponentBase`` subclasses or ``str``, instead of ``ComponentBase`` subclass instances :pr:`850`
        * Rename ``handle_component`` to ``handle_component_class``. Now standardizes to ``ComponentBase`` subclasses instead of ``ComponentBase`` subclass instances :pr:`850`
        * Renamed automl's ``cv`` argument to ``data_split`` :pr:`877`
        * Pipelines' and classifiers' ``feature_importances`` is renamed ``feature_importance``, ``graph_feature_importances`` is renamed ``graph_feature_importance`` :pr:`883`
        * Passing ``data_checks=None`` to automl search will not perform any data checks as opposed to default checks. :pr:`892`
        * Pipelines to search for in AutoML are now determined automatically, rather than using the statically-defined pipeline classes. :pr:`870`
        * Updated ``AutoSearchBase.get_pipelines`` to return an untrained pipeline instance, instead of one which happened to be trained on the final cross-validation fold :pr:`876`


**v0.10.0 May 29, 2020**
    * Enhancements
        * Added baseline models for classification and regression, add functionality to calculate baseline models before searching in AutoML :pr:`746`
        * Port over highly-null guardrail as a data check and define ``DefaultDataChecks`` and ``DisableDataChecks`` classes :pr:`745`
        * Update ``Tuner`` classes to work directly with pipeline parameters dicts instead of flat parameter lists :pr:`779`
        * Add Elastic Net as a pipeline option :pr:`812`
        * Added new Pipeline option ``ExtraTrees`` :pr:`790`
        * Added precicion-recall curve metrics and plot for binary classification problems in ``evalml.pipeline.graph_utils`` :pr:`794`
        * Update the default automl algorithm to search in batches, starting with default parameters for each pipeline and iterating from there :pr:`793`
        * Added ``AutoMLAlgorithm`` class and ``IterativeAlgorithm`` impl, separated from ``AutoSearchBase`` :pr:`793`
    * Fixes
        * Update pipeline ``score`` to return ``nan`` score for any objective which throws an exception during scoring :pr:`787`
        * Fixed bug introduced in :pr:`787` where binary classification metrics requiring predicted probabilities error in scoring :pr:`798`
        * CatBoost and XGBoost classifiers and regressors can no longer have a learning rate of 0 :pr:`795`
    * Changes
        * Cleanup pipeline ``score`` code, and cleanup codecov :pr:`711`
        * Remove ``pass`` for abstract methods for codecov :pr:`730`
        * Added __str__ for AutoSearch object :pr:`675`
        * Add util methods to graph ROC and confusion matrix :pr:`720`
        * Refactor ``AutoBase`` to ``AutoSearchBase`` :pr:`758`
        * Updated AutoBase with ``data_checks`` parameter, removed previous ``detect_label_leakage`` parameter, and added functionality to run data checks before search in AutoML :pr:`765`
        * Updated our logger to use Python's logging utils :pr:`763`
        * Refactor most of ``AutoSearchBase._do_iteration`` impl into ``AutoSearchBase._evaluate`` :pr:`762`
        * Port over all guardrails to use the new DataCheck API :pr:`789`
        * Expanded ``import_or_raise`` to catch all exceptions :pr:`759`
        * Adds RMSE, MSLE, RMSLE as standard metrics :pr:`788`
        * Don't allow ``Recall`` to be used as an objective for AutoML :pr:`784`
        * Removed feature selection from pipelines :pr:`819`
        * Update default estimator parameters to make automl search faster and more accurate :pr:`793`
    * Documentation Changes
        * Add instructions to freeze ``master`` on ``release.md`` :pr:`726`
        * Update release instructions with more details :pr:`727` :pr:`733`
        * Add objective base classes to API reference :pr:`736`
        * Fix components API to match other modules :pr:`747`
    * Testing Changes
        * Delete codecov yml, use codecov.io's default :pr:`732`
        * Added unit tests for fraud cost, lead scoring, and standard metric objectives :pr:`741`
        * Update codecov client :pr:`782`
        * Updated AutoBase __str__ test to include no parameters case :pr:`783`
        * Added unit tests for ``ExtraTrees`` pipeline :pr:`790`
        * If codecov fails to upload, fail build :pr:`810`
        * Updated Python version of dependency action :pr:`816`
        * Update the dependency update bot to use a suffix when creating branches :pr:`817`

.. warning::

    **Breaking Changes**
        * The ``detect_label_leakage`` parameter for AutoML classes has been removed and replaced by a ``data_checks`` parameter :pr:`765`
        * Moved ROC and confusion matrix methods from ``evalml.pipeline.plot_utils`` to ``evalml.pipeline.graph_utils`` :pr:`720`
        * ``Tuner`` classes require a pipeline hyperparameter range dict as an init arg instead of a space definition :pr:`779`
        * ``Tuner.propose`` and ``Tuner.add`` work directly with pipeline parameters dicts instead of flat parameter lists :pr:`779`
        * ``PipelineBase.hyperparameters`` and ``custom_hyperparameters`` use pipeline parameters dict format instead of being represented as a flat list :pr:`779`
        * All guardrail functions previously under ``evalml.guardrails.utils`` will be removed and replaced by data checks :pr:`789`
        * ``Recall`` disallowed as an objective for AutoML :pr:`784`
        * ``AutoSearchBase`` parameter ``tuner`` has been renamed to ``tuner_class`` :pr:`793`
        * ``AutoSearchBase`` parameter ``possible_pipelines`` and ``possible_model_families`` have been renamed to ``allowed_pipelines`` and ``allowed_model_families`` :pr:`793`


**v0.9.0 Apr. 27, 2020**
    * Enhancements
        * Added ``Accuracy`` as an standard objective :pr:`624`
        * Added verbose parameter to load_fraud :pr:`560`
        * Added Balanced Accuracy metric for binary, multiclass :pr:`612` :pr:`661`
        * Added XGBoost regressor and XGBoost regression pipeline :pr:`666`
        * Added ``Accuracy`` metric for multiclass :pr:`672`
        * Added objective name in ``AutoBase.describe_pipeline`` :pr:`686`
        * Added ``DataCheck`` and ``DataChecks``, ``Message`` classes and relevant subclasses :pr:`739`
    * Fixes
        * Removed direct access to ``cls.component_graph`` :pr:`595`
        * Add testing files to .gitignore :pr:`625`
        * Remove circular dependencies from ``Makefile`` :pr:`637`
        * Add error case for ``normalize_confusion_matrix()`` :pr:`640`
        * Fixed ``XGBoostClassifier`` and ``XGBoostRegressor`` bug with feature names that contain [, ], or < :pr:`659`
        * Update ``make_pipeline_graph`` to not accidentally create empty file when testing if path is valid :pr:`649`
        * Fix pip installation warning about docsutils version, from boto dependency :pr:`664`
        * Removed zero division warning for F1/precision/recall metrics :pr:`671`
        * Fixed ``summary`` for pipelines without estimators :pr:`707`
    * Changes
        * Updated default objective for binary/multiclass classification to log loss :pr:`613`
        * Created classification and regression pipeline subclasses and removed objective as an attribute of pipeline classes :pr:`405`
        * Changed the output of ``score`` to return one dictionary :pr:`429`
        * Created binary and multiclass objective subclasses :pr:`504`
        * Updated objectives API :pr:`445`
        * Removed call to ``get_plot_data`` from AutoML :pr:`615`
        * Set ``raise_error`` to default to True for AutoML classes :pr:`638`
        * Remove unnecessary "u" prefixes on some unicode strings :pr:`641`
        * Changed one-hot encoder to return uint8 dtypes instead of ints :pr:`653`
        * Pipeline ``_name`` field changed to ``custom_name`` :pr:`650`
        * Removed ``graphs.py`` and moved methods into ``PipelineBase`` :pr:`657`, :pr:`665`
        * Remove s3fs as a dev dependency :pr:`664`
        * Changed requirements-parser to be a core dependency :pr:`673`
        * Replace ``supported_problem_types`` field on pipelines with ``problem_type`` attribute on base classes :pr:`678`
        * Changed AutoML to only show best results for a given pipeline template in ``rankings``, added ``full_rankings`` property to show all :pr:`682`
        * Update ``ModelFamily`` values: don't list xgboost/catboost as classifiers now that we have regression pipelines for them :pr:`677`
        * Changed AutoML's ``describe_pipeline`` to get problem type from pipeline instead :pr:`685`
        * Standardize ``import_or_raise`` error messages :pr:`683`
        * Updated argument order of objectives to align with sklearn's :pr:`698`
        * Renamed ``pipeline.feature_importance_graph`` to ``pipeline.graph_feature_importances`` :pr:`700`
        * Moved ROC and confusion matrix methods to ``evalml.pipelines.plot_utils`` :pr:`704`
        * Renamed ``MultiClassificationObjective`` to ``MulticlassClassificationObjective``, to align with pipeline naming scheme :pr:`715`
    * Documentation Changes
        * Fixed some sphinx warnings :pr:`593`
        * Fixed docstring for ``AutoClassificationSearch`` with correct command :pr:`599`
        * Limit readthedocs formats to pdf, not htmlzip and epub :pr:`594` :pr:`600`
        * Clean up objectives API documentation :pr:`605`
        * Fixed function on Exploring search results page :pr:`604`
        * Update release process doc :pr:`567`
        * ``AutoClassificationSearch`` and ``AutoRegressionSearch`` show inherited methods in API reference :pr:`651`
        * Fixed improperly formatted code in breaking changes for changelog :pr:`655`
        * Added configuration to treat Sphinx warnings as errors :pr:`660`
        * Removed separate plotting section for pipelines in API reference :pr:`657`, :pr:`665`
        * Have leads example notebook load S3 files using https, so we can delete s3fs dev dependency :pr:`664`
        * Categorized components in API reference and added descriptions for each category :pr:`663`
        * Fixed Sphinx warnings about ``BalancedAccuracy`` objective :pr:`669`
        * Updated API reference to include missing components and clean up pipeline docstrings :pr:`689`
        * Reorganize API ref, and clarify pipeline sub-titles :pr:`688`
        * Add and update preprocessing utils in API reference :pr:`687`
        * Added inheritance diagrams to API reference :pr:`695`
        * Documented which default objective AutoML optimizes for :pr:`699`
        * Create seperate install page :pr:`701`
        * Include more utils in API ref, like ``import_or_raise`` :pr:`704`
        * Add more color to pipeline documentation :pr:`705`
    * Testing Changes
        * Matched install commands of ``check_latest_dependencies`` test and it's GitHub action :pr:`578`
        * Added Github app to auto assign PR author as assignee :pr:`477`
        * Removed unneeded conda installation of xgboost in windows checkin tests :pr:`618`
        * Update graph tests to always use tmpfile dir :pr:`649`
        * Changelog checkin test workaround for release PRs: If 'future release' section is empty of PR refs, pass check :pr:`658`
        * Add changelog checkin test exception for ``dep-update`` branch :pr:`723`

.. warning::

    **Breaking Changes**

    * Pipelines will now no longer take an objective parameter during instantiation, and will no longer have an objective attribute.
    * ``fit()`` and ``predict()`` now use an optional ``objective`` parameter, which is only used in binary classification pipelines to fit for a specific objective.
    * ``score()`` will now use a required ``objectives`` parameter that is used to determine all the objectives to score on. This differs from the previous behavior, where the pipeline's objective was scored on regardless.
    * ``score()`` will now return one dictionary of all objective scores.
    * ``ROC`` and ``ConfusionMatrix`` plot methods via ``Auto(*).plot`` have been removed by :pr:`615` and are replaced by ``roc_curve`` and ``confusion_matrix`` in ``evamlm.pipelines.plot_utils`` in :pr:`704`
    * ``normalize_confusion_matrix`` has been moved to ``evalml.pipelines.plot_utils`` :pr:`704`
    * Pipelines ``_name`` field changed to ``custom_name``
    * Pipelines ``supported_problem_types`` field is removed because it is no longer necessary :pr:`678`
    * Updated argument order of objectives' ``objective_function`` to align with sklearn :pr:`698`
    * ``pipeline.feature_importance_graph`` has been renamed to ``pipeline.graph_feature_importances`` in :pr:`700`
    * Removed unsupported ``MSLE`` objective :pr:`704`


**v0.8.0 Apr. 1, 2020**
    * Enhancements
        * Add normalization option and information to confusion matrix :pr:`484`
        * Add util function to drop rows with NaN values :pr:`487`
        * Renamed ``PipelineBase.name`` as ``PipelineBase.summary`` and redefined ``PipelineBase.name`` as class property :pr:`491`
        * Added access to parameters in Pipelines with ``PipelineBase.parameters`` (used to be return of ``PipelineBase.describe``) :pr:`501`
        * Added ``fill_value`` parameter for ``SimpleImputer`` :pr:`509`
        * Added functionality to override component hyperparameters and made pipelines take hyperparemeters from components :pr:`516`
        * Allow ``numpy.random.RandomState`` for random_state parameters :pr:`556`
    * Fixes
        * Removed unused dependency ``matplotlib``, and move ``category_encoders`` to test reqs :pr:`572`
    * Changes
        * Undo version cap in XGBoost placed in :pr:`402` and allowed all released of XGBoost :pr:`407`
        * Support pandas 1.0.0 :pr:`486`
        * Made all references to the logger static :pr:`503`
        * Refactored ``model_type`` parameter for components and pipelines to ``model_family`` :pr:`507`
        * Refactored ``problem_types`` for pipelines and components into ``supported_problem_types`` :pr:`515`
        * Moved ``pipelines/utils.save_pipeline`` and ``pipelines/utils.load_pipeline`` to ``PipelineBase.save`` and ``PipelineBase.load`` :pr:`526`
        * Limit number of categories encoded by ``OneHotEncoder`` :pr:`517`
    * Documentation Changes
        * Updated API reference to remove ``PipelinePlot`` and added moved ``PipelineBase`` plotting methods :pr:`483`
        * Add code style and github issue guides :pr:`463` :pr:`512`
        * Updated API reference for to surface class variables for pipelines and components :pr:`537`
        * Fixed README documentation link :pr:`535`
        * Unhid PR references in changelog :pr:`656`
    * Testing Changes
        * Added automated dependency check PR :pr:`482`, :pr:`505`
        * Updated automated dependency check comment :pr:`497`
        * Have build_docs job use python executor, so that env vars are set properly :pr:`547`
        * Added simple test to make sure ``OneHotEncoder``'s top_n works with large number of categories :pr:`552`
        * Run windows unit tests on PRs :pr:`557`


.. warning::

    **Breaking Changes**

    * ``AutoClassificationSearch`` and ``AutoRegressionSearch``'s ``model_types`` parameter has been refactored into ``allowed_model_families``
    * ``ModelTypes`` enum has been changed to ``ModelFamily``
    * Components and Pipelines now have a ``model_family`` field instead of ``model_type``
    * ``get_pipelines`` utility function now accepts ``model_families`` as an argument instead of ``model_types``
    * ``PipelineBase.name`` no longer returns structure of pipeline and has been replaced by ``PipelineBase.summary``
    * ``PipelineBase.problem_types`` and ``Estimator.problem_types`` has been renamed to ``supported_problem_types``
    * ``pipelines/utils.save_pipeline`` and ``pipelines/utils.load_pipeline`` moved to ``PipelineBase.save`` and ``PipelineBase.load``


**v0.7.0 Mar. 9, 2020**
    * Enhancements
        * Added emacs buffers to .gitignore :pr:`350`
        * Add CatBoost (gradient-boosted trees) classification and regression components and pipelines :pr:`247`
        * Added Tuner abstract base class :pr:`351`
        * Added ``n_jobs`` as parameter for ``AutoClassificationSearch`` and ``AutoRegressionSearch`` :pr:`403`
        * Changed colors of confusion matrix to shades of blue and updated axis order to match scikit-learn's :pr:`426`
        * Added ``PipelineBase`` ``.graph`` and ``.feature_importance_graph`` methods, moved from previous location :pr:`423`
        * Added support for python 3.8 :pr:`462`
    * Fixes
        * Fixed ROC and confusion matrix plots not being calculated if user passed own additional_objectives :pr:`276`
        * Fixed ReadtheDocs ``FileNotFoundError`` exception for fraud dataset :pr:`439`
    * Changes
        * Added ``n_estimators`` as a tunable parameter for XGBoost :pr:`307`
        * Remove unused parameter ``ObjectiveBase.fit_needs_proba`` :pr:`320`
        * Remove extraneous parameter ``component_type`` from all components :pr:`361`
        * Remove unused ``rankings.csv`` file :pr:`397`
        * Downloaded demo and test datasets so unit tests can run offline :pr:`408`
        * Remove ``_needs_fitting`` attribute from Components :pr:`398`
        * Changed plot.feature_importance to show only non-zero feature importances by default, added optional parameter to show all :pr:`413`
        * Refactored ``PipelineBase`` to take in parameter dictionary and moved pipeline metadata to class attribute :pr:`421`
        * Dropped support for Python 3.5 :pr:`438`
        * Removed unused ``apply.py`` file :pr:`449`
        * Clean up ``requirements.txt`` to remove unused deps :pr:`451`
        * Support installation without all required dependencies :pr:`459`
    * Documentation Changes
        * Update release.md with instructions to release to internal license key :pr:`354`
    * Testing Changes
        * Added tests for utils (and moved current utils to gen_utils) :pr:`297`
        * Moved XGBoost install into it's own separate step on Windows using Conda :pr:`313`
        * Rewind pandas version to before 1.0.0, to diagnose test failures for that version :pr:`325`
        * Added dependency update checkin test :pr:`324`
        * Rewind XGBoost version to before 1.0.0 to diagnose test failures for that version :pr:`402`
        * Update dependency check to use a whitelist :pr:`417`
        * Update unit test jobs to not install dev deps :pr:`455`

.. warning::

    **Breaking Changes**

    * Python 3.5 will not be actively supported.

**v0.6.0 Dec. 16, 2019**
    * Enhancements
        * Added ability to create a plot of feature importances :pr:`133`
        * Add early stopping to AutoML using patience and tolerance parameters :pr:`241`
        * Added ROC and confusion matrix metrics and plot for classification problems and introduce PipelineSearchPlots class :pr:`242`
        * Enhanced AutoML results with search order :pr:`260`
        * Added utility function to show system and environment information :pr:`300`
    * Fixes
        * Lower botocore requirement :pr:`235`
        * Fixed decision_function calculation for ``FraudCost`` objective :pr:`254`
        * Fixed return value of ``Recall`` metrics :pr:`264`
        * Components return ``self`` on fit :pr:`289`
    * Changes
        * Renamed automl classes to ``AutoRegressionSearch`` and ``AutoClassificationSearch`` :pr:`287`
        * Updating demo datasets to retain column names :pr:`223`
        * Moving pipeline visualization to ``PipelinePlot`` class :pr:`228`
        * Standarizing inputs as ``pd.Dataframe`` / ``pd.Series`` :pr:`130`
        * Enforcing that pipelines must have an estimator as last component :pr:`277`
        * Added ``ipywidgets`` as a dependency in ``requirements.txt`` :pr:`278`
        * Added Random and Grid Search Tuners :pr:`240`
    * Documentation Changes
        * Adding class properties to API reference :pr:`244`
        * Fix and filter FutureWarnings from scikit-learn :pr:`249`, :pr:`257`
        * Adding Linear Regression to API reference and cleaning up some Sphinx warnings :pr:`227`
    * Testing Changes
        * Added support for testing on Windows with CircleCI :pr:`226`
        * Added support for doctests :pr:`233`

.. warning::

    **Breaking Changes**

    * The ``fit()`` method for ``AutoClassifier`` and ``AutoRegressor`` has been renamed to ``search()``.
    * ``AutoClassifier`` has been renamed to ``AutoClassificationSearch``
    * ``AutoRegressor`` has been renamed to ``AutoRegressionSearch``
    * ``AutoClassificationSearch.results`` and ``AutoRegressionSearch.results`` now is a dictionary with ``pipeline_results`` and ``search_order`` keys. ``pipeline_results`` can be used to access a dictionary that is identical to the old ``.results`` dictionary. Whereas, ``search_order`` returns a list of the search order in terms of ``pipeline_id``.
    * Pipelines now require an estimator as the last component in ``component_list``. Slicing pipelines now throws an ``NotImplementedError`` to avoid returning pipelines without an estimator.

**v0.5.2 Nov. 18, 2019**
    * Enhancements
        * Adding basic pipeline structure visualization :pr:`211`
    * Documentation Changes
        * Added notebooks to build process :pr:`212`

**v0.5.1 Nov. 15, 2019**
    * Enhancements
        * Added basic outlier detection guardrail :pr:`151`
        * Added basic ID column guardrail :pr:`135`
        * Added support for unlimited pipelines with a ``max_time`` limit :pr:`70`
        * Updated .readthedocs.yaml to successfully build :pr:`188`
    * Fixes
        * Removed MSLE from default additional objectives :pr:`203`
        * Fixed ``random_state`` passed in pipelines :pr:`204`
        * Fixed slow down in RFRegressor :pr:`206`
    * Changes
        * Pulled information for describe_pipeline from pipeline's new describe method :pr:`190`
        * Refactored pipelines :pr:`108`
        * Removed guardrails from Auto(*) :pr:`202`, :pr:`208`
    * Documentation Changes
        * Updated documentation to show ``max_time`` enhancements :pr:`189`
        * Updated release instructions for RTD :pr:`193`
        * Added notebooks to build process :pr:`212`
        * Added contributing instructions :pr:`213`
        * Added new content :pr:`222`

**v0.5.0 Oct. 29, 2019**
    * Enhancements
        * Added basic one hot encoding :pr:`73`
        * Use enums for model_type :pr:`110`
        * Support for splitting regression datasets :pr:`112`
        * Auto-infer multiclass classification :pr:`99`
        * Added support for other units in ``max_time`` :pr:`125`
        * Detect highly null columns :pr:`121`
        * Added additional regression objectives :pr:`100`
        * Show an interactive iteration vs. score plot when using fit() :pr:`134`
    * Fixes
        * Reordered ``describe_pipeline`` :pr:`94`
        * Added type check for ``model_type`` :pr:`109`
        * Fixed ``s`` units when setting string ``max_time`` :pr:`132`
        * Fix objectives not appearing in API documentation :pr:`150`
    * Changes
        * Reorganized tests :pr:`93`
        * Moved logging to its own module :pr:`119`
        * Show progress bar history :pr:`111`
        * Using ``cloudpickle`` instead of pickle to allow unloading of custom objectives :pr:`113`
        * Removed render.py :pr:`154`
    * Documentation Changes
        * Update release instructions :pr:`140`
        * Include additional_objectives parameter :pr:`124`
        * Added Changelog :pr:`136`
    * Testing Changes
        * Code coverage :pr:`90`
        * Added CircleCI tests for other Python versions :pr:`104`
        * Added doc notebooks as tests :pr:`139`
        * Test metadata for CircleCI and 2 core parallelism :pr:`137`

**v0.4.1 Sep. 16, 2019**
    * Enhancements
        * Added AutoML for classification and regressor using Autobase and Skopt :pr:`7` :pr:`9`
        * Implemented standard classification and regression metrics :pr:`7`
        * Added logistic regression, random forest, and XGBoost pipelines :pr:`7`
        * Implemented support for custom objectives :pr:`15`
        * Feature importance for pipelines :pr:`18`
        * Serialization for pipelines :pr:`19`
        * Allow fitting on objectives for optimal threshold :pr:`27`
        * Added detect label leakage :pr:`31`
        * Implemented callbacks :pr:`42`
        * Allow for multiclass classification :pr:`21`
        * Added support for additional objectives :pr:`79`
    * Fixes
        * Fixed feature selection in pipelines :pr:`13`
        * Made ``random_seed`` usage consistent :pr:`45`
    * Documentation Changes
        * Documentation Changes
        * Added docstrings :pr:`6`
        * Created notebooks for docs :pr:`6`
        * Initialized readthedocs EvalML :pr:`6`
        * Added favicon :pr:`38`
    * Testing Changes
        * Added testing for loading data :pr:`39`

**v0.2.0 Aug. 13, 2019**
    * Enhancements
        * Created fraud detection objective :pr:`4`

**v0.1.0 July. 31, 2019**
    * *First Release*
    * Enhancements
        * Added lead scoring objecitve :pr:`1`
        * Added basic classifier :pr:`1`
    * Documentation Changes
        * Initialized Sphinx for docs :pr:`1`<|MERGE_RESOLUTION|>--- conflicted
+++ resolved
@@ -2,9 +2,7 @@
 -------------
 **Future Release**
     * Enhancements
-<<<<<<< HEAD
         * Added ``ProphetRegressor`` to estimators :pr:`2242`
-=======
     * Fixes
     * Changes
     * Documentation Changes
@@ -16,7 +14,6 @@
 
 **v0.30.0 Aug. 3, 2021**
     * Enhancements
->>>>>>> 0c642666
         * Added ``LogTransformer`` and ``TargetDistributionDataCheck`` :pr:`2487`
         * Issue a warning to users when a pipeline parameter passed in isn't used in the pipeline :pr:`2564`
         * Added Gini coefficient as an objective :pr:`2544`
