Release Notes
-------------
**Future Release**
    * Enhancements
    * Fixes
    * Changes
<<<<<<< HEAD
        * Replaced `allowed_pipelines` with `allowed_component_graphs` :pr:`2364`
        * Removed private method ``_compute_features_during_fit`` from ``PipelineBase`` :pr:`2359`
        * Unpinned PyZMQ version in requirements.txt :pr:`2389` 
        * Uncapping LightGBM version in requirements.txt :pr:`2405`
        * Updated minimum version of plotly :pr:`2415`
        * Set CV folds to 10 for datasets under size threshold :pr:`2414` 
        * Removed ``SensitivityLowAlert`` objective from core objectives :pr:`2418`
=======
>>>>>>> f5a17c4a
    * Documentation Changes
    * Testing Changes

.. warning::

    **Breaking Changes**

**v0.27.0 Jun. 22, 2021**
    * Enhancements
        * Adds force plots for prediction explanations :pr:`2157`
        * Removed self-reference from ``AutoMLSearch`` :pr:`2304`
        * Added support for nonlinear pipelines for ``generate_pipeline_code`` :pr:`2332`
        * Added ``inverse_transform`` method to pipelines :pr:`2256`
        * Add optional automatic update checker :pr:`2350`
        * Added ``search_order`` to ``AutoMLSearch``'s ``rankings`` and ``full_rankings`` tables :pr:`2345`
        * Updated threshold optimization method for binary classification :pr:`2315`
        * Updated demos to pull data from S3 instead of including demo data in package :pr:`2387`
        * Upgrade woodwork version to v0.4.1 :pr:`2379`
    * Fixes
        * Preserve user-specified woodwork types throughout pipeline fit/predict :pr:`2297`
        * Fixed ``ComponentGraph`` appending target to ``final_component_features`` if there is a component that returns both X and y :pr:`2358`
        * Fixed partial dependence graph method failing on multiclass problems when the class labels are numeric :pr:`2372`
        * Added ``thresholding_objective`` argument to ``AutoMLSearch`` for binary classification problems :pr:`2320`
        * Added change for ``k_neighbors`` parameter in SMOTE Oversamplers to automatically handle small samples :pr:`2375`
        * Changed naming for ``Logistic Regression Classifier`` file :pr:`2399`
        * Pinned pytest-timeout to fix minimum dependence checker :pr:`2425`
        * Replaced ``Elastic Net Classifier`` base class with ``Logistsic Regression`` to avoid ``NaN`` outputs :pr:`2420`
    * Changes
        * Cleaned up ``PipelineBase``'s ``component_graph`` and ``_component_graph`` attributes. Updated ``PipelineBase`` ``__repr__`` and added ``__eq__`` for ``ComponentGraph`` :pr:`2332`
        * Added and applied  ``black`` linting package to the EvalML repo in place of ``autopep8`` :pr:`2306`
        * Separated `custom_hyperparameters` from pipelines and added them as an argument to ``AutoMLSearch`` :pr:`2317`
        * Replaced `allowed_pipelines` with `allowed_component_graphs` :pr:`2364`
        * Removed private method ``_compute_features_during_fit`` from ``PipelineBase`` :pr:`2359`
        * Updated ``compute_order`` in ``ComponentGraph`` to be a read-only property :pr:`2408`
        * Unpinned PyZMQ version in requirements.txt :pr:`2389` 
        * Uncapping LightGBM version in requirements.txt :pr:`2405`
        * Updated minimum version of plotly :pr:`2415`
        * Removed ``SensitivityLowAlert`` objective from core objectives :pr:`2418`
    * Documentation Changes
        * Fixed lead scoring weights in the demos documentation :pr:`2315`
        * Fixed start page code and description dataset naming discrepancy :pr:`2370`
    * Testing Changes
        * Update minimum unit tests to run on all pull requests :pr:`2314`
        * Pass token to authorize uploading of codecov reports :pr:`2344`
        * Add ``pytest-timeout``. All tests that run longer than 6 minutes will fail. :pr:`2374`
        * Separated the dask tests out into separate github action jobs to isolate dask failures. :pr:`2376`
        * Refactored dask tests :pr:`2377`
        * Added the combined dask/non-dask unit tests back and renamed the dask only unit tests. :pr:`2382`
        * Sped up unit tests and split into separate jobs :pr:`2365`
        * Change CI job names, run lint for python 3.9, run nightlies on python 3.8 at 3am EST :pr:`2395` :pr:`2398`
        * Set fail-fast to false for CI jobs that run for PRs :pr:`2402`

.. warning::

    **Breaking Changes**
        * `AutoMLSearch` will accept `allowed_component_graphs` instead of `allowed_pipelines` :pr:`2364`
        * Removed ``PipelineBase``'s ``_component_graph`` attribute. Updated ``PipelineBase`` ``__repr__`` and added ``__eq__`` for ``ComponentGraph`` :pr:`2332`
        * `pipeline_parameters` will no longer accept `skopt.space` variables since hyperparameter ranges will now be specified through `custom_hyperparameters` :pr:`2317`

**v0.25.0 Jun. 01, 2021**
    * Enhancements
        * Upgraded minimum woodwork to version 0.3.1. Previous versions will not be supported :pr:`2181`
        * Added a new callback parameter for ``explain_predictions_best_worst`` :pr:`2308`
    * Fixes
    * Changes
        * Deleted the ``return_pandas`` flag from our demo data loaders :pr:`2181`
        * Moved ``default_parameters`` to ``ComponentGraph`` from ``PipelineBase`` :pr:`2307`
    * Documentation Changes
        * Updated the release procedure documentation :pr:`2230`
    * Testing Changes
        * Ignoring ``test_saving_png_file`` while building conda package :pr:`2323`

.. warning::

    **Breaking Changes**
        * Deleted the ``return_pandas`` flag from our demo data loaders :pr:`2181`
        * Upgraded minimum woodwork to version 0.3.1. Previous versions will not be supported :pr:`2181`
        * Due to the weak-ref in woodwork, set the result of ``infer_feature_types`` to a variable before accessing woodwork :pr:`2181`

**v0.24.2 May. 24, 2021**
    * Enhancements
        * Added oversamplers to AutoMLSearch :pr:`2213` :pr:`2286`
        * Added dictionary input functionality for ``Undersampler`` component :pr:`2271`
        * Changed the default parameter values for ``Elastic Net Classifier`` and ``Elastic Net Regressor`` :pr:`2269`
        * Added dictionary input functionality for the Oversampler components :pr:`2288`
    * Fixes
        * Set default `n_jobs` to 1 for `StackedEnsembleClassifier` and `StackedEnsembleRegressor` until fix for text-based parallelism in sklearn stacking can be found :pr:`2295`
    * Changes
        * Updated ``start_iteration_callback`` to accept a pipeline instance instead of a pipeline class and no longer accept pipeline parameters as a parameter :pr:`2290`
        * Refactored ``calculate_permutation_importance`` method and add per-column permutation importance method :pr:`2302`
        * Updated logging information in ``AutoMLSearch.__init__`` to clarify pipeline generation :pr:`2263`
    * Documentation Changes
        * Minor changes to the release procedure :pr:`2230`
    * Testing Changes
        * Use codecov action to update coverage reports :pr:`2238`
        * Removed MarkupSafe dependency version pin from requirements.txt and moved instead into RTD docs build CI :pr:`2261`

.. warning::

    **Breaking Changes**
        * Updated ``start_iteration_callback`` to accept a pipeline instance instead of a pipeline class and no longer accept pipeline parameters as a parameter :pr:`2290`
        * Moved ``default_parameters`` to ``ComponentGraph`` from ``PipelineBase``. A pipeline's ``default_parameters`` is now accessible via ``pipeline.component_graph.default_parameters`` :pr:`2307`


**v0.24.1 May. 16, 2021**
    * Enhancements
        * Integrated ``ARIMARegressor`` into AutoML :pr:`2009`
        * Updated ``HighlyNullDataCheck`` to also perform a null row check :pr:`2222`
        * Set ``max_depth`` to 1 in calls to featuretools dfs :pr:`2231`
    * Fixes
        * Removed data splitter sampler calls during training :pr:`2253`
        * Set minimum required version for for pyzmq, colorama, and docutils :pr:`2254`
        * Changed BaseSampler to return None instead of y :pr:`2272`
    * Changes
        * Removed ensemble split and indices in ``AutoMLSearch`` :pr:`2260`
        * Updated pipeline ``repr()`` and ``generate_pipeline_code`` to return pipeline instances without generating custom pipeline class :pr:`2227`
    * Documentation Changes
        * Capped Sphinx version under 4.0.0 :pr:`2244`
    * Testing Changes
        * Change number of cores for pytest from 4 to 2 :pr:`2266`
        * Add minimum dependency checker to generate minimum requirement files :pr:`2267`
        * Add unit tests with minimum dependencies  :pr:`2277`


**v0.24.0 May. 04, 2021**
    * Enhancements
        * Added `date_index` as a required parameter for TimeSeries problems :pr:`2217`
        * Have the ``OneHotEncoder`` return the transformed columns as booleans rather than floats :pr:`2170`
        * Added Oversampler transformer component to EvalML :pr:`2079`
        * Added Undersampler to AutoMLSearch, as well as arguments ``_sampler_method`` and ``sampler_balanced_ratio`` :pr:`2128`
        * Updated prediction explanations functions to allow pipelines with XGBoost estimators :pr:`2162`
        * Added partial dependence for datetime columns :pr:`2180`
        * Update precision-recall curve with positive label index argument, and fix for 2d predicted probabilities :pr:`2090`
        * Add pct_null_rows to ``HighlyNullDataCheck`` :pr:`2211`
        * Added a standalone AutoML `search` method for convenience, which runs data checks and then runs automl :pr:`2152`
        * Make the first batch of AutoML have a predefined order, with linear models first and complex models last :pr:`2223` :pr:`2225`
        * Added sampling dictionary support to ``BalancedClassficationSampler`` :pr:`2235`
    * Fixes
        * Fixed partial dependence not respecting grid resolution parameter for numerical features :pr:`2180`
        * Enable prediction explanations for catboost for multiclass problems :pr:`2224`
    * Changes
        * Deleted baseline pipeline classes :pr:`2202`
        * Reverting user specified date feature PR :pr:`2155` until `pmdarima` installation fix is found :pr:`2214`
        * Updated pipeline API to accept component graph and other class attributes as instance parameters. Old pipeline API still works but will not be supported long-term. :pr:`2091`
        * Removed all old datasplitters from EvalML :pr:`2193`
        * Deleted ``make_pipeline_from_components`` :pr:`2218`
    * Documentation Changes
        * Renamed dataset to clarify that its gzipped but not a tarball :pr:`2183`
        * Updated documentation to use pipeline instances instead of pipeline subclasses :pr:`2195`
        * Updated contributing guide with a note about GitHub Actions permissions :pr:`2090`
        * Updated automl and model understanding user guides :pr:`2090`
    * Testing Changes
        * Use machineFL user token for dependency update bot, and add more reviewers :pr:`2189`


.. warning::

    **Breaking Changes**
        * All baseline pipeline classes (``BaselineBinaryPipeline``, ``BaselineMulticlassPipeline``, ``BaselineRegressionPipeline``, etc.) have been deleted :pr:`2202`
        * Updated pipeline API to accept component graph and other class attributes as instance parameters. Old pipeline API still works but will not be supported long-term. Pipelines can now be initialized by specifying the component graph as the first parameter, and then passing in optional arguments such as ``custom_name``, ``parameters``, etc. For example, ``BinaryClassificationPipeline(["Random Forest Classifier"], parameters={})``.  :pr:`2091`
        * Removed all old datasplitters from EvalML :pr:`2193`
        * Deleted utility method ``make_pipeline_from_components`` :pr:`2218`


**v0.23.0 Apr. 20, 2021**
    * Enhancements
        * Refactored ``EngineBase`` and ``SequentialEngine`` api. Adding ``DaskEngine`` :pr:`1975`.
        * Added optional ``engine`` argument to ``AutoMLSearch`` :pr:`1975`
        * Added a warning about how time series support is still in beta when a user passes in a time series problem to ``AutoMLSearch`` :pr:`2118`
        * Added ``NaturalLanguageNaNDataCheck`` data check :pr:`2122`
        * Added ValueError to ``partial_dependence`` to prevent users from computing partial dependence on columns with all NaNs :pr:`2120`
        * Added standard deviation of cv scores to rankings table :pr:`2154`
    * Fixes
        * Fixed ``BalancedClassificationDataCVSplit``, ``BalancedClassificationDataTVSplit``, and ``BalancedClassificationSampler`` to use ``minority:majority`` ratio instead of ``majority:minority`` :pr:`2077`
        * Fixed bug where two-way partial dependence plots with categorical variables were not working correctly :pr:`2117`
        * Fixed bug where ``hyperparameters`` were not displaying properly for pipelines with a list ``component_graph`` and duplicate components :pr:`2133`
        * Fixed bug where ``pipeline_parameters`` argument in ``AutoMLSearch`` was not applied to pipelines passed in as ``allowed_pipelines`` :pr:`2133`
        * Fixed bug where ``AutoMLSearch`` was not applying custom hyperparameters to pipelines with a list ``component_graph`` and duplicate components :pr:`2133`
    * Changes
        * Removed ``hyperparameter_ranges`` from Undersampler and renamed ``balanced_ratio`` to ``sampling_ratio`` for samplers :pr:`2113`
        * Renamed ``TARGET_BINARY_NOT_TWO_EXAMPLES_PER_CLASS`` data check message code to ``TARGET_MULTICLASS_NOT_TWO_EXAMPLES_PER_CLASS`` :pr:`2126`
        * Modified one-way partial dependence plots of categorical features to display data with a bar plot :pr:`2117`
        * Renamed ``score`` column for ``automl.rankings`` as ``mean_cv_score`` :pr:`2135`
        * Remove 'warning' from docs tool output :pr:`2031`
    * Documentation Changes
        * Fixed ``conf.py`` file :pr:`2112`
        * Added a sentence to the automl user guide stating that our support for time series problems is still in beta. :pr:`2118`
        * Fixed documentation demos :pr:`2139`
        * Update test badge in README to use GitHub Actions :pr:`2150`
    * Testing Changes
        * Fixed ``test_describe_pipeline`` for ``pandas`` ``v1.2.4`` :pr:`2129`
        * Added a GitHub Action for building the conda package :pr:`1870` :pr:`2148`


.. warning::

    **Breaking Changes**
        * Renamed ``balanced_ratio`` to ``sampling_ratio`` for the ``BalancedClassificationDataCVSplit``, ``BalancedClassificationDataTVSplit``, ``BalancedClassficationSampler``, and Undersampler :pr:`2113`
        * Deleted the "errors" key from automl results :pr:`1975`
        * Deleted the ``raise_and_save_error_callback`` and the ``log_and_save_error_callback`` :pr:`1975`
        * Fixed ``BalancedClassificationDataCVSplit``, ``BalancedClassificationDataTVSplit``, and ``BalancedClassificationSampler`` to use minority:majority ratio instead of majority:minority :pr:`2077`


**v0.22.0 Apr. 06, 2021**
    * Enhancements
        * Added a GitHub Action for ``linux_unit_tests``:pr:`2013`
        * Added recommended actions for ``InvalidTargetDataCheck``, updated ``_make_component_list_from_actions`` to address new action, and added ``TargetImputer`` component :pr:`1989`
        * Updated ``AutoMLSearch._check_for_high_variance`` to not emit ``RuntimeWarning`` :pr:`2024`
        * Added exception when pipeline passed to ``explain_predictions`` is a ``Stacked Ensemble`` pipeline :pr:`2033`
        * Added sensitivity at low alert rates as an objective :pr:`2001`
        * Added ``Undersampler`` transformer component :pr:`2030`
    * Fixes
        * Updated Engine's ``train_batch`` to apply undersampling :pr:`2038`
        * Fixed bug in where Time Series Classification pipelines were not encoding targets in ``predict`` and ``predict_proba`` :pr:`2040`
        * Fixed data splitting errors if target is float for classification problems :pr:`2050`
        * Pinned ``docutils`` to <0.17 to fix ReadtheDocs warning issues :pr:`2088`
    * Changes
        * Removed lists as acceptable hyperparameter ranges in ``AutoMLSearch`` :pr:`2028`
        * Renamed "details" to "metadata" for data check actions :pr:`2008`
    * Documentation Changes
        * Catch and suppress warnings in documentation :pr:`1991` :pr:`2097`
        * Change spacing in ``start.ipynb`` to provide clarity for ``AutoMLSearch`` :pr:`2078`
        * Fixed start code on README :pr:`2108`
    * Testing Changes


**v0.21.0 Mar. 24, 2021**
    * Enhancements
        * Changed ``AutoMLSearch`` to default ``optimize_thresholds`` to True :pr:`1943`
        * Added multiple oversampling and undersampling sampling methods as data splitters for imbalanced classification :pr:`1775`
        * Added params to balanced classification data splitters for visibility :pr:`1966`
        * Updated ``make_pipeline`` to not add ``Imputer`` if input data does not have numeric or categorical columns :pr:`1967`
        * Updated ``ClassImbalanceDataCheck`` to better handle multiclass imbalances :pr:`1986`
        * Added recommended actions for the output of data check's ``validate`` method :pr:`1968`
        * Added error message for ``partial_dependence`` when features are mostly the same value :pr:`1994`
        * Updated ``OneHotEncoder`` to drop one redundant feature by default for features with two categories :pr:`1997`
        * Added a ``PolynomialDetrender`` component :pr:`1992`
        * Added ``DateTimeNaNDataCheck`` data check :pr:`2039`
    * Fixes
        * Changed best pipeline to train on the entire dataset rather than just ensemble indices for ensemble problems :pr:`2037`
        * Updated binary classification pipelines to use objective decision function during scoring of custom objectives :pr:`1934`
    * Changes
        * Removed ``data_checks`` parameter, ``data_check_results`` and data checks logic from ``AutoMLSearch`` :pr:`1935`
        * Deleted ``random_state`` argument :pr:`1985`
        * Updated Woodwork version requirement to ``v0.0.11`` :pr:`1996`
    * Documentation Changes
    * Testing Changes
        * Removed ``build_docs`` CI job in favor of RTD GH builder :pr:`1974`
        * Added tests to confirm support for Python 3.9 :pr:`1724`
        * Added tests to support Dask AutoML/Engine :pr:`1990`
        * Changed ``build_conda_pkg`` job to use ``latest_release_changes`` branch in the feedstock. :pr:`1979`

.. warning::

    **Breaking Changes**
        * Changed ``AutoMLSearch`` to default ``optimize_thresholds`` to True :pr:`1943`
        * Removed ``data_checks`` parameter, ``data_check_results`` and data checks logic from ``AutoMLSearch``. To run the data checks which were previously run by default in ``AutoMLSearch``, please call ``DefaultDataChecks().validate(X_train, y_train)`` or take a look at our documentation for more examples. :pr:`1935`
        * Deleted ``random_state`` argument :pr:`1985`

**v0.20.0 Mar. 10, 2021**
    * Enhancements
        * Added a GitHub Action for Detecting dependency changes :pr:`1933`
        * Create a separate CV split to train stacked ensembler on for AutoMLSearch :pr:`1814`
        * Added a GitHub Action for Linux unit tests :pr:`1846`
        * Added ``ARIMARegressor`` estimator :pr:`1894`
        * Added ``DataCheckAction`` class and ``DataCheckActionCode`` enum :pr:`1896`
        * Updated ``Woodwork`` requirement to ``v0.0.10`` :pr:`1900`
        * Added ``BalancedClassificationDataCVSplit`` and ``BalancedClassificationDataTVSplit`` to AutoMLSearch :pr:`1875`
        * Update default classification data splitter to use downsampling for highly imbalanced data :pr:`1875`
        * Updated ``describe_pipeline`` to return more information, including ``id`` of pipelines used for ensemble models :pr:`1909`
        * Added utility method to create list of components from a list of ``DataCheckAction`` :pr:`1907`
        * Updated ``validate`` method to include a ``action`` key in returned dictionary for all ``DataCheck``and ``DataChecks`` :pr:`1916`
        * Aggregating the shap values for predictions that we know the provenance of, e.g. OHE, text, and date-time. :pr:`1901`
        * Improved error message when custom objective is passed as a string in ``pipeline.score`` :pr:`1941`
        * Added ``score_pipelines`` and ``train_pipelines`` methods to ``AutoMLSearch`` :pr:`1913`
        * Added support for ``pandas`` version 1.2.0 :pr:`1708`
        * Added ``score_batch`` and ``train_batch`` abstact methods to ``EngineBase`` and implementations in ``SequentialEngine`` :pr:`1913`
        * Added ability to handle index columns in ``AutoMLSearch`` and ``DataChecks`` :pr:`2138`
    * Fixes
        * Removed CI check for ``check_dependencies_updated_linux`` :pr:`1950`
        * Added metaclass for time series pipelines and fix binary classification pipeline ``predict`` not using objective if it is passed as a named argument :pr:`1874`
        * Fixed stack trace in prediction explanation functions caused by mixed string/numeric pandas column names :pr:`1871`
        * Fixed stack trace caused by passing pipelines with duplicate names to ``AutoMLSearch`` :pr:`1932`
        * Fixed ``AutoMLSearch.get_pipelines`` returning pipelines with the same attributes :pr:`1958`
    * Changes
        * Reversed GitHub Action for Linux unit tests until a fix for report generation is found :pr:`1920`
        * Updated ``add_results`` in ``AutoMLAlgorithm`` to take in entire pipeline results dictionary from ``AutoMLSearch`` :pr:`1891`
        * Updated ``ClassImbalanceDataCheck`` to look for severe class imbalance scenarios :pr:`1905`
        * Deleted the ``explain_prediction`` function :pr:`1915`
        * Removed ``HighVarianceCVDataCheck`` and convered it to an ``AutoMLSearch`` method instead :pr:`1928`
        * Removed warning in ``InvalidTargetDataCheck`` returned when numeric binary classification targets are not (0, 1) :pr:`1959`
    * Documentation Changes
        * Updated ``model_understanding.ipynb`` to demo the two-way partial dependence capability :pr:`1919`
    * Testing Changes

.. warning::

    **Breaking Changes**
        * Deleted the ``explain_prediction`` function :pr:`1915`
        * Removed ``HighVarianceCVDataCheck`` and convered it to an ``AutoMLSearch`` method instead :pr:`1928`
        * Added ``score_batch`` and ``train_batch`` abstact methods to ``EngineBase``. These need to be implemented in Engine subclasses :pr:`1913`


**v0.19.0 Feb. 23, 2021**
    * Enhancements
        * Added a GitHub Action for Python windows unit tests :pr:`1844`
        * Added a GitHub Action for checking updated release notes :pr:`1849`
        * Added a GitHub Action for Python lint checks :pr:`1837`
        * Adjusted ``explain_prediction``, ``explain_predictions`` and ``explain_predictions_best_worst`` to handle timeseries problems. :pr:`1818`
        * Updated ``InvalidTargetDataCheck`` to check for mismatched indices in target and features :pr:`1816`
        * Updated ``Woodwork`` structures returned from components to support ``Woodwork`` logical type overrides set by the user :pr:`1784`
        * Updated estimators to keep track of input feature names during ``fit()`` :pr:`1794`
        * Updated ``visualize_decision_tree`` to include feature names in output :pr:`1813`
        * Added ``is_bounded_like_percentage`` property for objectives. If true, the ``calculate_percent_difference`` method will return the absolute difference rather than relative difference :pr:`1809`
        * Added full error traceback to AutoMLSearch logger file :pr:`1840`
        * Changed ``TargetEncoder`` to preserve custom indices in the data :pr:`1836`
        * Refactored ``explain_predictions`` and ``explain_predictions_best_worst`` to only compute features once for all rows that need to be explained :pr:`1843`
        * Added custom random undersampler data splitter for classification :pr:`1857`
        * Updated ``OutliersDataCheck`` implementation to calculate the probability of having no outliers :pr:`1855`
        * Added ``Engines`` pipeline processing API :pr:`1838`
    * Fixes
        * Changed EngineBase random_state arg to random_seed and same for user guide docs :pr:`1889`
    * Changes
        * Modified ``calculate_percent_difference`` so that division by 0 is now inf rather than nan :pr:`1809`
        * Removed ``text_columns`` parameter from ``LSA`` and ``TextFeaturizer`` components :pr:`1652`
        * Added ``random_seed`` as an argument to our automl/pipeline/component API. Using ``random_state`` will raise a warning :pr:`1798`
        * Added ``DataCheckError`` message in ``InvalidTargetDataCheck`` if input target is None and removed exception raised :pr:`1866`
    * Documentation Changes
    * Testing Changes
        * Added back coverage for ``_get_feature_provenance`` in ``TextFeaturizer`` after ``text_columns`` was removed :pr:`1842`
        * Pin graphviz version for windows builds :pr:`1847`
        * Unpin graphviz version for windows builds :pr:`1851`

.. warning::

    **Breaking Changes**
        * Added a deprecation warning to ``explain_prediction``. It will be deleted in the next release. :pr:`1860`


**v0.18.2 Feb. 10, 2021**
    * Enhancements
        * Added uniqueness score data check :pr:`1785`
        * Added "dataframe" output format for prediction explanations :pr:`1781`
        * Updated LightGBM estimators to handle ``pandas.MultiIndex`` :pr:`1770`
        * Sped up permutation importance for some pipelines :pr:`1762`
        * Added sparsity data check :pr:`1797`
        * Confirmed support for threshold tuning for binary time series classification problems :pr:`1803`
    * Fixes
    * Changes
    * Documentation Changes
        * Added section on conda to the contributing guide :pr:`1771`
        * Updated release process to reflect freezing `main` before perf tests :pr:`1787`
        * Moving some prs to the right section of the release notes :pr:`1789`
        * Tweak README.md. :pr:`1800`
        * Fixed back arrow on install page docs :pr:`1795`
        * Fixed docstring for `ClassImbalanceDataCheck.validate()` :pr:`1817`
    * Testing Changes

**v0.18.1 Feb. 1, 2021**
    * Enhancements
        * Added ``graph_t_sne`` as a visualization tool for high dimensional data :pr:`1731`
        * Added the ability to see the linear coefficients of features in linear models terms :pr:`1738`
        * Added support for ``scikit-learn`` ``v0.24.0`` :pr:`1733`
        * Added support for ``scipy`` ``v1.6.0`` :pr:`1752`
        * Added SVM Classifier and Regressor to estimators :pr:`1714` :pr:`1761`
    * Fixes
        * Addressed bug with ``partial_dependence`` and categorical data with more categories than grid resolution :pr:`1748`
        * Removed ``random_state`` arg from ``get_pipelines`` in ``AutoMLSearch`` :pr:`1719`
        * Pinned pyzmq at less than 22.0.0 till we add support :pr:`1756`
        * Remove ``ProphetRegressor`` from main as windows tests were flaky :pr:`1764`
    * Changes
        * Updated components and pipelines to return ``Woodwork`` data structures :pr:`1668`
        * Updated ``clone()`` for pipelines and components to copy over random state automatically :pr:`1753`
        * Dropped support for Python version 3.6 :pr:`1751`
        * Removed deprecated ``verbose`` flag from ``AutoMLSearch`` parameters :pr:`1772`
    * Documentation Changes
        * Add Twitter and Github link to documentation toolbar :pr:`1754`
        * Added Open Graph info to documentation :pr:`1758`
    * Testing Changes

.. warning::

    **Breaking Changes**
        * Components and pipelines return ``Woodwork`` data structures instead of ``pandas`` data structures :pr:`1668`
        * Python 3.6 will not be actively supported due to discontinued support from EvalML dependencies.
        * Deprecated ``verbose`` flag is removed for ``AutoMLSearch`` :pr:`1772`


**v0.18.0 Jan. 26, 2021**
    * Enhancements
        * Added RMSLE, MSLE, and MAPE to core objectives while checking for negative target values in ``invalid_targets_data_check`` :pr:`1574`
        * Added validation checks for binary problems with regression-like datasets and multiclass problems without true multiclass targets in ``invalid_targets_data_check`` :pr:`1665`
        * Added time series support for ``make_pipeline`` :pr:`1566`
        * Added target name for output of pipeline ``predict`` method :pr:`1578`
        * Added multiclass check to ``InvalidTargetDataCheck`` for two examples per class :pr:`1596`
        * Added support for ``graphviz`` ``v0.16`` :pr:`1657`
        * Enhanced time series pipelines to accept empty features :pr:`1651`
        * Added KNN Classifier to estimators. :pr:`1650`
        * Added support for list inputs for objectives :pr:`1663`
        * Added support for ``AutoMLSearch`` to handle time series classification pipelines :pr:`1666`
        * Enhanced ``DelayedFeaturesTransformer`` to encode categorical features and targets before delaying them :pr:`1691`
        * Added 2-way dependence plots. :pr:`1690`
        * Added ability to directly iterate through components within Pipelines :pr:`1583`
    * Fixes
        * Fixed inconsistent attributes and added Exceptions to docs :pr:`1673`
        * Fixed ``TargetLeakageDataCheck`` to use Woodwork ``mutual_information`` rather than using Pandas' Pearson Correlation :pr:`1616`
        * Fixed thresholding for pipelines in ``AutoMLSearch`` to only threshold binary classification pipelines :pr:`1622` :pr:`1626`
        * Updated ``load_data`` to return Woodwork structures and update default parameter value for ``index`` to ``None`` :pr:`1610`
        * Pinned scipy at < 1.6.0 while we work on adding support :pr:`1629`
        * Fixed data check message formatting in ``AutoMLSearch`` :pr:`1633`
        * Addressed stacked ensemble component for ``scikit-learn`` v0.24 support by setting ``shuffle=True`` for default CV :pr:`1613`
        * Fixed bug where ``Imputer`` reset the index on ``X`` :pr:`1590`
        * Fixed ``AutoMLSearch`` stacktrace when a cutom objective was passed in as a primary objective or additional objective :pr:`1575`
        * Fixed custom index bug for ``MAPE`` objective :pr:`1641`
        * Fixed index bug for ``TextFeaturizer`` and ``LSA`` components :pr:`1644`
        * Limited ``load_fraud`` dataset loaded into ``automl.ipynb`` :pr:`1646`
        * ``add_to_rankings`` updates ``AutoMLSearch.best_pipeline`` when necessary :pr:`1647`
        * Fixed bug where time series baseline estimators were not receiving ``gap`` and ``max_delay`` in ``AutoMLSearch`` :pr:`1645`
        * Fixed jupyter notebooks to help the RTD buildtime :pr:`1654`
        * Added ``positive_only`` objectives to ``non_core_objectives`` :pr:`1661`
        * Fixed stacking argument ``n_jobs`` for IterativeAlgorithm :pr:`1706`
        * Updated CatBoost estimators to return self in ``.fit()`` rather than the underlying model for consistency :pr:`1701`
        * Added ability to initialize pipeline parameters in ``AutoMLSearch`` constructor :pr:`1676`
    * Changes
        * Added labeling to ``graph_confusion_matrix`` :pr:`1632`
        * Rerunning search for ``AutoMLSearch`` results in a message thrown rather than failing the search, and removed ``has_searched`` property :pr:`1647`
        * Changed tuner class to allow and ignore single parameter values as input :pr:`1686`
        * Capped LightGBM version limit to remove bug in docs :pr:`1711`
        * Removed support for `np.random.RandomState` in EvalML :pr:`1727`
    * Documentation Changes
        * Update Model Understanding in the user guide to include ``visualize_decision_tree`` :pr:`1678`
        * Updated docs to include information about ``AutoMLSearch`` callback parameters and methods :pr:`1577`
        * Updated docs to prompt users to install graphiz on Mac :pr:`1656`
        * Added ``infer_feature_types`` to the ``start.ipynb`` guide :pr:`1700`
        * Added multicollinearity data check to API reference and docs :pr:`1707`
    * Testing Changes

.. warning::

    **Breaking Changes**
        * Removed ``has_searched`` property from ``AutoMLSearch`` :pr:`1647`
        * Components and pipelines return ``Woodwork`` data structures instead of ``pandas`` data structures :pr:`1668`
        * Removed support for `np.random.RandomState` in EvalML. Rather than passing ``np.random.RandomState`` as component and pipeline random_state values, we use int random_seed :pr:`1727`


**v0.17.0 Dec. 29, 2020**
    * Enhancements
        * Added ``save_plot`` that allows for saving figures from different backends :pr:`1588`
        * Added ``LightGBM Regressor`` to regression components :pr:`1459`
        * Added ``visualize_decision_tree`` for tree visualization with ``decision_tree_data_from_estimator`` and ``decision_tree_data_from_pipeline`` to reformat tree structure output :pr:`1511`
        * Added `DFS Transformer` component into transformer components :pr:`1454`
        * Added ``MAPE`` to the standard metrics for time series problems and update objectives :pr:`1510`
        * Added ``graph_prediction_vs_actual_over_time`` and ``get_prediction_vs_actual_over_time_data`` to the model understanding module for time series problems :pr:`1483`
        * Added a ``ComponentGraph`` class that will support future pipelines as directed acyclic graphs :pr:`1415`
        * Updated data checks to accept ``Woodwork`` data structures :pr:`1481`
        * Added parameter to ``InvalidTargetDataCheck`` to show only top unique values rather than all unique values :pr:`1485`
        * Added multicollinearity data check :pr:`1515`
        * Added baseline pipeline and components for time series regression problems :pr:`1496`
        * Added more information to users about ensembling behavior in ``AutoMLSearch`` :pr:`1527`
        * Add woodwork support for more utility and graph methods :pr:`1544`
        * Changed ``DateTimeFeaturizer`` to encode features as int :pr:`1479`
        * Return trained pipelines from ``AutoMLSearch.best_pipeline`` :pr:`1547`
        * Added utility method so that users can set feature types without having to learn about Woodwork directly :pr:`1555`
        * Added Linear Discriminant Analysis transformer for dimensionality reduction :pr:`1331`
        * Added multiclass support for ``partial_dependence`` and ``graph_partial_dependence`` :pr:`1554`
        * Added ``TimeSeriesBinaryClassificationPipeline`` and ``TimeSeriesMulticlassClassificationPipeline`` classes :pr:`1528`
        * Added ``make_data_splitter`` method for easier automl data split customization :pr:`1568`
        * Integrated ``ComponentGraph`` class into Pipelines for full non-linear pipeline support :pr:`1543`
        * Update ``AutoMLSearch`` constructor to take training data instead of ``search`` and ``add_to_leaderboard`` :pr:`1597`
        * Update ``split_data`` helper args :pr:`1597`
        * Add problem type utils ``is_regression``, ``is_classification``, ``is_timeseries`` :pr:`1597`
        * Rename ``AutoMLSearch`` ``data_split`` arg to ``data_splitter`` :pr:`1569`
    * Fixes
        * Fix AutoML not passing CV folds to ``DefaultDataChecks`` for usage by ``ClassImbalanceDataCheck`` :pr:`1619`
        * Fix Windows CI jobs: install ``numba`` via conda, required for ``shap`` :pr:`1490`
        * Added custom-index support for `reset-index-get_prediction_vs_actual_over_time_data` :pr:`1494`
        * Fix ``generate_pipeline_code`` to account for boolean and None differences between Python and JSON :pr:`1524` :pr:`1531`
        * Set max value for plotly and xgboost versions while we debug CI failures with newer versions :pr:`1532`
        * Undo version pinning for plotly :pr:`1533`
        * Fix ReadTheDocs build by updating the version of ``setuptools`` :pr:`1561`
        * Set ``random_state`` of data splitter in AutoMLSearch to take int to keep consistency in the resulting splits :pr:`1579`
        * Pin sklearn version while we work on adding support :pr:`1594`
        * Pin pandas at <1.2.0 while we work on adding support :pr:`1609`
        * Pin graphviz at < 0.16 while we work on adding support :pr:`1609`
    * Changes
        * Reverting ``save_graph`` :pr:`1550` to resolve kaleido build issues :pr:`1585`
        * Update circleci badge to apply to ``main`` :pr:`1489`
        * Added script to generate github markdown for releases :pr:`1487`
        * Updated selection using pandas ``dtypes`` to selecting using Woodwork logical types :pr:`1551`
        * Updated dependencies to fix ``ImportError: cannot import name 'MaskedArray' from 'sklearn.utils.fixes'`` error and to address Woodwork and Featuretool dependencies :pr:`1540`
        * Made ``get_prediction_vs_actual_data()`` a public method :pr:`1553`
        * Updated ``Woodwork`` version requirement to v0.0.7 :pr:`1560`
        * Move data splitters from ``evalml.automl.data_splitters`` to ``evalml.preprocessing.data_splitters`` :pr:`1597`
        * Rename "# Testing" in automl log output to "# Validation" :pr:`1597`
    * Documentation Changes
        * Added partial dependence methods to API reference :pr:`1537`
        * Updated documentation for confusion matrix methods :pr:`1611`
    * Testing Changes
        * Set ``n_jobs=1`` in most unit tests to reduce memory :pr:`1505`

.. warning::

    **Breaking Changes**
        * Updated minimal dependencies: ``numpy>=1.19.1``, ``pandas>=1.1.0``, ``scikit-learn>=0.23.1``, ``scikit-optimize>=0.8.1``
        * Updated ``AutoMLSearch.best_pipeline`` to return a trained pipeline. Pass in ``train_best_pipeline=False`` to AutoMLSearch in order to return an untrained pipeline.
        * Pipeline component instances can no longer be iterated through using ``Pipeline.component_graph`` :pr:`1543`
        * Update ``AutoMLSearch`` constructor to take training data instead of ``search`` and ``add_to_leaderboard`` :pr:`1597`
        * Update ``split_data`` helper args :pr:`1597`
        * Move data splitters from ``evalml.automl.data_splitters`` to ``evalml.preprocessing.data_splitters`` :pr:`1597`
        * Rename ``AutoMLSearch`` ``data_split`` arg to ``data_splitter`` :pr:`1569`



**v0.16.1 Dec. 1, 2020**
    * Enhancements
        * Pin woodwork version to v0.0.6 to avoid breaking changes :pr:`1484`
        * Updated ``Woodwork`` to >=0.0.5 in ``core-requirements.txt`` :pr:`1473`
        * Removed ``copy_dataframe`` parameter for ``Woodwork``, updated ``Woodwork`` to >=0.0.6 in ``core-requirements.txt`` :pr:`1478`
        * Updated ``detect_problem_type`` to use ``pandas.api.is_numeric_dtype`` :pr:`1476`
    * Changes
        * Changed ``make clean`` to delete coverage reports as a convenience for developers :pr:`1464`
        * Set ``n_jobs=-1`` by default for stacked ensemble components :pr:`1472`
    * Documentation Changes
        * Updated pipeline and component documentation and demos to use ``Woodwork`` :pr:`1466`
    * Testing Changes
        * Update dependency update checker to use everything from core and optional dependencies :pr:`1480`


**v0.16.0 Nov. 24, 2020**
    * Enhancements
        * Updated pipelines and ``make_pipeline`` to accept ``Woodwork`` inputs :pr:`1393`
        * Updated components to accept ``Woodwork`` inputs :pr:`1423`
        * Added ability to freeze hyperparameters for ``AutoMLSearch`` :pr:`1284`
        * Added ``Target Encoder`` into transformer components :pr:`1401`
        * Added callback for error handling in ``AutoMLSearch`` :pr:`1403`
        * Added the index id to the ``explain_predictions_best_worst`` output to help users identify which rows in their data are included :pr:`1365`
        * The top_k features displayed in ``explain_predictions_*`` functions are now determined by the magnitude of shap values as opposed to the ``top_k`` largest and smallest shap values. :pr:`1374`
        * Added a problem type for time series regression :pr:`1386`
        * Added a ``is_defined_for_problem_type`` method to ``ObjectiveBase`` :pr:`1386`
        * Added a ``random_state`` parameter to ``make_pipeline_from_components`` function :pr:`1411`
        * Added ``DelayedFeaturesTransformer`` :pr:`1396`
        * Added a ``TimeSeriesRegressionPipeline`` class :pr:`1418`
        * Removed ``core-requirements.txt`` from the package distribution :pr:`1429`
        * Updated data check messages to include a `"code"` and `"details"` fields :pr:`1451`, :pr:`1462`
        * Added a ``TimeSeriesSplit`` data splitter for time series problems :pr:`1441`
        * Added a ``problem_configuration`` parameter to AutoMLSearch :pr:`1457`
    * Fixes
        * Fixed ``IndexError`` raised in ``AutoMLSearch`` when ``ensembling = True`` but only one pipeline to iterate over :pr:`1397`
        * Fixed stacked ensemble input bug and LightGBM warning and bug in ``AutoMLSearch`` :pr:`1388`
        * Updated enum classes to show possible enum values as attributes :pr:`1391`
        * Updated calls to ``Woodwork``'s ``to_pandas()`` to ``to_series()`` and ``to_dataframe()`` :pr:`1428`
        * Fixed bug in OHE where column names were not guaranteed to be unique :pr:`1349`
        * Fixed bug with percent improvement of ``ExpVariance`` objective on data with highly skewed target :pr:`1467`
        * Fix SimpleImputer error which occurs when all features are bool type :pr:`1215`
    * Changes
        * Changed ``OutliersDataCheck`` to return the list of columns, rather than rows, that contain outliers :pr:`1377`
        * Simplified and cleaned output for Code Generation :pr:`1371`
        * Reverted changes from :pr:`1337` :pr:`1409`
        * Updated data checks to return dictionary of warnings and errors instead of a list :pr:`1448`
        * Updated ``AutoMLSearch`` to pass ``Woodwork`` data structures to every pipeline (instead of pandas DataFrames) :pr:`1450`
        * Update ``AutoMLSearch`` to default to ``max_batches=1`` instead of ``max_iterations=5`` :pr:`1452`
        * Updated _evaluate_pipelines to consolidate side effects :pr:`1410`
    * Documentation Changes
        * Added description of CLA to contributing guide, updated description of draft PRs :pr:`1402`
        * Updated documentation to include all data checks, ``DataChecks``, and usage of data checks in AutoML :pr:`1412`
        * Updated docstrings from ``np.array`` to ``np.ndarray`` :pr:`1417`
        * Added section on stacking ensembles in AutoMLSearch documentation :pr:`1425`
    * Testing Changes
        * Removed ``category_encoders`` from test-requirements.txt :pr:`1373`
        * Tweak codecov.io settings again to avoid flakes :pr:`1413`
        * Modified ``make lint`` to check notebook versions in the docs :pr:`1431`
        * Modified ``make lint-fix`` to standardize notebook versions in the docs :pr:`1431`
        * Use new version of pull request Github Action for dependency check (:pr:`1443`)
        * Reduced number of workers for tests to 4 :pr:`1447`

.. warning::

    **Breaking Changes**
        * The ``top_k`` and ``top_k_features`` parameters in ``explain_predictions_*`` functions now return ``k`` features as opposed to ``2 * k`` features :pr:`1374`
        * Renamed ``problem_type`` to ``problem_types`` in ``RegressionObjective``, ``BinaryClassificationObjective``, and ``MulticlassClassificationObjective`` :pr:`1319`
        * Data checks now return a dictionary of warnings and errors instead of a list :pr:`1448`



**v0.15.0 Oct. 29, 2020**
    * Enhancements
        * Added stacked ensemble component classes (``StackedEnsembleClassifier``, ``StackedEnsembleRegressor``) :pr:`1134`
        * Added stacked ensemble components to ``AutoMLSearch`` :pr:`1253`
        * Added ``DecisionTreeClassifier`` and ``DecisionTreeRegressor`` to AutoML :pr:`1255`
        * Added ``graph_prediction_vs_actual`` in ``model_understanding`` for regression problems :pr:`1252`
        * Added parameter to ``OneHotEncoder`` to enable filtering for features to encode for :pr:`1249`
        * Added percent-better-than-baseline for all objectives to automl.results :pr:`1244`
        * Added ``HighVarianceCVDataCheck`` and replaced synonymous warning in ``AutoMLSearch`` :pr:`1254`
        * Added `PCA Transformer` component for dimensionality reduction :pr:`1270`
        * Added ``generate_pipeline_code`` and ``generate_component_code`` to allow for code generation given a pipeline or component instance :pr:`1306`
        * Added ``PCA Transformer`` component for dimensionality reduction :pr:`1270`
        * Updated ``AutoMLSearch`` to support ``Woodwork`` data structures :pr:`1299`
        * Added cv_folds to ``ClassImbalanceDataCheck`` and added this check to ``DefaultDataChecks`` :pr:`1333`
        * Make ``max_batches`` argument to ``AutoMLSearch.search`` public :pr:`1320`
        * Added text support to automl search :pr:`1062`
        * Added ``_pipelines_per_batch`` as a private argument to ``AutoMLSearch`` :pr:`1355`
    * Fixes
        * Fixed ML performance issue with ordered datasets: always shuffle data in automl's default CV splits :pr:`1265`
        * Fixed broken ``evalml info`` CLI command :pr:`1293`
        * Fixed ``boosting type='rf'`` for LightGBM Classifier, as well as ``num_leaves`` error :pr:`1302`
        * Fixed bug in ``explain_predictions_best_worst`` where a custom index in the target variable would cause a ``ValueError`` :pr:`1318`
        * Added stacked ensemble estimators to to ``evalml.pipelines.__init__`` file :pr:`1326`
        * Fixed bug in OHE where calls to transform were not deterministic if ``top_n`` was less than the number of categories in a column :pr:`1324`
        * Fixed LightGBM warning messages during AutoMLSearch :pr:`1342`
        * Fix warnings thrown during AutoMLSearch in ``HighVarianceCVDataCheck`` :pr:`1346`
        * Fixed bug where TrainingValidationSplit would return invalid location indices for dataframes with a custom index :pr:`1348`
        * Fixed bug where the AutoMLSearch ``random_state`` was not being passed to the created pipelines :pr:`1321`
    * Changes
        * Allow ``add_to_rankings`` to be called before AutoMLSearch is called :pr:`1250`
        * Removed Graphviz from test-requirements to add to requirements.txt :pr:`1327`
        * Removed ``max_pipelines`` parameter from ``AutoMLSearch`` :pr:`1264`
        * Include editable installs in all install make targets :pr:`1335`
        * Made pip dependencies `featuretools` and `nlp_primitives` core dependencies :pr:`1062`
        * Removed `PartOfSpeechCount` from `TextFeaturizer` transform primitives :pr:`1062`
        * Added warning for ``partial_dependency`` when the feature includes null values :pr:`1352`
    * Documentation Changes
        * Fixed and updated code blocks in Release Notes :pr:`1243`
        * Added DecisionTree estimators to API Reference :pr:`1246`
        * Changed class inheritance display to flow vertically :pr:`1248`
        * Updated cost-benefit tutorial to use a holdout/test set :pr:`1159`
        * Added ``evalml info`` command to documentation :pr:`1293`
        * Miscellaneous doc updates :pr:`1269`
        * Removed conda pre-release testing from the release process document :pr:`1282`
        * Updates to contributing guide :pr:`1310`
        * Added Alteryx footer to docs with Twitter and Github link :pr:`1312`
        * Added documentation for evalml installation for Python 3.6 :pr:`1322`
        * Added documentation changes to make the API Docs easier to understand :pr:`1323`
        * Fixed documentation for ``feature_importance`` :pr:`1353`
        * Added tutorial for running `AutoML` with text data :pr:`1357`
        * Added documentation for woodwork integration with automl search :pr:`1361`
    * Testing Changes
        * Added tests for ``jupyter_check`` to handle IPython :pr:`1256`
        * Cleaned up ``make_pipeline`` tests to test for all estimators :pr:`1257`
        * Added a test to check conda build after merge to main :pr:`1247`
        * Removed code that was lacking codecov for ``__main__.py`` and unnecessary :pr:`1293`
        * Codecov: round coverage up instead of down :pr:`1334`
        * Add DockerHub credentials to CI testing environment :pr:`1356`
        * Add DockerHub credentials to conda testing environment :pr:`1363`

.. warning::

    **Breaking Changes**
        * Renamed ``LabelLeakageDataCheck`` to ``TargetLeakageDataCheck`` :pr:`1319`
        * ``max_pipelines`` parameter has been removed from ``AutoMLSearch``. Please use ``max_iterations`` instead. :pr:`1264`
        * ``AutoMLSearch.search()`` will now log a warning if the input is not a ``Woodwork`` data structure (``pandas``, ``numpy``) :pr:`1299`
        * Make ``max_batches`` argument to ``AutoMLSearch.search`` public :pr:`1320`
        * Removed unused argument `feature_types` from AutoMLSearch.search :pr:`1062`

**v0.14.1 Sep. 29, 2020**
    * Enhancements
        * Updated partial dependence methods to support calculating numeric columns in a dataset with non-numeric columns :pr:`1150`
        * Added ``get_feature_names`` on ``OneHotEncoder`` :pr:`1193`
        * Added ``detect_problem_type`` to ``problem_type/utils.py`` to automatically detect the problem type given targets :pr:`1194`
        * Added LightGBM to ``AutoMLSearch`` :pr:`1199`
        * Updated ``scikit-learn`` and ``scikit-optimize`` to use latest versions - 0.23.2 and 0.8.1 respectively :pr:`1141`
        * Added ``__str__`` and ``__repr__`` for pipelines and components :pr:`1218`
        * Included internal target check for both training and validation data in ``AutoMLSearch`` :pr:`1226`
        * Added ``ProblemTypes.all_problem_types`` helper to get list of supported problem types :pr:`1219`
        * Added ``DecisionTreeClassifier`` and ``DecisionTreeRegressor`` classes :pr:`1223`
        * Added ``ProblemTypes.all_problem_types`` helper to get list of supported problem types :pr:`1219`
        * ``DataChecks`` can now be parametrized by passing a list of ``DataCheck`` classes and a parameter dictionary :pr:`1167`
        * Added first CV fold score as validation score in ``AutoMLSearch.rankings`` :pr:`1221`
        * Updated ``flake8`` configuration to enable linting on ``__init__.py`` files :pr:`1234`
        * Refined ``make_pipeline_from_components`` implementation :pr:`1204`
    * Fixes
        * Updated GitHub URL after migration to Alteryx GitHub org :pr:`1207`
        * Changed Problem Type enum to be more similar to the string name :pr:`1208`
        * Wrapped call to scikit-learn's partial dependence method in a ``try``/``finally`` block :pr:`1232`
    * Changes
        * Added ``allow_writing_files`` as a named argument to CatBoost estimators. :pr:`1202`
        * Added ``solver`` and ``multi_class`` as named arguments to ``LogisticRegressionClassifier`` :pr:`1202`
        * Replaced pipeline's ``._transform`` method to evaluate all the preprocessing steps of a pipeline with ``.compute_estimator_features`` :pr:`1231`
        * Changed default large dataset train/test splitting behavior :pr:`1205`
    * Documentation Changes
        * Included description of how to access the component instances and features for pipeline user guide :pr:`1163`
        * Updated API docs to refer to target as "target" instead of "labels" for non-classification tasks and minor docs cleanup :pr:`1160`
        * Added Class Imbalance Data Check to ``api_reference.rst`` :pr:`1190` :pr:`1200`
        * Added pipeline properties to API reference :pr:`1209`
        * Clarified what the objective parameter in AutoML is used for in AutoML API reference and AutoML user guide :pr:`1222`
        * Updated API docs to include ``skopt.space.Categorical`` option for component hyperparameter range definition :pr:`1228`
        * Added install documentation for ``libomp`` in order to use LightGBM on Mac :pr:`1233`
        * Improved description of ``max_iterations`` in documentation :pr:`1212`
        * Removed unused code from sphinx conf :pr:`1235`
    * Testing Changes

.. warning::

    **Breaking Changes**
        * ``DefaultDataChecks`` now accepts a ``problem_type`` parameter that must be specified :pr:`1167`
        * Pipeline's ``._transform`` method to evaluate all the preprocessing steps of a pipeline has been replaced with ``.compute_estimator_features`` :pr:`1231`
        * ``get_objectives`` has been renamed to ``get_core_objectives``. This function will now return a list of valid objective instances :pr:`1230`


**v0.13.2 Sep. 17, 2020**
    * Enhancements
        * Added ``output_format`` field to explain predictions functions :pr:`1107`
        * Modified ``get_objective`` and ``get_objectives`` to be able to return any objective in ``evalml.objectives`` :pr:`1132`
        * Added a ``return_instance`` boolean parameter to ``get_objective`` :pr:`1132`
        * Added ``ClassImbalanceDataCheck`` to determine whether target imbalance falls below a given threshold :pr:`1135`
        * Added label encoder to LightGBM for binary classification :pr:`1152`
        * Added labels for the row index of confusion matrix :pr:`1154`
        * Added ``AutoMLSearch`` object as another parameter in search callbacks :pr:`1156`
        * Added the corresponding probability threshold for each point displayed in ``graph_roc_curve`` :pr:`1161`
        * Added ``__eq__`` for ``ComponentBase`` and ``PipelineBase`` :pr:`1178`
        * Added support for multiclass classification for ``roc_curve`` :pr:`1164`
        * Added ``categories`` accessor to ``OneHotEncoder`` for listing the categories associated with a feature :pr:`1182`
        * Added utility function to create pipeline instances from a list of component instances :pr:`1176`
    * Fixes
        * Fixed XGBoost column names for partial dependence methods :pr:`1104`
        * Removed dead code validating column type from ``TextFeaturizer`` :pr:`1122`
        * Fixed issue where ``Imputer`` cannot fit when there is None in a categorical or boolean column :pr:`1144`
        * ``OneHotEncoder`` preserves the custom index in the input data :pr:`1146`
        * Fixed representation for ``ModelFamily`` :pr:`1165`
        * Removed duplicate ``nbsphinx`` dependency in ``dev-requirements.txt`` :pr:`1168`
        * Users can now pass in any valid kwargs to all estimators :pr:`1157`
        * Remove broken accessor ``OneHotEncoder.get_feature_names`` and unneeded base class :pr:`1179`
        * Removed LightGBM Estimator from AutoML models :pr:`1186`
    * Changes
        * Pinned ``scikit-optimize`` version to 0.7.4 :pr:`1136`
        * Removed ``tqdm`` as a dependency :pr:`1177`
        * Added lightgbm version 3.0.0 to ``latest_dependency_versions.txt`` :pr:`1185`
        * Rename ``max_pipelines`` to ``max_iterations`` :pr:`1169`
    * Documentation Changes
        * Fixed API docs for ``AutoMLSearch`` ``add_result_callback`` :pr:`1113`
        * Added a step to our release process for pushing our latest version to conda-forge :pr:`1118`
        * Added warning for missing ipywidgets dependency for using ``PipelineSearchPlots`` on Jupyterlab :pr:`1145`
        * Updated ``README.md`` example to load demo dataset :pr:`1151`
        * Swapped mapping of breast cancer targets in ``model_understanding.ipynb`` :pr:`1170`
    * Testing Changes
        * Added test confirming ``TextFeaturizer`` never outputs null values :pr:`1122`
        * Changed Python version of ``Update Dependencies`` action to 3.8.x :pr:`1137`
        * Fixed release notes check-in test for ``Update Dependencies`` actions :pr:`1172`

.. warning::

    **Breaking Changes**
        * ``get_objective`` will now return a class definition rather than an instance by default :pr:`1132`
        * Deleted ``OPTIONS`` dictionary in ``evalml.objectives.utils.py`` :pr:`1132`
        * If specifying an objective by string, the string must now match the objective's name field, case-insensitive :pr:`1132`
        * Passing "Cost Benefit Matrix", "Fraud Cost", "Lead Scoring", "Mean Squared Log Error",
            "Recall", "Recall Macro", "Recall Micro", "Recall Weighted", or "Root Mean Squared Log Error" to ``AutoMLSearch`` will now result in a ``ValueError``
            rather than an ``ObjectiveNotFoundError`` :pr:`1132`
        * Search callbacks ``start_iteration_callback`` and ``add_results_callback`` have changed to include a copy of the AutoMLSearch object as a third parameter :pr:`1156`
        * Deleted ``OneHotEncoder.get_feature_names`` method which had been broken for a while, in favor of pipelines' ``input_feature_names`` :pr:`1179`
        * Deleted empty base class ``CategoricalEncoder`` which ``OneHotEncoder`` component was inheriting from :pr:`1176`
        * Results from ``roc_curve`` will now return as a list of dictionaries with each dictionary representing a class :pr:`1164`
        * ``max_pipelines`` now raises a ``DeprecationWarning`` and will be removed in the next release. ``max_iterations`` should be used instead. :pr:`1169`


**v0.13.1 Aug. 25, 2020**
    * Enhancements
        * Added Cost-Benefit Matrix objective for binary classification :pr:`1038`
        * Split ``fill_value`` into ``categorical_fill_value`` and ``numeric_fill_value`` for Imputer :pr:`1019`
        * Added ``explain_predictions`` and ``explain_predictions_best_worst`` for explaining multiple predictions with SHAP :pr:`1016`
        * Added new LSA component for text featurization :pr:`1022`
        * Added guide on installing with conda :pr:`1041`
        * Added a “cost-benefit curve” util method to graph cost-benefit matrix scores vs. binary classification thresholds :pr:`1081`
        * Standardized error when calling transform/predict before fit for pipelines :pr:`1048`
        * Added ``percent_better_than_baseline`` to AutoML search rankings and full rankings table :pr:`1050`
        * Added one-way partial dependence and partial dependence plots :pr:`1079`
        * Added "Feature Value" column to prediction explanation reports. :pr:`1064`
        * Added LightGBM classification estimator :pr:`1082`, :pr:`1114`
        * Added ``max_batches`` parameter to ``AutoMLSearch`` :pr:`1087`
    * Fixes
        * Updated ``TextFeaturizer`` component to no longer require an internet connection to run :pr:`1022`
        * Fixed non-deterministic element of ``TextFeaturizer`` transformations :pr:`1022`
        * Added a StandardScaler to all ElasticNet pipelines :pr:`1065`
        * Updated cost-benefit matrix to normalize score :pr:`1099`
        * Fixed logic in ``calculate_percent_difference`` so that it can handle negative values :pr:`1100`
    * Changes
        * Added ``needs_fitting`` property to ``ComponentBase`` :pr:`1044`
        * Updated references to data types to use datatype lists defined in ``evalml.utils.gen_utils`` :pr:`1039`
        * Remove maximum version limit for SciPy dependency :pr:`1051`
        * Moved ``all_components`` and other component importers into runtime methods :pr:`1045`
        * Consolidated graphing utility methods under ``evalml.utils.graph_utils`` :pr:`1060`
        * Made slight tweaks to how ``TextFeaturizer`` uses ``featuretools``, and did some refactoring of that and of LSA :pr:`1090`
        * Changed ``show_all_features`` parameter into ``importance_threshold``, which allows for thresholding feature importance :pr:`1097`, :pr:`1103`
    * Documentation Changes
        * Update ``setup.py`` URL to point to the github repo :pr:`1037`
        * Added tutorial for using the cost-benefit matrix objective :pr:`1088`
        * Updated ``model_understanding.ipynb`` to include documentation for using plotly on Jupyter Lab :pr:`1108`
    * Testing Changes
        * Refactor CircleCI tests to use matrix jobs (:pr:`1043`)
        * Added a test to check that all test directories are included in evalml package :pr:`1054`


.. warning::

    **Breaking Changes**
        * ``confusion_matrix`` and ``normalize_confusion_matrix`` have been moved to ``evalml.utils`` :pr:`1038`
        * All graph utility methods previously under ``evalml.pipelines.graph_utils`` have been moved to ``evalml.utils.graph_utils`` :pr:`1060`


**v0.12.2 Aug. 6, 2020**
    * Enhancements
        * Add save/load method to components :pr:`1023`
        * Expose pickle ``protocol`` as optional arg to save/load :pr:`1023`
        * Updated estimators used in AutoML to include ExtraTrees and ElasticNet estimators :pr:`1030`
    * Fixes
    * Changes
        * Removed ``DeprecationWarning`` for ``SimpleImputer`` :pr:`1018`
    * Documentation Changes
        * Add note about version numbers to release process docs :pr:`1034`
    * Testing Changes
        * Test files are now included in the evalml package :pr:`1029`


**v0.12.0 Aug. 3, 2020**
    * Enhancements
        * Added string and categorical targets support for binary and multiclass pipelines and check for numeric targets for ``DetectLabelLeakage`` data check :pr:`932`
        * Added clear exception for regression pipelines if target datatype is string or categorical :pr:`960`
        * Added target column names and class labels in ``predict`` and ``predict_proba`` output for pipelines :pr:`951`
        * Added ``_compute_shap_values`` and ``normalize_values`` to ``pipelines/explanations`` module :pr:`958`
        * Added ``explain_prediction`` feature which explains single predictions with SHAP :pr:`974`
        * Added Imputer to allow different imputation strategies for numerical and categorical dtypes :pr:`991`
        * Added support for configuring logfile path using env var, and don't create logger if there are filesystem errors :pr:`975`
        * Updated catboost estimators' default parameters and automl hyperparameter ranges to speed up fit time :pr:`998`
    * Fixes
        * Fixed ReadtheDocs warning failure regarding embedded gif :pr:`943`
        * Removed incorrect parameter passed to pipeline classes in ``_add_baseline_pipelines`` :pr:`941`
        * Added universal error for calling ``predict``, ``predict_proba``, ``transform``, and ``feature_importances`` before fitting :pr:`969`, :pr:`994`
        * Made ``TextFeaturizer`` component and pip dependencies ``featuretools`` and ``nlp_primitives`` optional :pr:`976`
        * Updated imputation strategy in automl to no longer limit impute strategy to ``most_frequent`` for all features if there are any categorical columns :pr:`991`
        * Fixed ``UnboundLocalError`` for ``cv_pipeline`` when automl search errors :pr:`996`
        * Fixed ``Imputer`` to reset dataframe index to preserve behavior expected from  ``SimpleImputer`` :pr:`1009`
    * Changes
        * Moved ``get_estimators`` to ``evalml.pipelines.components.utils`` :pr:`934`
        * Modified Pipelines to raise ``PipelineScoreError`` when they encounter an error during scoring :pr:`936`
        * Moved ``evalml.model_families.list_model_families`` to ``evalml.pipelines.components.allowed_model_families`` :pr:`959`
        * Renamed ``DateTimeFeaturization`` to ``DateTimeFeaturizer`` :pr:`977`
        * Added check to stop search and raise an error if all pipelines in a batch return NaN scores :pr:`1015`
    * Documentation Changes
        * Updated ``README.md`` :pr:`963`
        * Reworded message when errors are returned from data checks in search :pr:`982`
        * Added section on understanding model predictions with ``explain_prediction`` to User Guide :pr:`981`
        * Added a section to the user guide and api reference about how XGBoost and CatBoost are not fully supported. :pr:`992`
        * Added custom components section in user guide :pr:`993`
        * Updated FAQ section formatting :pr:`997`
        * Updated release process documentation :pr:`1003`
    * Testing Changes
        * Moved ``predict_proba`` and ``predict`` tests regarding string / categorical targets to ``test_pipelines.py`` :pr:`972`
        * Fixed dependency update bot by updating python version to 3.7 to avoid frequent github version updates :pr:`1002`


.. warning::

    **Breaking Changes**
        * ``get_estimators`` has been moved to ``evalml.pipelines.components.utils`` (previously was under ``evalml.pipelines.utils``) :pr:`934`
        * Removed the ``raise_errors`` flag in AutoML search. All errors during pipeline evaluation will be caught and logged. :pr:`936`
        * ``evalml.model_families.list_model_families`` has been moved to ``evalml.pipelines.components.allowed_model_families`` :pr:`959`
        * ``TextFeaturizer``: the ``featuretools`` and ``nlp_primitives`` packages must be installed after installing evalml in order to use this component :pr:`976`
        * Renamed ``DateTimeFeaturization`` to ``DateTimeFeaturizer`` :pr:`977`


**v0.11.2 July 16, 2020**
    * Enhancements
        * Added ``NoVarianceDataCheck`` to ``DefaultDataChecks`` :pr:`893`
        * Added text processing and featurization component ``TextFeaturizer`` :pr:`913`, :pr:`924`
        * Added additional checks to ``InvalidTargetDataCheck`` to handle invalid target data types :pr:`929`
        * ``AutoMLSearch`` will now handle ``KeyboardInterrupt`` and prompt user for confirmation :pr:`915`
    * Fixes
        * Makes automl results a read-only property :pr:`919`
    * Changes
        * Deleted static pipelines and refactored tests involving static pipelines, removed ``all_pipelines()`` and ``get_pipelines()`` :pr:`904`
        * Moved ``list_model_families`` to ``evalml.model_family.utils`` :pr:`903`
        * Updated ``all_pipelines``, ``all_estimators``, ``all_components`` to use the same mechanism for dynamically generating their elements :pr:`898`
        * Rename ``master`` branch to ``main`` :pr:`918`
        * Add pypi release github action :pr:`923`
        * Updated ``AutoMLSearch.search`` stdout output and logging and removed tqdm progress bar :pr:`921`
        * Moved automl config checks previously in ``search()`` to init :pr:`933`
    * Documentation Changes
        * Reorganized and rewrote documentation :pr:`937`
        * Updated to use pydata sphinx theme :pr:`937`
        * Updated docs to use ``release_notes`` instead of ``changelog`` :pr:`942`
    * Testing Changes
        * Cleaned up fixture names and usages in tests :pr:`895`


.. warning::

    **Breaking Changes**
        * ``list_model_families`` has been moved to ``evalml.model_family.utils`` (previously was under ``evalml.pipelines.utils``) :pr:`903`
        * ``get_estimators`` has been moved to ``evalml.pipelines.components.utils`` (previously was under ``evalml.pipelines.utils``) :pr:`934`
        * Static pipeline definitions have been removed, but similar pipelines can still be constructed via creating an instance of ``PipelineBase`` :pr:`904`
        * ``all_pipelines()`` and ``get_pipelines()`` utility methods have been removed :pr:`904`


**v0.11.0 June 30, 2020**
    * Enhancements
        * Added multiclass support for ROC curve graphing :pr:`832`
        * Added preprocessing component to drop features whose percentage of NaN values exceeds a specified threshold :pr:`834`
        * Added data check to check for problematic target labels :pr:`814`
        * Added PerColumnImputer that allows imputation strategies per column :pr:`824`
        * Added transformer to drop specific columns :pr:`827`
        * Added support for ``categories``, ``handle_error``, and ``drop`` parameters in ``OneHotEncoder`` :pr:`830` :pr:`897`
        * Added preprocessing component to handle DateTime columns featurization :pr:`838`
        * Added ability to clone pipelines and components :pr:`842`
        * Define getter method for component ``parameters`` :pr:`847`
        * Added utility methods to calculate and graph permutation importances :pr:`860`, :pr:`880`
        * Added new utility functions necessary for generating dynamic preprocessing pipelines :pr:`852`
        * Added kwargs to all components :pr:`863`
        * Updated ``AutoSearchBase`` to use dynamically generated preprocessing pipelines :pr:`870`
        * Added SelectColumns transformer :pr:`873`
        * Added ability to evaluate additional pipelines for automl search :pr:`874`
        * Added ``default_parameters`` class property to components and pipelines :pr:`879`
        * Added better support for disabling data checks in automl search :pr:`892`
        * Added ability to save and load AutoML objects to file :pr:`888`
        * Updated ``AutoSearchBase.get_pipelines`` to return an untrained pipeline instance :pr:`876`
        * Saved learned binary classification thresholds in automl results cv data dict :pr:`876`
    * Fixes
        * Fixed bug where SimpleImputer cannot handle dropped columns :pr:`846`
        * Fixed bug where PerColumnImputer cannot handle dropped columns :pr:`855`
        * Enforce requirement that builtin components save all inputted values in their parameters dict :pr:`847`
        * Don't list base classes in ``all_components`` output :pr:`847`
        * Standardize all components to output pandas data structures, and accept either pandas or numpy :pr:`853`
        * Fixed rankings and full_rankings error when search has not been run :pr:`894`
    * Changes
        * Update ``all_pipelines`` and ``all_components`` to try initializing pipelines/components, and on failure exclude them :pr:`849`
        * Refactor ``handle_components`` to ``handle_components_class``, standardize to ``ComponentBase`` subclass instead of instance :pr:`850`
        * Refactor "blacklist"/"whitelist" to "allow"/"exclude" lists :pr:`854`
        * Replaced ``AutoClassificationSearch`` and ``AutoRegressionSearch`` with ``AutoMLSearch`` :pr:`871`
        * Renamed feature_importances and permutation_importances methods to use singular names (feature_importance and permutation_importance) :pr:`883`
        * Updated ``automl`` default data splitter to train/validation split for large datasets :pr:`877`
        * Added open source license, update some repo metadata :pr:`887`
        * Removed dead code in ``_get_preprocessing_components`` :pr:`896`
    * Documentation Changes
        * Fix some typos and update the EvalML logo :pr:`872`
    * Testing Changes
        * Update the changelog check job to expect the new branching pattern for the deps update bot :pr:`836`
        * Check that all components output pandas datastructures, and can accept either pandas or numpy :pr:`853`
        * Replaced ``AutoClassificationSearch`` and ``AutoRegressionSearch`` with ``AutoMLSearch`` :pr:`871`


.. warning::

    **Breaking Changes**
        * Pipelines' static ``component_graph`` field must contain either ``ComponentBase`` subclasses or ``str``, instead of ``ComponentBase`` subclass instances :pr:`850`
        * Rename ``handle_component`` to ``handle_component_class``. Now standardizes to ``ComponentBase`` subclasses instead of ``ComponentBase`` subclass instances :pr:`850`
        * Renamed automl's ``cv`` argument to ``data_split`` :pr:`877`
        * Pipelines' and classifiers' ``feature_importances`` is renamed ``feature_importance``, ``graph_feature_importances`` is renamed ``graph_feature_importance`` :pr:`883`
        * Passing ``data_checks=None`` to automl search will not perform any data checks as opposed to default checks. :pr:`892`
        * Pipelines to search for in AutoML are now determined automatically, rather than using the statically-defined pipeline classes. :pr:`870`
        * Updated ``AutoSearchBase.get_pipelines`` to return an untrained pipeline instance, instead of one which happened to be trained on the final cross-validation fold :pr:`876`


**v0.10.0 May 29, 2020**
    * Enhancements
        * Added baseline models for classification and regression, add functionality to calculate baseline models before searching in AutoML :pr:`746`
        * Port over highly-null guardrail as a data check and define ``DefaultDataChecks`` and ``DisableDataChecks`` classes :pr:`745`
        * Update ``Tuner`` classes to work directly with pipeline parameters dicts instead of flat parameter lists :pr:`779`
        * Add Elastic Net as a pipeline option :pr:`812`
        * Added new Pipeline option ``ExtraTrees`` :pr:`790`
        * Added precicion-recall curve metrics and plot for binary classification problems in ``evalml.pipeline.graph_utils`` :pr:`794`
        * Update the default automl algorithm to search in batches, starting with default parameters for each pipeline and iterating from there :pr:`793`
        * Added ``AutoMLAlgorithm`` class and ``IterativeAlgorithm`` impl, separated from ``AutoSearchBase`` :pr:`793`
    * Fixes
        * Update pipeline ``score`` to return ``nan`` score for any objective which throws an exception during scoring :pr:`787`
        * Fixed bug introduced in :pr:`787` where binary classification metrics requiring predicted probabilities error in scoring :pr:`798`
        * CatBoost and XGBoost classifiers and regressors can no longer have a learning rate of 0 :pr:`795`
    * Changes
        * Cleanup pipeline ``score`` code, and cleanup codecov :pr:`711`
        * Remove ``pass`` for abstract methods for codecov :pr:`730`
        * Added __str__ for AutoSearch object :pr:`675`
        * Add util methods to graph ROC and confusion matrix :pr:`720`
        * Refactor ``AutoBase`` to ``AutoSearchBase`` :pr:`758`
        * Updated AutoBase with ``data_checks`` parameter, removed previous ``detect_label_leakage`` parameter, and added functionality to run data checks before search in AutoML :pr:`765`
        * Updated our logger to use Python's logging utils :pr:`763`
        * Refactor most of ``AutoSearchBase._do_iteration`` impl into ``AutoSearchBase._evaluate`` :pr:`762`
        * Port over all guardrails to use the new DataCheck API :pr:`789`
        * Expanded ``import_or_raise`` to catch all exceptions :pr:`759`
        * Adds RMSE, MSLE, RMSLE as standard metrics :pr:`788`
        * Don't allow ``Recall`` to be used as an objective for AutoML :pr:`784`
        * Removed feature selection from pipelines :pr:`819`
        * Update default estimator parameters to make automl search faster and more accurate :pr:`793`
    * Documentation Changes
        * Add instructions to freeze ``master`` on ``release.md`` :pr:`726`
        * Update release instructions with more details :pr:`727` :pr:`733`
        * Add objective base classes to API reference :pr:`736`
        * Fix components API to match other modules :pr:`747`
    * Testing Changes
        * Delete codecov yml, use codecov.io's default :pr:`732`
        * Added unit tests for fraud cost, lead scoring, and standard metric objectives :pr:`741`
        * Update codecov client :pr:`782`
        * Updated AutoBase __str__ test to include no parameters case :pr:`783`
        * Added unit tests for ``ExtraTrees`` pipeline :pr:`790`
        * If codecov fails to upload, fail build :pr:`810`
        * Updated Python version of dependency action :pr:`816`
        * Update the dependency update bot to use a suffix when creating branches :pr:`817`

.. warning::

    **Breaking Changes**
        * The ``detect_label_leakage`` parameter for AutoML classes has been removed and replaced by a ``data_checks`` parameter :pr:`765`
        * Moved ROC and confusion matrix methods from ``evalml.pipeline.plot_utils`` to ``evalml.pipeline.graph_utils`` :pr:`720`
        * ``Tuner`` classes require a pipeline hyperparameter range dict as an init arg instead of a space definition :pr:`779`
        * ``Tuner.propose`` and ``Tuner.add`` work directly with pipeline parameters dicts instead of flat parameter lists :pr:`779`
        * ``PipelineBase.hyperparameters`` and ``custom_hyperparameters`` use pipeline parameters dict format instead of being represented as a flat list :pr:`779`
        * All guardrail functions previously under ``evalml.guardrails.utils`` will be removed and replaced by data checks :pr:`789`
        * ``Recall`` disallowed as an objective for AutoML :pr:`784`
        * ``AutoSearchBase`` parameter ``tuner`` has been renamed to ``tuner_class`` :pr:`793`
        * ``AutoSearchBase`` parameter ``possible_pipelines`` and ``possible_model_families`` have been renamed to ``allowed_pipelines`` and ``allowed_model_families`` :pr:`793`


**v0.9.0 Apr. 27, 2020**
    * Enhancements
        * Added ``Accuracy`` as an standard objective :pr:`624`
        * Added verbose parameter to load_fraud :pr:`560`
        * Added Balanced Accuracy metric for binary, multiclass :pr:`612` :pr:`661`
        * Added XGBoost regressor and XGBoost regression pipeline :pr:`666`
        * Added ``Accuracy`` metric for multiclass :pr:`672`
        * Added objective name in ``AutoBase.describe_pipeline`` :pr:`686`
        * Added ``DataCheck`` and ``DataChecks``, ``Message`` classes and relevant subclasses :pr:`739`
    * Fixes
        * Removed direct access to ``cls.component_graph`` :pr:`595`
        * Add testing files to .gitignore :pr:`625`
        * Remove circular dependencies from ``Makefile`` :pr:`637`
        * Add error case for ``normalize_confusion_matrix()`` :pr:`640`
        * Fixed ``XGBoostClassifier`` and ``XGBoostRegressor`` bug with feature names that contain [, ], or < :pr:`659`
        * Update ``make_pipeline_graph`` to not accidentally create empty file when testing if path is valid :pr:`649`
        * Fix pip installation warning about docsutils version, from boto dependency :pr:`664`
        * Removed zero division warning for F1/precision/recall metrics :pr:`671`
        * Fixed ``summary`` for pipelines without estimators :pr:`707`
    * Changes
        * Updated default objective for binary/multiclass classification to log loss :pr:`613`
        * Created classification and regression pipeline subclasses and removed objective as an attribute of pipeline classes :pr:`405`
        * Changed the output of ``score`` to return one dictionary :pr:`429`
        * Created binary and multiclass objective subclasses :pr:`504`
        * Updated objectives API :pr:`445`
        * Removed call to ``get_plot_data`` from AutoML :pr:`615`
        * Set ``raise_error`` to default to True for AutoML classes :pr:`638`
        * Remove unnecessary "u" prefixes on some unicode strings :pr:`641`
        * Changed one-hot encoder to return uint8 dtypes instead of ints :pr:`653`
        * Pipeline ``_name`` field changed to ``custom_name`` :pr:`650`
        * Removed ``graphs.py`` and moved methods into ``PipelineBase`` :pr:`657`, :pr:`665`
        * Remove s3fs as a dev dependency :pr:`664`
        * Changed requirements-parser to be a core dependency :pr:`673`
        * Replace ``supported_problem_types`` field on pipelines with ``problem_type`` attribute on base classes :pr:`678`
        * Changed AutoML to only show best results for a given pipeline template in ``rankings``, added ``full_rankings`` property to show all :pr:`682`
        * Update ``ModelFamily`` values: don't list xgboost/catboost as classifiers now that we have regression pipelines for them :pr:`677`
        * Changed AutoML's ``describe_pipeline`` to get problem type from pipeline instead :pr:`685`
        * Standardize ``import_or_raise`` error messages :pr:`683`
        * Updated argument order of objectives to align with sklearn's :pr:`698`
        * Renamed ``pipeline.feature_importance_graph`` to ``pipeline.graph_feature_importances`` :pr:`700`
        * Moved ROC and confusion matrix methods to ``evalml.pipelines.plot_utils`` :pr:`704`
        * Renamed ``MultiClassificationObjective`` to ``MulticlassClassificationObjective``, to align with pipeline naming scheme :pr:`715`
    * Documentation Changes
        * Fixed some sphinx warnings :pr:`593`
        * Fixed docstring for ``AutoClassificationSearch`` with correct command :pr:`599`
        * Limit readthedocs formats to pdf, not htmlzip and epub :pr:`594` :pr:`600`
        * Clean up objectives API documentation :pr:`605`
        * Fixed function on Exploring search results page :pr:`604`
        * Update release process doc :pr:`567`
        * ``AutoClassificationSearch`` and ``AutoRegressionSearch`` show inherited methods in API reference :pr:`651`
        * Fixed improperly formatted code in breaking changes for changelog :pr:`655`
        * Added configuration to treat Sphinx warnings as errors :pr:`660`
        * Removed separate plotting section for pipelines in API reference :pr:`657`, :pr:`665`
        * Have leads example notebook load S3 files using https, so we can delete s3fs dev dependency :pr:`664`
        * Categorized components in API reference and added descriptions for each category :pr:`663`
        * Fixed Sphinx warnings about ``BalancedAccuracy`` objective :pr:`669`
        * Updated API reference to include missing components and clean up pipeline docstrings :pr:`689`
        * Reorganize API ref, and clarify pipeline sub-titles :pr:`688`
        * Add and update preprocessing utils in API reference :pr:`687`
        * Added inheritance diagrams to API reference :pr:`695`
        * Documented which default objective AutoML optimizes for :pr:`699`
        * Create seperate install page :pr:`701`
        * Include more utils in API ref, like ``import_or_raise`` :pr:`704`
        * Add more color to pipeline documentation :pr:`705`
    * Testing Changes
        * Matched install commands of ``check_latest_dependencies`` test and it's GitHub action :pr:`578`
        * Added Github app to auto assign PR author as assignee :pr:`477`
        * Removed unneeded conda installation of xgboost in windows checkin tests :pr:`618`
        * Update graph tests to always use tmpfile dir :pr:`649`
        * Changelog checkin test workaround for release PRs: If 'future release' section is empty of PR refs, pass check :pr:`658`
        * Add changelog checkin test exception for ``dep-update`` branch :pr:`723`

.. warning::

    **Breaking Changes**

    * Pipelines will now no longer take an objective parameter during instantiation, and will no longer have an objective attribute.
    * ``fit()`` and ``predict()`` now use an optional ``objective`` parameter, which is only used in binary classification pipelines to fit for a specific objective.
    * ``score()`` will now use a required ``objectives`` parameter that is used to determine all the objectives to score on. This differs from the previous behavior, where the pipeline's objective was scored on regardless.
    * ``score()`` will now return one dictionary of all objective scores.
    * ``ROC`` and ``ConfusionMatrix`` plot methods via ``Auto(*).plot`` have been removed by :pr:`615` and are replaced by ``roc_curve`` and ``confusion_matrix`` in ``evamlm.pipelines.plot_utils`` in :pr:`704`
    * ``normalize_confusion_matrix`` has been moved to ``evalml.pipelines.plot_utils`` :pr:`704`
    * Pipelines ``_name`` field changed to ``custom_name``
    * Pipelines ``supported_problem_types`` field is removed because it is no longer necessary :pr:`678`
    * Updated argument order of objectives' ``objective_function`` to align with sklearn :pr:`698`
    * ``pipeline.feature_importance_graph`` has been renamed to ``pipeline.graph_feature_importances`` in :pr:`700`
    * Removed unsupported ``MSLE`` objective :pr:`704`


**v0.8.0 Apr. 1, 2020**
    * Enhancements
        * Add normalization option and information to confusion matrix :pr:`484`
        * Add util function to drop rows with NaN values :pr:`487`
        * Renamed ``PipelineBase.name`` as ``PipelineBase.summary`` and redefined ``PipelineBase.name`` as class property :pr:`491`
        * Added access to parameters in Pipelines with ``PipelineBase.parameters`` (used to be return of ``PipelineBase.describe``) :pr:`501`
        * Added ``fill_value`` parameter for ``SimpleImputer`` :pr:`509`
        * Added functionality to override component hyperparameters and made pipelines take hyperparemeters from components :pr:`516`
        * Allow ``numpy.random.RandomState`` for random_state parameters :pr:`556`
    * Fixes
        * Removed unused dependency ``matplotlib``, and move ``category_encoders`` to test reqs :pr:`572`
    * Changes
        * Undo version cap in XGBoost placed in :pr:`402` and allowed all released of XGBoost :pr:`407`
        * Support pandas 1.0.0 :pr:`486`
        * Made all references to the logger static :pr:`503`
        * Refactored ``model_type`` parameter for components and pipelines to ``model_family`` :pr:`507`
        * Refactored ``problem_types`` for pipelines and components into ``supported_problem_types`` :pr:`515`
        * Moved ``pipelines/utils.save_pipeline`` and ``pipelines/utils.load_pipeline`` to ``PipelineBase.save`` and ``PipelineBase.load`` :pr:`526`
        * Limit number of categories encoded by ``OneHotEncoder`` :pr:`517`
    * Documentation Changes
        * Updated API reference to remove ``PipelinePlot`` and added moved ``PipelineBase`` plotting methods :pr:`483`
        * Add code style and github issue guides :pr:`463` :pr:`512`
        * Updated API reference for to surface class variables for pipelines and components :pr:`537`
        * Fixed README documentation link :pr:`535`
        * Unhid PR references in changelog :pr:`656`
    * Testing Changes
        * Added automated dependency check PR :pr:`482`, :pr:`505`
        * Updated automated dependency check comment :pr:`497`
        * Have build_docs job use python executor, so that env vars are set properly :pr:`547`
        * Added simple test to make sure ``OneHotEncoder``'s top_n works with large number of categories :pr:`552`
        * Run windows unit tests on PRs :pr:`557`


.. warning::

    **Breaking Changes**

    * ``AutoClassificationSearch`` and ``AutoRegressionSearch``'s ``model_types`` parameter has been refactored into ``allowed_model_families``
    * ``ModelTypes`` enum has been changed to ``ModelFamily``
    * Components and Pipelines now have a ``model_family`` field instead of ``model_type``
    * ``get_pipelines`` utility function now accepts ``model_families`` as an argument instead of ``model_types``
    * ``PipelineBase.name`` no longer returns structure of pipeline and has been replaced by ``PipelineBase.summary``
    * ``PipelineBase.problem_types`` and ``Estimator.problem_types`` has been renamed to ``supported_problem_types``
    * ``pipelines/utils.save_pipeline`` and ``pipelines/utils.load_pipeline`` moved to ``PipelineBase.save`` and ``PipelineBase.load``


**v0.7.0 Mar. 9, 2020**
    * Enhancements
        * Added emacs buffers to .gitignore :pr:`350`
        * Add CatBoost (gradient-boosted trees) classification and regression components and pipelines :pr:`247`
        * Added Tuner abstract base class :pr:`351`
        * Added ``n_jobs`` as parameter for ``AutoClassificationSearch`` and ``AutoRegressionSearch`` :pr:`403`
        * Changed colors of confusion matrix to shades of blue and updated axis order to match scikit-learn's :pr:`426`
        * Added ``PipelineBase`` ``.graph`` and ``.feature_importance_graph`` methods, moved from previous location :pr:`423`
        * Added support for python 3.8 :pr:`462`
    * Fixes
        * Fixed ROC and confusion matrix plots not being calculated if user passed own additional_objectives :pr:`276`
        * Fixed ReadtheDocs ``FileNotFoundError`` exception for fraud dataset :pr:`439`
    * Changes
        * Added ``n_estimators`` as a tunable parameter for XGBoost :pr:`307`
        * Remove unused parameter ``ObjectiveBase.fit_needs_proba`` :pr:`320`
        * Remove extraneous parameter ``component_type`` from all components :pr:`361`
        * Remove unused ``rankings.csv`` file :pr:`397`
        * Downloaded demo and test datasets so unit tests can run offline :pr:`408`
        * Remove ``_needs_fitting`` attribute from Components :pr:`398`
        * Changed plot.feature_importance to show only non-zero feature importances by default, added optional parameter to show all :pr:`413`
        * Refactored ``PipelineBase`` to take in parameter dictionary and moved pipeline metadata to class attribute :pr:`421`
        * Dropped support for Python 3.5 :pr:`438`
        * Removed unused ``apply.py`` file :pr:`449`
        * Clean up ``requirements.txt`` to remove unused deps :pr:`451`
        * Support installation without all required dependencies :pr:`459`
    * Documentation Changes
        * Update release.md with instructions to release to internal license key :pr:`354`
    * Testing Changes
        * Added tests for utils (and moved current utils to gen_utils) :pr:`297`
        * Moved XGBoost install into it's own separate step on Windows using Conda :pr:`313`
        * Rewind pandas version to before 1.0.0, to diagnose test failures for that version :pr:`325`
        * Added dependency update checkin test :pr:`324`
        * Rewind XGBoost version to before 1.0.0 to diagnose test failures for that version :pr:`402`
        * Update dependency check to use a whitelist :pr:`417`
        * Update unit test jobs to not install dev deps :pr:`455`

.. warning::

    **Breaking Changes**

    * Python 3.5 will not be actively supported.

**v0.6.0 Dec. 16, 2019**
    * Enhancements
        * Added ability to create a plot of feature importances :pr:`133`
        * Add early stopping to AutoML using patience and tolerance parameters :pr:`241`
        * Added ROC and confusion matrix metrics and plot for classification problems and introduce PipelineSearchPlots class :pr:`242`
        * Enhanced AutoML results with search order :pr:`260`
        * Added utility function to show system and environment information :pr:`300`
    * Fixes
        * Lower botocore requirement :pr:`235`
        * Fixed decision_function calculation for ``FraudCost`` objective :pr:`254`
        * Fixed return value of ``Recall`` metrics :pr:`264`
        * Components return ``self`` on fit :pr:`289`
    * Changes
        * Renamed automl classes to ``AutoRegressionSearch`` and ``AutoClassificationSearch`` :pr:`287`
        * Updating demo datasets to retain column names :pr:`223`
        * Moving pipeline visualization to ``PipelinePlot`` class :pr:`228`
        * Standarizing inputs as ``pd.Dataframe`` / ``pd.Series`` :pr:`130`
        * Enforcing that pipelines must have an estimator as last component :pr:`277`
        * Added ``ipywidgets`` as a dependency in ``requirements.txt`` :pr:`278`
        * Added Random and Grid Search Tuners :pr:`240`
    * Documentation Changes
        * Adding class properties to API reference :pr:`244`
        * Fix and filter FutureWarnings from scikit-learn :pr:`249`, :pr:`257`
        * Adding Linear Regression to API reference and cleaning up some Sphinx warnings :pr:`227`
    * Testing Changes
        * Added support for testing on Windows with CircleCI :pr:`226`
        * Added support for doctests :pr:`233`

.. warning::

    **Breaking Changes**

    * The ``fit()`` method for ``AutoClassifier`` and ``AutoRegressor`` has been renamed to ``search()``.
    * ``AutoClassifier`` has been renamed to ``AutoClassificationSearch``
    * ``AutoRegressor`` has been renamed to ``AutoRegressionSearch``
    * ``AutoClassificationSearch.results`` and ``AutoRegressionSearch.results`` now is a dictionary with ``pipeline_results`` and ``search_order`` keys. ``pipeline_results`` can be used to access a dictionary that is identical to the old ``.results`` dictionary. Whereas, ``search_order`` returns a list of the search order in terms of ``pipeline_id``.
    * Pipelines now require an estimator as the last component in ``component_list``. Slicing pipelines now throws an ``NotImplementedError`` to avoid returning pipelines without an estimator.

**v0.5.2 Nov. 18, 2019**
    * Enhancements
        * Adding basic pipeline structure visualization :pr:`211`
    * Documentation Changes
        * Added notebooks to build process :pr:`212`

**v0.5.1 Nov. 15, 2019**
    * Enhancements
        * Added basic outlier detection guardrail :pr:`151`
        * Added basic ID column guardrail :pr:`135`
        * Added support for unlimited pipelines with a ``max_time`` limit :pr:`70`
        * Updated .readthedocs.yaml to successfully build :pr:`188`
    * Fixes
        * Removed MSLE from default additional objectives :pr:`203`
        * Fixed ``random_state`` passed in pipelines :pr:`204`
        * Fixed slow down in RFRegressor :pr:`206`
    * Changes
        * Pulled information for describe_pipeline from pipeline's new describe method :pr:`190`
        * Refactored pipelines :pr:`108`
        * Removed guardrails from Auto(*) :pr:`202`, :pr:`208`
    * Documentation Changes
        * Updated documentation to show ``max_time`` enhancements :pr:`189`
        * Updated release instructions for RTD :pr:`193`
        * Added notebooks to build process :pr:`212`
        * Added contributing instructions :pr:`213`
        * Added new content :pr:`222`

**v0.5.0 Oct. 29, 2019**
    * Enhancements
        * Added basic one hot encoding :pr:`73`
        * Use enums for model_type :pr:`110`
        * Support for splitting regression datasets :pr:`112`
        * Auto-infer multiclass classification :pr:`99`
        * Added support for other units in ``max_time`` :pr:`125`
        * Detect highly null columns :pr:`121`
        * Added additional regression objectives :pr:`100`
        * Show an interactive iteration vs. score plot when using fit() :pr:`134`
    * Fixes
        * Reordered ``describe_pipeline`` :pr:`94`
        * Added type check for ``model_type`` :pr:`109`
        * Fixed ``s`` units when setting string ``max_time`` :pr:`132`
        * Fix objectives not appearing in API documentation :pr:`150`
    * Changes
        * Reorganized tests :pr:`93`
        * Moved logging to its own module :pr:`119`
        * Show progress bar history :pr:`111`
        * Using ``cloudpickle`` instead of pickle to allow unloading of custom objectives :pr:`113`
        * Removed render.py :pr:`154`
    * Documentation Changes
        * Update release instructions :pr:`140`
        * Include additional_objectives parameter :pr:`124`
        * Added Changelog :pr:`136`
    * Testing Changes
        * Code coverage :pr:`90`
        * Added CircleCI tests for other Python versions :pr:`104`
        * Added doc notebooks as tests :pr:`139`
        * Test metadata for CircleCI and 2 core parallelism :pr:`137`

**v0.4.1 Sep. 16, 2019**
    * Enhancements
        * Added AutoML for classification and regressor using Autobase and Skopt :pr:`7` :pr:`9`
        * Implemented standard classification and regression metrics :pr:`7`
        * Added logistic regression, random forest, and XGBoost pipelines :pr:`7`
        * Implemented support for custom objectives :pr:`15`
        * Feature importance for pipelines :pr:`18`
        * Serialization for pipelines :pr:`19`
        * Allow fitting on objectives for optimal threshold :pr:`27`
        * Added detect label leakage :pr:`31`
        * Implemented callbacks :pr:`42`
        * Allow for multiclass classification :pr:`21`
        * Added support for additional objectives :pr:`79`
    * Fixes
        * Fixed feature selection in pipelines :pr:`13`
        * Made ``random_seed`` usage consistent :pr:`45`
    * Documentation Changes
        * Documentation Changes
        * Added docstrings :pr:`6`
        * Created notebooks for docs :pr:`6`
        * Initialized readthedocs EvalML :pr:`6`
        * Added favicon :pr:`38`
    * Testing Changes
        * Added testing for loading data :pr:`39`

**v0.2.0 Aug. 13, 2019**
    * Enhancements
        * Created fraud detection objective :pr:`4`

**v0.1.0 July. 31, 2019**
    * *First Release*
    * Enhancements
        * Added lead scoring objecitve :pr:`1`
        * Added basic classifier :pr:`1`
    * Documentation Changes
        * Initialized Sphinx for docs :pr:`1`<|MERGE_RESOLUTION|>--- conflicted
+++ resolved
@@ -4,16 +4,7 @@
     * Enhancements
     * Fixes
     * Changes
-<<<<<<< HEAD
-        * Replaced `allowed_pipelines` with `allowed_component_graphs` :pr:`2364`
-        * Removed private method ``_compute_features_during_fit`` from ``PipelineBase`` :pr:`2359`
-        * Unpinned PyZMQ version in requirements.txt :pr:`2389` 
-        * Uncapping LightGBM version in requirements.txt :pr:`2405`
-        * Updated minimum version of plotly :pr:`2415`
         * Set CV folds to 10 for datasets under size threshold :pr:`2414` 
-        * Removed ``SensitivityLowAlert`` objective from core objectives :pr:`2418`
-=======
->>>>>>> f5a17c4a
     * Documentation Changes
     * Testing Changes
 
