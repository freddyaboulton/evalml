--- conflicted
+++ resolved
@@ -2,11 +2,8 @@
 -------------
 **Future Releases**
     * Enhancements
-<<<<<<< HEAD
         * Added multiple oversampling and undersampling sampling methods as data splitters for imbalanced classification :pr:`1775`
-=======
         * Updated ``Woodwork`` requirement to ``v0.0.10`` :pr:`1900`
->>>>>>> b80cd3eb
     * Fixes
         * Added metaclass for time series pipelines and fix binary classification pipeline ``predict`` not using objective if it is passed as a named argument :pr:`1874`
     * Changes
