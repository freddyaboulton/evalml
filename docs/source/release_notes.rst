Release Notes
-------------
**Future Releases**
    * Enhancements
<<<<<<< HEAD
        * Added ``verbose`` flag to ``AutoMLSearch`` to run search in silent mode by default :pr:`2645`
=======
        * Added label encoder to ``XGBoostClassifier`` to remove the warning :pr:`2701`
>>>>>>> 6390473a
    * Fixes
    * Changes
        * Removed default logging setup and debugging log file :pr:`2645`
    * Documentation Changes
        * Added documentation for data exploration on data check actions :pr:`2696` 
    * Testing Changes

.. warning::

    **Breaking Changes**
        * Removed default logging setup and debugging log file :pr:`2645`

**v0.32.0 Aug. 31, 2021**
    * Enhancements
        * Allow string for ``engine`` parameter for ``AutoMLSearch``:pr:`2667`
        * Add ``ProphetRegressor`` to AutoML :pr:`2619`
        * Integrated ``DefaultAlgorithm`` into ``AutoMLSearch`` :pr:`2634`
        * Removed SVM "linear" and "precomputed" kernel hyperparameter options, and improved default parameters :pr:`2651`
        * Updated ``ComponentGraph`` initalization to raise ``ValueError`` when user attempts to use ``.y`` for a component that does not produce a tuple output :pr:`2662`
        * Updated to support Woodwork 0.6.0 :pr:`2690`
        * Updated pipeline ``graph()`` to distingush X and y edges :pr:`2654`
        * Added ``DropRowsTransformer`` component :pr:`2692`
        * Added ``DROP_ROWS`` to ``_make_component_list_from_actions`` and clean up metadata :pr:`2694`
    * Fixes
        * Updated Oversampler logic to select best SMOTE based on component input instead of pipeline input :pr:`2695`
        * Added ability to explicitly close DaskEngine resources to improve runtime and reduce Dask warnings :pr:`2667`
        * Fixed partial dependence bug for ensemble pipelines :pr:`2714`
        * Updated ``TargetLeakageDataCheck`` to maintain user-selected logical types :pr:`2711`
    * Changes
        * Replaced ``SMOTEOversampler``, ``SMOTENOversampler`` and ``SMOTENCOversampler`` with consolidated ``Oversampler`` component :pr:`2695`
        * Removed ``LinearRegressor`` from the list of default ``AutoMLSearch`` estimators due to poor performance :pr:`2660`
    * Documentation Changes
        * Updated documentation to make parallelization of AutoML clearer :pr:`2667`
    * Testing Changes
        * Removes the process-level parallelism from the ``test_cancel_job`` test :pr:`2666`
        * Installed numba 0.53 in windows CI to prevent problems installing version 0.54 :pr:`2710`

.. warning::

    **Breaking Changes**
        * Renamed the current top level ``search`` method to ``search_iterative`` and defined a new ``search`` method for the ``DefaultAlgorithm`` :pr:`2634`
        * Replaced ``SMOTEOversampler``, ``SMOTENOversampler`` and ``SMOTENCOversampler`` with consolidated ``Oversampler`` component :pr:`2695`
        * Removed ``LinearRegressor`` from the list of default ``AutoMLSearch`` estimators due to poor performance :pr:`2660`
    

**v0.31.0 Aug. 19, 2021**
    * Enhancements
        * Updated the high variance check in AutoMLSearch to be robust to a variety of objectives and cv scores :pr:`2622`
        * Use Woodwork's outlier detection for the ``OutliersDataCheck`` :pr:`2637`
        * Added ability to utilize instantiated components when creating a pipeline :pr:`2643`
        * Sped up the all Nan and unknown check in ``infer_feature_types`` :pr:`2661`
    * Fixes
    * Changes
        * Deleted ``_put_into_original_order`` helper function :pr:`2639`
        * Refactored time series pipeline code using a time series pipeline base class :pr:`2649`
        * Renamed ``dask_tests`` to ``parallel_tests`` :pr:`2657`
        * Removed commented out code in ``pipeline_meta.py`` :pr:`2659`
    * Documentation Changes
        * Add complete install command to README and Install section :pr:`2627`
        * Cleaned up documentation for ``MulticollinearityDataCheck`` :pr:`2664`
    * Testing Changes
        * Speed up CI by splitting Prophet tests into a separate workflow in GitHub :pr:`2644`

.. warning::

    **Breaking Changes**
        * ``TimeSeriesRegressionPipeline`` no longer inherits from ``TimeSeriesRegressionPipeline`` :pr:`2649`


**v0.30.2 Aug. 16, 2021**
    * Fixes
        * Updated changelog and version numbers to match the release.  Release 0.30.1 was release erroneously without a change to the version numbers.  0.30.2 replaces it.

**v0.30.1 Aug. 12, 2021**
    * Enhancements
        * Added ``DatetimeFormatDataCheck`` for time series problems :pr:`2603`
        * Added ``ProphetRegressor`` to estimators :pr:`2242`
        * Updated ``ComponentGraph`` to handle not calling samplers' transform during predict, and updated samplers' transform methods s.t. ``fit_transform`` is equivalent to ``fit(X, y).transform(X, y)`` :pr:`2583`
        * Updated ``ComponentGraph`` ``_validate_component_dict`` logic to be stricter about input values :pr:`2599`
        * Patched bug in ``xgboost`` estimators where predicting on a feature matrix of only booleans would throw an exception. :pr:`2602`
        * Updated ``ARIMARegressor`` to use relative forecasting to predict values :pr:`2613`
        * Added support for creating pipelines without an estimator as the final component and added ``transform(X, y)`` method to pipelines and component graphs :pr:`2625`
        * Updated to support Woodwork 0.5.1 :pr:`2610`
    * Fixes
        * Updated ``AutoMLSearch`` to drop ``ARIMARegressor`` from ``allowed_estimators`` if an incompatible frequency is detected :pr:`2632`
        * Updated ``get_best_sampler_for_data`` to consider all non-numeric datatypes as categorical for SMOTE :pr:`2590`
        * Fixed inconsistent test results from `TargetDistributionDataCheck` :pr:`2608`
        * Adopted vectorized pd.NA checking for Woodwork 0.5.1 support :pr:`2626`
        * Pinned upper version of astroid to 2.6.6 to keep ReadTheDocs working. :pr:`2638`
    * Changes
        * Renamed SMOTE samplers to SMOTE oversampler :pr:`2595`
        * Changed ``partial_dependence`` and ``graph_partial_dependence`` to raise a ``PartialDependenceError`` instead of ``ValueError``. This is not a breaking change because ``PartialDependenceError`` is a subclass of ``ValueError`` :pr:`2604`
        * Cleaned up code duplication in ``ComponentGraph`` :pr:`2612`
        * Stored predict_proba results in .x for intermediate estimators in ComponentGraph :pr:`2629`
    * Documentation Changes
        * To avoid local docs build error, only add warning disable and download headers on ReadTheDocs builds, not locally :pr:`2617`
    * Testing Changes
        * Updated partial_dependence tests to change the element-wise comparison per the Plotly 5.2.1 upgrade :pr:`2638`
        * Changed the lint CI job to only check against python 3.9 via the `-t` flag :pr:`2586`
        * Installed Prophet in linux nightlies test and fixed ``test_all_components`` :pr:`2598`
        * Refactored and fixed all ``make_pipeline`` tests to assert correct order and address new Woodwork Unknown type inference :pr:`2572`
        * Removed ``component_graphs`` as a global variable in ``test_component_graphs.py`` :pr:`2609`

.. warning::

    **Breaking Changes**
        * Renamed SMOTE samplers to SMOTE oversampler. Please use ``SMOTEOversampler``, ``SMOTENCOversampler``, ``SMOTENOversampler`` instead of ``SMOTESampler``, ``SMOTENCSampler``, and ``SMOTENSampler`` :pr:`2595`


**v0.30.0 Aug. 3, 2021**
    * Enhancements
        * Added ``LogTransformer`` and ``TargetDistributionDataCheck`` :pr:`2487`
        * Issue a warning to users when a pipeline parameter passed in isn't used in the pipeline :pr:`2564`
        * Added Gini coefficient as an objective :pr:`2544`
        * Added ``repr`` to ``ComponentGraph`` :pr:`2565`
        * Added components to extract features from ``URL`` and ``EmailAddress`` Logical Types :pr:`2550`
        * Added support for `NaN` values in ``TextFeaturizer`` :pr:`2532`
        * Added ``SelectByType`` transformer :pr:`2531`
        * Added separate thresholds for percent null rows and columns in ``HighlyNullDataCheck`` :pr:`2562`
        * Added support for `NaN` natural language values :pr:`2577`
    * Fixes
        * Raised error message for types ``URL``, ``NaturalLanguage``, and ``EmailAddress`` in ``partial_dependence`` :pr:`2573`
    * Changes
        * Updated ``PipelineBase`` implementation for creating pipelines from a list of components :pr:`2549`
        * Moved ``get_hyperparameter_ranges`` to ``PipelineBase`` class from automl/utils module :pr:`2546`
        * Renamed ``ComponentGraph``'s ``get_parents`` to ``get_inputs`` :pr:`2540`
        * Removed ``ComponentGraph.linearized_component_graph`` and ``ComponentGraph.from_list`` :pr:`2556`
        * Updated ``ComponentGraph`` to enforce requiring `.x` and `.y` inputs for each component in the graph :pr:`2563`
        * Renamed existing ensembler implementation from ``StackedEnsemblers`` to ``SklearnStackedEnsemblers`` :pr:`2578`
    * Documentation Changes
        * Added documentation for ``DaskEngine`` and ``CFEngine`` parallel engines :pr:`2560`
        * Improved detail of ``TextFeaturizer`` docstring and tutorial :pr:`2568`
    * Testing Changes
        * Added test that makes sure ``split_data`` does not shuffle for time series problems :pr:`2552`

.. warning::

    **Breaking Changes**
        * Moved ``get_hyperparameter_ranges`` to ``PipelineBase`` class from automl/utils module :pr:`2546`
        * Renamed ``ComponentGraph``'s ``get_parents`` to ``get_inputs`` :pr:`2540`
        * Removed ``ComponentGraph.linearized_component_graph`` and ``ComponentGraph.from_list`` :pr:`2556`
        * Updated ``ComponentGraph`` to enforce requiring `.x` and `.y` inputs for each component in the graph :pr:`2563`


**v0.29.0 Jul. 21, 2021**
    * Enhancements
        * Updated 1-way partial dependence support for datetime features :pr:`2454`
        * Added details on how to fix error caused by broken ww schema :pr:`2466`
        * Added ability to use built-in pickle for saving AutoMLSearch :pr:`2463`
        * Updated our components and component graphs to use latest features of ww 0.4.1, e.g. ``concat_columns`` and drop in-place. :pr:`2465`
        * Added new, concurrent.futures based engine for parallel AutoML :pr:`2506`
        * Added support for new Woodwork ``Unknown`` type in AutoMLSearch :pr:`2477`
        * Updated our components with an attribute that describes if they modify features or targets and can be used in list API for pipeline initialization :pr:`2504`
        * Updated ``ComponentGraph`` to accept X and y as inputs :pr:`2507`
        * Removed unused ``TARGET_BINARY_INVALID_VALUES`` from ``DataCheckMessageCode`` enum and fixed formatting of objective documentation :pr:`2520`
        * Added ``EvalMLAlgorithm`` :pr:`2525`
        * Added support for `NaN` values in ``TextFeaturizer`` :pr:`2532`
    * Fixes
        * Fixed ``FraudCost`` objective and reverted threshold optimization method for binary classification to ``Golden`` :pr:`2450`
        * Added custom exception message for partial dependence on features with scales that are too small :pr:`2455`
        * Ensures the typing for Ordinal and Datetime ltypes are passed through _retain_custom_types_and_initalize_woodwork :pr:`2461`
        * Updated to work with Pandas 1.3.0 :pr:`2442`
        * Updated to work with sktime 0.7.0 :pr:`2499`
    * Changes
        * Updated XGBoost dependency to ``>=1.4.2`` :pr:`2484`, :pr:`2498`
        * Added a ``DeprecationWarning`` about deprecating the list API for ``ComponentGraph`` :pr:`2488`
        * Updated ``make_pipeline`` for AutoML to create dictionaries, not lists, to initialize pipelines :pr:`2504`
        * No longer installing graphviz on windows in our CI pipelines because release 0.17 breaks windows 3.7 :pr:`2516`
    * Documentation Changes
        * Moved docstrings from ``__init__`` to class pages, added missing docstrings for missing classes, and updated missing default values :pr:`2452`
        * Build documentation with sphinx-autoapi :pr:`2458`
        * Change ``autoapi_ignore`` to only ignore files in ``evalml/tests/*`` :pr:`2530` 
    * Testing Changes
        * Fixed flaky dask tests :pr:`2471`
        * Removed shellcheck action from ``build_conda_pkg`` action :pr:`2514`
        * Added a tmp_dir fixture that deletes its contents after tests run :pr:`2505`
        * Added a test that makes sure all pipelines in ``AutoMLSearch`` get the same data splits :pr:`2513`
        * Condensed warning output in test logs :pr:`2521`

.. warning::

    **Breaking Changes**
        * `NaN` values in the `Natural Language` type are no longer supported by the Imputer with the pandas upgrade. :pr:`2477`

**v0.28.0 Jul. 2, 2021**
    * Enhancements
        * Added support for showing a Individual Conditional Expectations plot when graphing Partial Dependence :pr:`2386`
        * Exposed ``thread_count`` for Catboost estimators as ``n_jobs`` parameter :pr:`2410`
        * Updated Objectives API to allow for sample weighting :pr:`2433`
    * Fixes
        * Deleted unreachable line from ``IterativeAlgorithm`` :pr:`2464`
    * Changes
        * Pinned Woodwork version between 0.4.1 and 0.4.2 :pr:`2460`
        * Updated psutils minimum version in requirements :pr:`2438`
        * Updated ``log_error_callback`` to not include filepath in logged message :pr:`2429`
    * Documentation Changes
        * Sped up docs :pr:`2430`
        * Removed mentions of ``DataTable`` and ``DataColumn`` from the docs :pr:`2445`
    * Testing Changes
        * Added slack integration for nightlies tests :pr:`2436`
        * Changed ``build_conda_pkg`` CI job to run only when dependencies are updates :pr:`2446`
        * Updated workflows to store pytest runtimes as test artifacts :pr:`2448`
        * Added ``AutoMLTestEnv`` test fixture for making it easy to mock automl tests :pr:`2406`

**v0.27.0 Jun. 22, 2021**
    * Enhancements
        * Adds force plots for prediction explanations :pr:`2157`
        * Removed self-reference from ``AutoMLSearch`` :pr:`2304`
        * Added support for nonlinear pipelines for ``generate_pipeline_code`` :pr:`2332`
        * Added ``inverse_transform`` method to pipelines :pr:`2256`
        * Add optional automatic update checker :pr:`2350`
        * Added ``search_order`` to ``AutoMLSearch``'s ``rankings`` and ``full_rankings`` tables :pr:`2345`
        * Updated threshold optimization method for binary classification :pr:`2315`
        * Updated demos to pull data from S3 instead of including demo data in package :pr:`2387`
        * Upgrade woodwork version to v0.4.1 :pr:`2379`
    * Fixes
        * Preserve user-specified woodwork types throughout pipeline fit/predict :pr:`2297`
        * Fixed ``ComponentGraph`` appending target to ``final_component_features`` if there is a component that returns both X and y :pr:`2358`
        * Fixed partial dependence graph method failing on multiclass problems when the class labels are numeric :pr:`2372`
        * Added ``thresholding_objective`` argument to ``AutoMLSearch`` for binary classification problems :pr:`2320`
        * Added change for ``k_neighbors`` parameter in SMOTE Oversamplers to automatically handle small samples :pr:`2375`
        * Changed naming for ``Logistic Regression Classifier`` file :pr:`2399`
        * Pinned pytest-timeout to fix minimum dependence checker :pr:`2425`
        * Replaced ``Elastic Net Classifier`` base class with ``Logistsic Regression`` to avoid ``NaN`` outputs :pr:`2420`
    * Changes
        * Cleaned up ``PipelineBase``'s ``component_graph`` and ``_component_graph`` attributes. Updated ``PipelineBase`` ``__repr__`` and added ``__eq__`` for ``ComponentGraph`` :pr:`2332`
        * Added and applied  ``black`` linting package to the EvalML repo in place of ``autopep8`` :pr:`2306`
        * Separated `custom_hyperparameters` from pipelines and added them as an argument to ``AutoMLSearch`` :pr:`2317`
        * Replaced `allowed_pipelines` with `allowed_component_graphs` :pr:`2364`
        * Removed private method ``_compute_features_during_fit`` from ``PipelineBase`` :pr:`2359`
        * Updated ``compute_order`` in ``ComponentGraph`` to be a read-only property :pr:`2408`
        * Unpinned PyZMQ version in requirements.txt :pr:`2389` 
        * Uncapping LightGBM version in requirements.txt :pr:`2405`
        * Updated minimum version of plotly :pr:`2415`
        * Removed ``SensitivityLowAlert`` objective from core objectives :pr:`2418`
    * Documentation Changes
        * Fixed lead scoring weights in the demos documentation :pr:`2315`
        * Fixed start page code and description dataset naming discrepancy :pr:`2370`
    * Testing Changes
        * Update minimum unit tests to run on all pull requests :pr:`2314`
        * Pass token to authorize uploading of codecov reports :pr:`2344`
        * Add ``pytest-timeout``. All tests that run longer than 6 minutes will fail. :pr:`2374`
        * Separated the dask tests out into separate github action jobs to isolate dask failures. :pr:`2376`
        * Refactored dask tests :pr:`2377`
        * Added the combined dask/non-dask unit tests back and renamed the dask only unit tests. :pr:`2382`
        * Sped up unit tests and split into separate jobs :pr:`2365`
        * Change CI job names, run lint for python 3.9, run nightlies on python 3.8 at 3am EST :pr:`2395` :pr:`2398`
        * Set fail-fast to false for CI jobs that run for PRs :pr:`2402`

.. warning::

    **Breaking Changes**
        * `AutoMLSearch` will accept `allowed_component_graphs` instead of `allowed_pipelines` :pr:`2364`
        * Removed ``PipelineBase``'s ``_component_graph`` attribute. Updated ``PipelineBase`` ``__repr__`` and added ``__eq__`` for ``ComponentGraph`` :pr:`2332`
        * `pipeline_parameters` will no longer accept `skopt.space` variables since hyperparameter ranges will now be specified through `custom_hyperparameters` :pr:`2317`

**v0.25.0 Jun. 01, 2021**
    * Enhancements
        * Upgraded minimum woodwork to version 0.3.1. Previous versions will not be supported :pr:`2181`
        * Added a new callback parameter for ``explain_predictions_best_worst`` :pr:`2308`
    * Fixes
    * Changes
        * Deleted the ``return_pandas`` flag from our demo data loaders :pr:`2181`
        * Moved ``default_parameters`` to ``ComponentGraph`` from ``PipelineBase`` :pr:`2307`
    * Documentation Changes
        * Updated the release procedure documentation :pr:`2230`
    * Testing Changes
        * Ignoring ``test_saving_png_file`` while building conda package :pr:`2323`

.. warning::

    **Breaking Changes**
        * Deleted the ``return_pandas`` flag from our demo data loaders :pr:`2181`
        * Upgraded minimum woodwork to version 0.3.1. Previous versions will not be supported :pr:`2181`
        * Due to the weak-ref in woodwork, set the result of ``infer_feature_types`` to a variable before accessing woodwork :pr:`2181`

**v0.24.2 May. 24, 2021**
    * Enhancements
        * Added oversamplers to AutoMLSearch :pr:`2213` :pr:`2286`
        * Added dictionary input functionality for ``Undersampler`` component :pr:`2271`
        * Changed the default parameter values for ``Elastic Net Classifier`` and ``Elastic Net Regressor`` :pr:`2269`
        * Added dictionary input functionality for the Oversampler components :pr:`2288`
    * Fixes
        * Set default `n_jobs` to 1 for `StackedEnsembleClassifier` and `StackedEnsembleRegressor` until fix for text-based parallelism in sklearn stacking can be found :pr:`2295`
    * Changes
        * Updated ``start_iteration_callback`` to accept a pipeline instance instead of a pipeline class and no longer accept pipeline parameters as a parameter :pr:`2290`
        * Refactored ``calculate_permutation_importance`` method and add per-column permutation importance method :pr:`2302`
        * Updated logging information in ``AutoMLSearch.__init__`` to clarify pipeline generation :pr:`2263`
    * Documentation Changes
        * Minor changes to the release procedure :pr:`2230`
    * Testing Changes
        * Use codecov action to update coverage reports :pr:`2238`
        * Removed MarkupSafe dependency version pin from requirements.txt and moved instead into RTD docs build CI :pr:`2261`

.. warning::

    **Breaking Changes**
        * Updated ``start_iteration_callback`` to accept a pipeline instance instead of a pipeline class and no longer accept pipeline parameters as a parameter :pr:`2290`
        * Moved ``default_parameters`` to ``ComponentGraph`` from ``PipelineBase``. A pipeline's ``default_parameters`` is now accessible via ``pipeline.component_graph.default_parameters`` :pr:`2307`


**v0.24.1 May. 16, 2021**
    * Enhancements
        * Integrated ``ARIMARegressor`` into AutoML :pr:`2009`
        * Updated ``HighlyNullDataCheck`` to also perform a null row check :pr:`2222`
        * Set ``max_depth`` to 1 in calls to featuretools dfs :pr:`2231`
    * Fixes
        * Removed data splitter sampler calls during training :pr:`2253`
        * Set minimum required version for for pyzmq, colorama, and docutils :pr:`2254`
        * Changed BaseSampler to return None instead of y :pr:`2272`
    * Changes
        * Removed ensemble split and indices in ``AutoMLSearch`` :pr:`2260`
        * Updated pipeline ``repr()`` and ``generate_pipeline_code`` to return pipeline instances without generating custom pipeline class :pr:`2227`
    * Documentation Changes
        * Capped Sphinx version under 4.0.0 :pr:`2244`
    * Testing Changes
        * Change number of cores for pytest from 4 to 2 :pr:`2266`
        * Add minimum dependency checker to generate minimum requirement files :pr:`2267`
        * Add unit tests with minimum dependencies  :pr:`2277`


**v0.24.0 May. 04, 2021**
    * Enhancements
        * Added `date_index` as a required parameter for TimeSeries problems :pr:`2217`
        * Have the ``OneHotEncoder`` return the transformed columns as booleans rather than floats :pr:`2170`
        * Added Oversampler transformer component to EvalML :pr:`2079`
        * Added Undersampler to AutoMLSearch, as well as arguments ``_sampler_method`` and ``sampler_balanced_ratio`` :pr:`2128`
        * Updated prediction explanations functions to allow pipelines with XGBoost estimators :pr:`2162`
        * Added partial dependence for datetime columns :pr:`2180`
        * Update precision-recall curve with positive label index argument, and fix for 2d predicted probabilities :pr:`2090`
        * Add pct_null_rows to ``HighlyNullDataCheck`` :pr:`2211`
        * Added a standalone AutoML `search` method for convenience, which runs data checks and then runs automl :pr:`2152`
        * Make the first batch of AutoML have a predefined order, with linear models first and complex models last :pr:`2223` :pr:`2225`
        * Added sampling dictionary support to ``BalancedClassficationSampler`` :pr:`2235`
    * Fixes
        * Fixed partial dependence not respecting grid resolution parameter for numerical features :pr:`2180`
        * Enable prediction explanations for catboost for multiclass problems :pr:`2224`
    * Changes
        * Deleted baseline pipeline classes :pr:`2202`
        * Reverting user specified date feature PR :pr:`2155` until `pmdarima` installation fix is found :pr:`2214`
        * Updated pipeline API to accept component graph and other class attributes as instance parameters. Old pipeline API still works but will not be supported long-term. :pr:`2091`
        * Removed all old datasplitters from EvalML :pr:`2193`
        * Deleted ``make_pipeline_from_components`` :pr:`2218`
    * Documentation Changes
        * Renamed dataset to clarify that its gzipped but not a tarball :pr:`2183`
        * Updated documentation to use pipeline instances instead of pipeline subclasses :pr:`2195`
        * Updated contributing guide with a note about GitHub Actions permissions :pr:`2090`
        * Updated automl and model understanding user guides :pr:`2090`
    * Testing Changes
        * Use machineFL user token for dependency update bot, and add more reviewers :pr:`2189`


.. warning::

    **Breaking Changes**
        * All baseline pipeline classes (``BaselineBinaryPipeline``, ``BaselineMulticlassPipeline``, ``BaselineRegressionPipeline``, etc.) have been deleted :pr:`2202`
        * Updated pipeline API to accept component graph and other class attributes as instance parameters. Old pipeline API still works but will not be supported long-term. Pipelines can now be initialized by specifying the component graph as the first parameter, and then passing in optional arguments such as ``custom_name``, ``parameters``, etc. For example, ``BinaryClassificationPipeline(["Random Forest Classifier"], parameters={})``.  :pr:`2091`
        * Removed all old datasplitters from EvalML :pr:`2193`
        * Deleted utility method ``make_pipeline_from_components`` :pr:`2218`


**v0.23.0 Apr. 20, 2021**
    * Enhancements
        * Refactored ``EngineBase`` and ``SequentialEngine`` api. Adding ``DaskEngine`` :pr:`1975`.
        * Added optional ``engine`` argument to ``AutoMLSearch`` :pr:`1975`
        * Added a warning about how time series support is still in beta when a user passes in a time series problem to ``AutoMLSearch`` :pr:`2118`
        * Added ``NaturalLanguageNaNDataCheck`` data check :pr:`2122`
        * Added ValueError to ``partial_dependence`` to prevent users from computing partial dependence on columns with all NaNs :pr:`2120`
        * Added standard deviation of cv scores to rankings table :pr:`2154`
    * Fixes
        * Fixed ``BalancedClassificationDataCVSplit``, ``BalancedClassificationDataTVSplit``, and ``BalancedClassificationSampler`` to use ``minority:majority`` ratio instead of ``majority:minority`` :pr:`2077`
        * Fixed bug where two-way partial dependence plots with categorical variables were not working correctly :pr:`2117`
        * Fixed bug where ``hyperparameters`` were not displaying properly for pipelines with a list ``component_graph`` and duplicate components :pr:`2133`
        * Fixed bug where ``pipeline_parameters`` argument in ``AutoMLSearch`` was not applied to pipelines passed in as ``allowed_pipelines`` :pr:`2133`
        * Fixed bug where ``AutoMLSearch`` was not applying custom hyperparameters to pipelines with a list ``component_graph`` and duplicate components :pr:`2133`
    * Changes
        * Removed ``hyperparameter_ranges`` from Undersampler and renamed ``balanced_ratio`` to ``sampling_ratio`` for samplers :pr:`2113`
        * Renamed ``TARGET_BINARY_NOT_TWO_EXAMPLES_PER_CLASS`` data check message code to ``TARGET_MULTICLASS_NOT_TWO_EXAMPLES_PER_CLASS`` :pr:`2126`
        * Modified one-way partial dependence plots of categorical features to display data with a bar plot :pr:`2117`
        * Renamed ``score`` column for ``automl.rankings`` as ``mean_cv_score`` :pr:`2135`
        * Remove 'warning' from docs tool output :pr:`2031`
    * Documentation Changes
        * Fixed ``conf.py`` file :pr:`2112`
        * Added a sentence to the automl user guide stating that our support for time series problems is still in beta. :pr:`2118`
        * Fixed documentation demos :pr:`2139`
        * Update test badge in README to use GitHub Actions :pr:`2150`
    * Testing Changes
        * Fixed ``test_describe_pipeline`` for ``pandas`` ``v1.2.4`` :pr:`2129`
        * Added a GitHub Action for building the conda package :pr:`1870` :pr:`2148`


.. warning::

    **Breaking Changes**
        * Renamed ``balanced_ratio`` to ``sampling_ratio`` for the ``BalancedClassificationDataCVSplit``, ``BalancedClassificationDataTVSplit``, ``BalancedClassficationSampler``, and Undersampler :pr:`2113`
        * Deleted the "errors" key from automl results :pr:`1975`
        * Deleted the ``raise_and_save_error_callback`` and the ``log_and_save_error_callback`` :pr:`1975`
        * Fixed ``BalancedClassificationDataCVSplit``, ``BalancedClassificationDataTVSplit``, and ``BalancedClassificationSampler`` to use minority:majority ratio instead of majority:minority :pr:`2077`


**v0.22.0 Apr. 06, 2021**
    * Enhancements
        * Added a GitHub Action for ``linux_unit_tests``:pr:`2013`
        * Added recommended actions for ``InvalidTargetDataCheck``, updated ``_make_component_list_from_actions`` to address new action, and added ``TargetImputer`` component :pr:`1989`
        * Updated ``AutoMLSearch._check_for_high_variance`` to not emit ``RuntimeWarning`` :pr:`2024`
        * Added exception when pipeline passed to ``explain_predictions`` is a ``Stacked Ensemble`` pipeline :pr:`2033`
        * Added sensitivity at low alert rates as an objective :pr:`2001`
        * Added ``Undersampler`` transformer component :pr:`2030`
    * Fixes
        * Updated Engine's ``train_batch`` to apply undersampling :pr:`2038`
        * Fixed bug in where Time Series Classification pipelines were not encoding targets in ``predict`` and ``predict_proba`` :pr:`2040`
        * Fixed data splitting errors if target is float for classification problems :pr:`2050`
        * Pinned ``docutils`` to <0.17 to fix ReadtheDocs warning issues :pr:`2088`
    * Changes
        * Removed lists as acceptable hyperparameter ranges in ``AutoMLSearch`` :pr:`2028`
        * Renamed "details" to "metadata" for data check actions :pr:`2008`
    * Documentation Changes
        * Catch and suppress warnings in documentation :pr:`1991` :pr:`2097`
        * Change spacing in ``start.ipynb`` to provide clarity for ``AutoMLSearch`` :pr:`2078`
        * Fixed start code on README :pr:`2108`
    * Testing Changes


**v0.21.0 Mar. 24, 2021**
    * Enhancements
        * Changed ``AutoMLSearch`` to default ``optimize_thresholds`` to True :pr:`1943`
        * Added multiple oversampling and undersampling sampling methods as data splitters for imbalanced classification :pr:`1775`
        * Added params to balanced classification data splitters for visibility :pr:`1966`
        * Updated ``make_pipeline`` to not add ``Imputer`` if input data does not have numeric or categorical columns :pr:`1967`
        * Updated ``ClassImbalanceDataCheck`` to better handle multiclass imbalances :pr:`1986`
        * Added recommended actions for the output of data check's ``validate`` method :pr:`1968`
        * Added error message for ``partial_dependence`` when features are mostly the same value :pr:`1994`
        * Updated ``OneHotEncoder`` to drop one redundant feature by default for features with two categories :pr:`1997`
        * Added a ``PolynomialDetrender`` component :pr:`1992`
        * Added ``DateTimeNaNDataCheck`` data check :pr:`2039`
    * Fixes
        * Changed best pipeline to train on the entire dataset rather than just ensemble indices for ensemble problems :pr:`2037`
        * Updated binary classification pipelines to use objective decision function during scoring of custom objectives :pr:`1934`
    * Changes
        * Removed ``data_checks`` parameter, ``data_check_results`` and data checks logic from ``AutoMLSearch`` :pr:`1935`
        * Deleted ``random_state`` argument :pr:`1985`
        * Updated Woodwork version requirement to ``v0.0.11`` :pr:`1996`
    * Documentation Changes
    * Testing Changes
        * Removed ``build_docs`` CI job in favor of RTD GH builder :pr:`1974`
        * Added tests to confirm support for Python 3.9 :pr:`1724`
        * Added tests to support Dask AutoML/Engine :pr:`1990`
        * Changed ``build_conda_pkg`` job to use ``latest_release_changes`` branch in the feedstock. :pr:`1979`

.. warning::

    **Breaking Changes**
        * Changed ``AutoMLSearch`` to default ``optimize_thresholds`` to True :pr:`1943`
        * Removed ``data_checks`` parameter, ``data_check_results`` and data checks logic from ``AutoMLSearch``. To run the data checks which were previously run by default in ``AutoMLSearch``, please call ``DefaultDataChecks().validate(X_train, y_train)`` or take a look at our documentation for more examples. :pr:`1935`
        * Deleted ``random_state`` argument :pr:`1985`

**v0.20.0 Mar. 10, 2021**
    * Enhancements
        * Added a GitHub Action for Detecting dependency changes :pr:`1933`
        * Create a separate CV split to train stacked ensembler on for AutoMLSearch :pr:`1814`
        * Added a GitHub Action for Linux unit tests :pr:`1846`
        * Added ``ARIMARegressor`` estimator :pr:`1894`
        * Added ``DataCheckAction`` class and ``DataCheckActionCode`` enum :pr:`1896`
        * Updated ``Woodwork`` requirement to ``v0.0.10`` :pr:`1900`
        * Added ``BalancedClassificationDataCVSplit`` and ``BalancedClassificationDataTVSplit`` to AutoMLSearch :pr:`1875`
        * Update default classification data splitter to use downsampling for highly imbalanced data :pr:`1875`
        * Updated ``describe_pipeline`` to return more information, including ``id`` of pipelines used for ensemble models :pr:`1909`
        * Added utility method to create list of components from a list of ``DataCheckAction`` :pr:`1907`
        * Updated ``validate`` method to include a ``action`` key in returned dictionary for all ``DataCheck``and ``DataChecks`` :pr:`1916`
        * Aggregating the shap values for predictions that we know the provenance of, e.g. OHE, text, and date-time. :pr:`1901`
        * Improved error message when custom objective is passed as a string in ``pipeline.score`` :pr:`1941`
        * Added ``score_pipelines`` and ``train_pipelines`` methods to ``AutoMLSearch`` :pr:`1913`
        * Added support for ``pandas`` version 1.2.0 :pr:`1708`
        * Added ``score_batch`` and ``train_batch`` abstact methods to ``EngineBase`` and implementations in ``SequentialEngine`` :pr:`1913`
        * Added ability to handle index columns in ``AutoMLSearch`` and ``DataChecks`` :pr:`2138`
    * Fixes
        * Removed CI check for ``check_dependencies_updated_linux`` :pr:`1950`
        * Added metaclass for time series pipelines and fix binary classification pipeline ``predict`` not using objective if it is passed as a named argument :pr:`1874`
        * Fixed stack trace in prediction explanation functions caused by mixed string/numeric pandas column names :pr:`1871`
        * Fixed stack trace caused by passing pipelines with duplicate names to ``AutoMLSearch`` :pr:`1932`
        * Fixed ``AutoMLSearch.get_pipelines`` returning pipelines with the same attributes :pr:`1958`
    * Changes
        * Reversed GitHub Action for Linux unit tests until a fix for report generation is found :pr:`1920`
        * Updated ``add_results`` in ``AutoMLAlgorithm`` to take in entire pipeline results dictionary from ``AutoMLSearch`` :pr:`1891`
        * Updated ``ClassImbalanceDataCheck`` to look for severe class imbalance scenarios :pr:`1905`
        * Deleted the ``explain_prediction`` function :pr:`1915`
        * Removed ``HighVarianceCVDataCheck`` and convered it to an ``AutoMLSearch`` method instead :pr:`1928`
        * Removed warning in ``InvalidTargetDataCheck`` returned when numeric binary classification targets are not (0, 1) :pr:`1959`
    * Documentation Changes
        * Updated ``model_understanding.ipynb`` to demo the two-way partial dependence capability :pr:`1919`
    * Testing Changes

.. warning::

    **Breaking Changes**
        * Deleted the ``explain_prediction`` function :pr:`1915`
        * Removed ``HighVarianceCVDataCheck`` and convered it to an ``AutoMLSearch`` method instead :pr:`1928`
        * Added ``score_batch`` and ``train_batch`` abstact methods to ``EngineBase``. These need to be implemented in Engine subclasses :pr:`1913`


**v0.19.0 Feb. 23, 2021**
    * Enhancements
        * Added a GitHub Action for Python windows unit tests :pr:`1844`
        * Added a GitHub Action for checking updated release notes :pr:`1849`
        * Added a GitHub Action for Python lint checks :pr:`1837`
        * Adjusted ``explain_prediction``, ``explain_predictions`` and ``explain_predictions_best_worst`` to handle timeseries problems. :pr:`1818`
        * Updated ``InvalidTargetDataCheck`` to check for mismatched indices in target and features :pr:`1816`
        * Updated ``Woodwork`` structures returned from components to support ``Woodwork`` logical type overrides set by the user :pr:`1784`
        * Updated estimators to keep track of input feature names during ``fit()`` :pr:`1794`
        * Updated ``visualize_decision_tree`` to include feature names in output :pr:`1813`
        * Added ``is_bounded_like_percentage`` property for objectives. If true, the ``calculate_percent_difference`` method will return the absolute difference rather than relative difference :pr:`1809`
        * Added full error traceback to AutoMLSearch logger file :pr:`1840`
        * Changed ``TargetEncoder`` to preserve custom indices in the data :pr:`1836`
        * Refactored ``explain_predictions`` and ``explain_predictions_best_worst`` to only compute features once for all rows that need to be explained :pr:`1843`
        * Added custom random undersampler data splitter for classification :pr:`1857`
        * Updated ``OutliersDataCheck`` implementation to calculate the probability of having no outliers :pr:`1855`
        * Added ``Engines`` pipeline processing API :pr:`1838`
    * Fixes
        * Changed EngineBase random_state arg to random_seed and same for user guide docs :pr:`1889`
    * Changes
        * Modified ``calculate_percent_difference`` so that division by 0 is now inf rather than nan :pr:`1809`
        * Removed ``text_columns`` parameter from ``LSA`` and ``TextFeaturizer`` components :pr:`1652`
        * Added ``random_seed`` as an argument to our automl/pipeline/component API. Using ``random_state`` will raise a warning :pr:`1798`
        * Added ``DataCheckError`` message in ``InvalidTargetDataCheck`` if input target is None and removed exception raised :pr:`1866`
    * Documentation Changes
    * Testing Changes
        * Added back coverage for ``_get_feature_provenance`` in ``TextFeaturizer`` after ``text_columns`` was removed :pr:`1842`
        * Pin graphviz version for windows builds :pr:`1847`
        * Unpin graphviz version for windows builds :pr:`1851`

.. warning::

    **Breaking Changes**
        * Added a deprecation warning to ``explain_prediction``. It will be deleted in the next release. :pr:`1860`


**v0.18.2 Feb. 10, 2021**
    * Enhancements
        * Added uniqueness score data check :pr:`1785`
        * Added "dataframe" output format for prediction explanations :pr:`1781`
        * Updated LightGBM estimators to handle ``pandas.MultiIndex`` :pr:`1770`
        * Sped up permutation importance for some pipelines :pr:`1762`
        * Added sparsity data check :pr:`1797`
        * Confirmed support for threshold tuning for binary time series classification problems :pr:`1803`
    * Fixes
    * Changes
    * Documentation Changes
        * Added section on conda to the contributing guide :pr:`1771`
        * Updated release process to reflect freezing `main` before perf tests :pr:`1787`
        * Moving some prs to the right section of the release notes :pr:`1789`
        * Tweak README.md. :pr:`1800`
        * Fixed back arrow on install page docs :pr:`1795`
        * Fixed docstring for `ClassImbalanceDataCheck.validate()` :pr:`1817`
    * Testing Changes

**v0.18.1 Feb. 1, 2021**
    * Enhancements
        * Added ``graph_t_sne`` as a visualization tool for high dimensional data :pr:`1731`
        * Added the ability to see the linear coefficients of features in linear models terms :pr:`1738`
        * Added support for ``scikit-learn`` ``v0.24.0`` :pr:`1733`
        * Added support for ``scipy`` ``v1.6.0`` :pr:`1752`
        * Added SVM Classifier and Regressor to estimators :pr:`1714` :pr:`1761`
    * Fixes
        * Addressed bug with ``partial_dependence`` and categorical data with more categories than grid resolution :pr:`1748`
        * Removed ``random_state`` arg from ``get_pipelines`` in ``AutoMLSearch`` :pr:`1719`
        * Pinned pyzmq at less than 22.0.0 till we add support :pr:`1756`
    * Changes
        * Updated components and pipelines to return ``Woodwork`` data structures :pr:`1668`
        * Updated ``clone()`` for pipelines and components to copy over random state automatically :pr:`1753`
        * Dropped support for Python version 3.6 :pr:`1751`
        * Removed deprecated ``verbose`` flag from ``AutoMLSearch`` parameters :pr:`1772`
    * Documentation Changes
        * Add Twitter and Github link to documentation toolbar :pr:`1754`
        * Added Open Graph info to documentation :pr:`1758`
    * Testing Changes

.. warning::

    **Breaking Changes**
        * Components and pipelines return ``Woodwork`` data structures instead of ``pandas`` data structures :pr:`1668`
        * Python 3.6 will not be actively supported due to discontinued support from EvalML dependencies.
        * Deprecated ``verbose`` flag is removed for ``AutoMLSearch`` :pr:`1772`


**v0.18.0 Jan. 26, 2021**
    * Enhancements
        * Added RMSLE, MSLE, and MAPE to core objectives while checking for negative target values in ``invalid_targets_data_check`` :pr:`1574`
        * Added validation checks for binary problems with regression-like datasets and multiclass problems without true multiclass targets in ``invalid_targets_data_check`` :pr:`1665`
        * Added time series support for ``make_pipeline`` :pr:`1566`
        * Added target name for output of pipeline ``predict`` method :pr:`1578`
        * Added multiclass check to ``InvalidTargetDataCheck`` for two examples per class :pr:`1596`
        * Added support for ``graphviz`` ``v0.16`` :pr:`1657`
        * Enhanced time series pipelines to accept empty features :pr:`1651`
        * Added KNN Classifier to estimators. :pr:`1650`
        * Added support for list inputs for objectives :pr:`1663`
        * Added support for ``AutoMLSearch`` to handle time series classification pipelines :pr:`1666`
        * Enhanced ``DelayedFeaturesTransformer`` to encode categorical features and targets before delaying them :pr:`1691`
        * Added 2-way dependence plots. :pr:`1690`
        * Added ability to directly iterate through components within Pipelines :pr:`1583`
    * Fixes
        * Fixed inconsistent attributes and added Exceptions to docs :pr:`1673`
        * Fixed ``TargetLeakageDataCheck`` to use Woodwork ``mutual_information`` rather than using Pandas' Pearson Correlation :pr:`1616`
        * Fixed thresholding for pipelines in ``AutoMLSearch`` to only threshold binary classification pipelines :pr:`1622` :pr:`1626`
        * Updated ``load_data`` to return Woodwork structures and update default parameter value for ``index`` to ``None`` :pr:`1610`
        * Pinned scipy at < 1.6.0 while we work on adding support :pr:`1629`
        * Fixed data check message formatting in ``AutoMLSearch`` :pr:`1633`
        * Addressed stacked ensemble component for ``scikit-learn`` v0.24 support by setting ``shuffle=True`` for default CV :pr:`1613`
        * Fixed bug where ``Imputer`` reset the index on ``X`` :pr:`1590`
        * Fixed ``AutoMLSearch`` stacktrace when a cutom objective was passed in as a primary objective or additional objective :pr:`1575`
        * Fixed custom index bug for ``MAPE`` objective :pr:`1641`
        * Fixed index bug for ``TextFeaturizer`` and ``LSA`` components :pr:`1644`
        * Limited ``load_fraud`` dataset loaded into ``automl.ipynb`` :pr:`1646`
        * ``add_to_rankings`` updates ``AutoMLSearch.best_pipeline`` when necessary :pr:`1647`
        * Fixed bug where time series baseline estimators were not receiving ``gap`` and ``max_delay`` in ``AutoMLSearch`` :pr:`1645`
        * Fixed jupyter notebooks to help the RTD buildtime :pr:`1654`
        * Added ``positive_only`` objectives to ``non_core_objectives`` :pr:`1661`
        * Fixed stacking argument ``n_jobs`` for IterativeAlgorithm :pr:`1706`
        * Updated CatBoost estimators to return self in ``.fit()`` rather than the underlying model for consistency :pr:`1701`
        * Added ability to initialize pipeline parameters in ``AutoMLSearch`` constructor :pr:`1676`
    * Changes
        * Added labeling to ``graph_confusion_matrix`` :pr:`1632`
        * Rerunning search for ``AutoMLSearch`` results in a message thrown rather than failing the search, and removed ``has_searched`` property :pr:`1647`
        * Changed tuner class to allow and ignore single parameter values as input :pr:`1686`
        * Capped LightGBM version limit to remove bug in docs :pr:`1711`
        * Removed support for `np.random.RandomState` in EvalML :pr:`1727`
    * Documentation Changes
        * Update Model Understanding in the user guide to include ``visualize_decision_tree`` :pr:`1678`
        * Updated docs to include information about ``AutoMLSearch`` callback parameters and methods :pr:`1577`
        * Updated docs to prompt users to install graphiz on Mac :pr:`1656`
        * Added ``infer_feature_types`` to the ``start.ipynb`` guide :pr:`1700`
        * Added multicollinearity data check to API reference and docs :pr:`1707`
    * Testing Changes

.. warning::

    **Breaking Changes**
        * Removed ``has_searched`` property from ``AutoMLSearch`` :pr:`1647`
        * Components and pipelines return ``Woodwork`` data structures instead of ``pandas`` data structures :pr:`1668`
        * Removed support for `np.random.RandomState` in EvalML. Rather than passing ``np.random.RandomState`` as component and pipeline random_state values, we use int random_seed :pr:`1727`


**v0.17.0 Dec. 29, 2020**
    * Enhancements
        * Added ``save_plot`` that allows for saving figures from different backends :pr:`1588`
        * Added ``LightGBM Regressor`` to regression components :pr:`1459`
        * Added ``visualize_decision_tree`` for tree visualization with ``decision_tree_data_from_estimator`` and ``decision_tree_data_from_pipeline`` to reformat tree structure output :pr:`1511`
        * Added `DFS Transformer` component into transformer components :pr:`1454`
        * Added ``MAPE`` to the standard metrics for time series problems and update objectives :pr:`1510`
        * Added ``graph_prediction_vs_actual_over_time`` and ``get_prediction_vs_actual_over_time_data`` to the model understanding module for time series problems :pr:`1483`
        * Added a ``ComponentGraph`` class that will support future pipelines as directed acyclic graphs :pr:`1415`
        * Updated data checks to accept ``Woodwork`` data structures :pr:`1481`
        * Added parameter to ``InvalidTargetDataCheck`` to show only top unique values rather than all unique values :pr:`1485`
        * Added multicollinearity data check :pr:`1515`
        * Added baseline pipeline and components for time series regression problems :pr:`1496`
        * Added more information to users about ensembling behavior in ``AutoMLSearch`` :pr:`1527`
        * Add woodwork support for more utility and graph methods :pr:`1544`
        * Changed ``DateTimeFeaturizer`` to encode features as int :pr:`1479`
        * Return trained pipelines from ``AutoMLSearch.best_pipeline`` :pr:`1547`
        * Added utility method so that users can set feature types without having to learn about Woodwork directly :pr:`1555`
        * Added Linear Discriminant Analysis transformer for dimensionality reduction :pr:`1331`
        * Added multiclass support for ``partial_dependence`` and ``graph_partial_dependence`` :pr:`1554`
        * Added ``TimeSeriesBinaryClassificationPipeline`` and ``TimeSeriesMulticlassClassificationPipeline`` classes :pr:`1528`
        * Added ``make_data_splitter`` method for easier automl data split customization :pr:`1568`
        * Integrated ``ComponentGraph`` class into Pipelines for full non-linear pipeline support :pr:`1543`
        * Update ``AutoMLSearch`` constructor to take training data instead of ``search`` and ``add_to_leaderboard`` :pr:`1597`
        * Update ``split_data`` helper args :pr:`1597`
        * Add problem type utils ``is_regression``, ``is_classification``, ``is_timeseries`` :pr:`1597`
        * Rename ``AutoMLSearch`` ``data_split`` arg to ``data_splitter`` :pr:`1569`
    * Fixes
        * Fix AutoML not passing CV folds to ``DefaultDataChecks`` for usage by ``ClassImbalanceDataCheck`` :pr:`1619`
        * Fix Windows CI jobs: install ``numba`` via conda, required for ``shap`` :pr:`1490`
        * Added custom-index support for `reset-index-get_prediction_vs_actual_over_time_data` :pr:`1494`
        * Fix ``generate_pipeline_code`` to account for boolean and None differences between Python and JSON :pr:`1524` :pr:`1531`
        * Set max value for plotly and xgboost versions while we debug CI failures with newer versions :pr:`1532`
        * Undo version pinning for plotly :pr:`1533`
        * Fix ReadTheDocs build by updating the version of ``setuptools`` :pr:`1561`
        * Set ``random_state`` of data splitter in AutoMLSearch to take int to keep consistency in the resulting splits :pr:`1579`
        * Pin sklearn version while we work on adding support :pr:`1594`
        * Pin pandas at <1.2.0 while we work on adding support :pr:`1609`
        * Pin graphviz at < 0.16 while we work on adding support :pr:`1609`
    * Changes
        * Reverting ``save_graph`` :pr:`1550` to resolve kaleido build issues :pr:`1585`
        * Update circleci badge to apply to ``main`` :pr:`1489`
        * Added script to generate github markdown for releases :pr:`1487`
        * Updated selection using pandas ``dtypes`` to selecting using Woodwork logical types :pr:`1551`
        * Updated dependencies to fix ``ImportError: cannot import name 'MaskedArray' from 'sklearn.utils.fixes'`` error and to address Woodwork and Featuretool dependencies :pr:`1540`
        * Made ``get_prediction_vs_actual_data()`` a public method :pr:`1553`
        * Updated ``Woodwork`` version requirement to v0.0.7 :pr:`1560`
        * Move data splitters from ``evalml.automl.data_splitters`` to ``evalml.preprocessing.data_splitters`` :pr:`1597`
        * Rename "# Testing" in automl log output to "# Validation" :pr:`1597`
    * Documentation Changes
        * Added partial dependence methods to API reference :pr:`1537`
        * Updated documentation for confusion matrix methods :pr:`1611`
    * Testing Changes
        * Set ``n_jobs=1`` in most unit tests to reduce memory :pr:`1505`

.. warning::

    **Breaking Changes**
        * Updated minimal dependencies: ``numpy>=1.19.1``, ``pandas>=1.1.0``, ``scikit-learn>=0.23.1``, ``scikit-optimize>=0.8.1``
        * Updated ``AutoMLSearch.best_pipeline`` to return a trained pipeline. Pass in ``train_best_pipeline=False`` to AutoMLSearch in order to return an untrained pipeline.
        * Pipeline component instances can no longer be iterated through using ``Pipeline.component_graph`` :pr:`1543`
        * Update ``AutoMLSearch`` constructor to take training data instead of ``search`` and ``add_to_leaderboard`` :pr:`1597`
        * Update ``split_data`` helper args :pr:`1597`
        * Move data splitters from ``evalml.automl.data_splitters`` to ``evalml.preprocessing.data_splitters`` :pr:`1597`
        * Rename ``AutoMLSearch`` ``data_split`` arg to ``data_splitter`` :pr:`1569`



**v0.16.1 Dec. 1, 2020**
    * Enhancements
        * Pin woodwork version to v0.0.6 to avoid breaking changes :pr:`1484`
        * Updated ``Woodwork`` to >=0.0.5 in ``core-requirements.txt`` :pr:`1473`
        * Removed ``copy_dataframe`` parameter for ``Woodwork``, updated ``Woodwork`` to >=0.0.6 in ``core-requirements.txt`` :pr:`1478`
        * Updated ``detect_problem_type`` to use ``pandas.api.is_numeric_dtype`` :pr:`1476`
    * Changes
        * Changed ``make clean`` to delete coverage reports as a convenience for developers :pr:`1464`
        * Set ``n_jobs=-1`` by default for stacked ensemble components :pr:`1472`
    * Documentation Changes
        * Updated pipeline and component documentation and demos to use ``Woodwork`` :pr:`1466`
    * Testing Changes
        * Update dependency update checker to use everything from core and optional dependencies :pr:`1480`


**v0.16.0 Nov. 24, 2020**
    * Enhancements
        * Updated pipelines and ``make_pipeline`` to accept ``Woodwork`` inputs :pr:`1393`
        * Updated components to accept ``Woodwork`` inputs :pr:`1423`
        * Added ability to freeze hyperparameters for ``AutoMLSearch`` :pr:`1284`
        * Added ``Target Encoder`` into transformer components :pr:`1401`
        * Added callback for error handling in ``AutoMLSearch`` :pr:`1403`
        * Added the index id to the ``explain_predictions_best_worst`` output to help users identify which rows in their data are included :pr:`1365`
        * The top_k features displayed in ``explain_predictions_*`` functions are now determined by the magnitude of shap values as opposed to the ``top_k`` largest and smallest shap values. :pr:`1374`
        * Added a problem type for time series regression :pr:`1386`
        * Added a ``is_defined_for_problem_type`` method to ``ObjectiveBase`` :pr:`1386`
        * Added a ``random_state`` parameter to ``make_pipeline_from_components`` function :pr:`1411`
        * Added ``DelayedFeaturesTransformer`` :pr:`1396`
        * Added a ``TimeSeriesRegressionPipeline`` class :pr:`1418`
        * Removed ``core-requirements.txt`` from the package distribution :pr:`1429`
        * Updated data check messages to include a `"code"` and `"details"` fields :pr:`1451`, :pr:`1462`
        * Added a ``TimeSeriesSplit`` data splitter for time series problems :pr:`1441`
        * Added a ``problem_configuration`` parameter to AutoMLSearch :pr:`1457`
    * Fixes
        * Fixed ``IndexError`` raised in ``AutoMLSearch`` when ``ensembling = True`` but only one pipeline to iterate over :pr:`1397`
        * Fixed stacked ensemble input bug and LightGBM warning and bug in ``AutoMLSearch`` :pr:`1388`
        * Updated enum classes to show possible enum values as attributes :pr:`1391`
        * Updated calls to ``Woodwork``'s ``to_pandas()`` to ``to_series()`` and ``to_dataframe()`` :pr:`1428`
        * Fixed bug in OHE where column names were not guaranteed to be unique :pr:`1349`
        * Fixed bug with percent improvement of ``ExpVariance`` objective on data with highly skewed target :pr:`1467`
        * Fix SimpleImputer error which occurs when all features are bool type :pr:`1215`
    * Changes
        * Changed ``OutliersDataCheck`` to return the list of columns, rather than rows, that contain outliers :pr:`1377`
        * Simplified and cleaned output for Code Generation :pr:`1371`
        * Reverted changes from :pr:`1337` :pr:`1409`
        * Updated data checks to return dictionary of warnings and errors instead of a list :pr:`1448`
        * Updated ``AutoMLSearch`` to pass ``Woodwork`` data structures to every pipeline (instead of pandas DataFrames) :pr:`1450`
        * Update ``AutoMLSearch`` to default to ``max_batches=1`` instead of ``max_iterations=5`` :pr:`1452`
        * Updated _evaluate_pipelines to consolidate side effects :pr:`1410`
    * Documentation Changes
        * Added description of CLA to contributing guide, updated description of draft PRs :pr:`1402`
        * Updated documentation to include all data checks, ``DataChecks``, and usage of data checks in AutoML :pr:`1412`
        * Updated docstrings from ``np.array`` to ``np.ndarray`` :pr:`1417`
        * Added section on stacking ensembles in AutoMLSearch documentation :pr:`1425`
    * Testing Changes
        * Removed ``category_encoders`` from test-requirements.txt :pr:`1373`
        * Tweak codecov.io settings again to avoid flakes :pr:`1413`
        * Modified ``make lint`` to check notebook versions in the docs :pr:`1431`
        * Modified ``make lint-fix`` to standardize notebook versions in the docs :pr:`1431`
        * Use new version of pull request Github Action for dependency check (:pr:`1443`)
        * Reduced number of workers for tests to 4 :pr:`1447`

.. warning::

    **Breaking Changes**
        * The ``top_k`` and ``top_k_features`` parameters in ``explain_predictions_*`` functions now return ``k`` features as opposed to ``2 * k`` features :pr:`1374`
        * Renamed ``problem_type`` to ``problem_types`` in ``RegressionObjective``, ``BinaryClassificationObjective``, and ``MulticlassClassificationObjective`` :pr:`1319`
        * Data checks now return a dictionary of warnings and errors instead of a list :pr:`1448`



**v0.15.0 Oct. 29, 2020**
    * Enhancements
        * Added stacked ensemble component classes (``StackedEnsembleClassifier``, ``StackedEnsembleRegressor``) :pr:`1134`
        * Added stacked ensemble components to ``AutoMLSearch`` :pr:`1253`
        * Added ``DecisionTreeClassifier`` and ``DecisionTreeRegressor`` to AutoML :pr:`1255`
        * Added ``graph_prediction_vs_actual`` in ``model_understanding`` for regression problems :pr:`1252`
        * Added parameter to ``OneHotEncoder`` to enable filtering for features to encode for :pr:`1249`
        * Added percent-better-than-baseline for all objectives to automl.results :pr:`1244`
        * Added ``HighVarianceCVDataCheck`` and replaced synonymous warning in ``AutoMLSearch`` :pr:`1254`
        * Added `PCA Transformer` component for dimensionality reduction :pr:`1270`
        * Added ``generate_pipeline_code`` and ``generate_component_code`` to allow for code generation given a pipeline or component instance :pr:`1306`
        * Added ``PCA Transformer`` component for dimensionality reduction :pr:`1270`
        * Updated ``AutoMLSearch`` to support ``Woodwork`` data structures :pr:`1299`
        * Added cv_folds to ``ClassImbalanceDataCheck`` and added this check to ``DefaultDataChecks`` :pr:`1333`
        * Make ``max_batches`` argument to ``AutoMLSearch.search`` public :pr:`1320`
        * Added text support to automl search :pr:`1062`
        * Added ``_pipelines_per_batch`` as a private argument to ``AutoMLSearch`` :pr:`1355`
    * Fixes
        * Fixed ML performance issue with ordered datasets: always shuffle data in automl's default CV splits :pr:`1265`
        * Fixed broken ``evalml info`` CLI command :pr:`1293`
        * Fixed ``boosting type='rf'`` for LightGBM Classifier, as well as ``num_leaves`` error :pr:`1302`
        * Fixed bug in ``explain_predictions_best_worst`` where a custom index in the target variable would cause a ``ValueError`` :pr:`1318`
        * Added stacked ensemble estimators to to ``evalml.pipelines.__init__`` file :pr:`1326`
        * Fixed bug in OHE where calls to transform were not deterministic if ``top_n`` was less than the number of categories in a column :pr:`1324`
        * Fixed LightGBM warning messages during AutoMLSearch :pr:`1342`
        * Fix warnings thrown during AutoMLSearch in ``HighVarianceCVDataCheck`` :pr:`1346`
        * Fixed bug where TrainingValidationSplit would return invalid location indices for dataframes with a custom index :pr:`1348`
        * Fixed bug where the AutoMLSearch ``random_state`` was not being passed to the created pipelines :pr:`1321`
    * Changes
        * Allow ``add_to_rankings`` to be called before AutoMLSearch is called :pr:`1250`
        * Removed Graphviz from test-requirements to add to requirements.txt :pr:`1327`
        * Removed ``max_pipelines`` parameter from ``AutoMLSearch`` :pr:`1264`
        * Include editable installs in all install make targets :pr:`1335`
        * Made pip dependencies `featuretools` and `nlp_primitives` core dependencies :pr:`1062`
        * Removed `PartOfSpeechCount` from `TextFeaturizer` transform primitives :pr:`1062`
        * Added warning for ``partial_dependency`` when the feature includes null values :pr:`1352`
    * Documentation Changes
        * Fixed and updated code blocks in Release Notes :pr:`1243`
        * Added DecisionTree estimators to API Reference :pr:`1246`
        * Changed class inheritance display to flow vertically :pr:`1248`
        * Updated cost-benefit tutorial to use a holdout/test set :pr:`1159`
        * Added ``evalml info`` command to documentation :pr:`1293`
        * Miscellaneous doc updates :pr:`1269`
        * Removed conda pre-release testing from the release process document :pr:`1282`
        * Updates to contributing guide :pr:`1310`
        * Added Alteryx footer to docs with Twitter and Github link :pr:`1312`
        * Added documentation for evalml installation for Python 3.6 :pr:`1322`
        * Added documentation changes to make the API Docs easier to understand :pr:`1323`
        * Fixed documentation for ``feature_importance`` :pr:`1353`
        * Added tutorial for running `AutoML` with text data :pr:`1357`
        * Added documentation for woodwork integration with automl search :pr:`1361`
    * Testing Changes
        * Added tests for ``jupyter_check`` to handle IPython :pr:`1256`
        * Cleaned up ``make_pipeline`` tests to test for all estimators :pr:`1257`
        * Added a test to check conda build after merge to main :pr:`1247`
        * Removed code that was lacking codecov for ``__main__.py`` and unnecessary :pr:`1293`
        * Codecov: round coverage up instead of down :pr:`1334`
        * Add DockerHub credentials to CI testing environment :pr:`1356`
        * Add DockerHub credentials to conda testing environment :pr:`1363`

.. warning::

    **Breaking Changes**
        * Renamed ``LabelLeakageDataCheck`` to ``TargetLeakageDataCheck`` :pr:`1319`
        * ``max_pipelines`` parameter has been removed from ``AutoMLSearch``. Please use ``max_iterations`` instead. :pr:`1264`
        * ``AutoMLSearch.search()`` will now log a warning if the input is not a ``Woodwork`` data structure (``pandas``, ``numpy``) :pr:`1299`
        * Make ``max_batches`` argument to ``AutoMLSearch.search`` public :pr:`1320`
        * Removed unused argument `feature_types` from AutoMLSearch.search :pr:`1062`

**v0.14.1 Sep. 29, 2020**
    * Enhancements
        * Updated partial dependence methods to support calculating numeric columns in a dataset with non-numeric columns :pr:`1150`
        * Added ``get_feature_names`` on ``OneHotEncoder`` :pr:`1193`
        * Added ``detect_problem_type`` to ``problem_type/utils.py`` to automatically detect the problem type given targets :pr:`1194`
        * Added LightGBM to ``AutoMLSearch`` :pr:`1199`
        * Updated ``scikit-learn`` and ``scikit-optimize`` to use latest versions - 0.23.2 and 0.8.1 respectively :pr:`1141`
        * Added ``__str__`` and ``__repr__`` for pipelines and components :pr:`1218`
        * Included internal target check for both training and validation data in ``AutoMLSearch`` :pr:`1226`
        * Added ``ProblemTypes.all_problem_types`` helper to get list of supported problem types :pr:`1219`
        * Added ``DecisionTreeClassifier`` and ``DecisionTreeRegressor`` classes :pr:`1223`
        * Added ``ProblemTypes.all_problem_types`` helper to get list of supported problem types :pr:`1219`
        * ``DataChecks`` can now be parametrized by passing a list of ``DataCheck`` classes and a parameter dictionary :pr:`1167`
        * Added first CV fold score as validation score in ``AutoMLSearch.rankings`` :pr:`1221`
        * Updated ``flake8`` configuration to enable linting on ``__init__.py`` files :pr:`1234`
        * Refined ``make_pipeline_from_components`` implementation :pr:`1204`
    * Fixes
        * Updated GitHub URL after migration to Alteryx GitHub org :pr:`1207`
        * Changed Problem Type enum to be more similar to the string name :pr:`1208`
        * Wrapped call to scikit-learn's partial dependence method in a ``try``/``finally`` block :pr:`1232`
    * Changes
        * Added ``allow_writing_files`` as a named argument to CatBoost estimators. :pr:`1202`
        * Added ``solver`` and ``multi_class`` as named arguments to ``LogisticRegressionClassifier`` :pr:`1202`
        * Replaced pipeline's ``._transform`` method to evaluate all the preprocessing steps of a pipeline with ``.compute_estimator_features`` :pr:`1231`
        * Changed default large dataset train/test splitting behavior :pr:`1205`
    * Documentation Changes
        * Included description of how to access the component instances and features for pipeline user guide :pr:`1163`
        * Updated API docs to refer to target as "target" instead of "labels" for non-classification tasks and minor docs cleanup :pr:`1160`
        * Added Class Imbalance Data Check to ``api_reference.rst`` :pr:`1190` :pr:`1200`
        * Added pipeline properties to API reference :pr:`1209`
        * Clarified what the objective parameter in AutoML is used for in AutoML API reference and AutoML user guide :pr:`1222`
        * Updated API docs to include ``skopt.space.Categorical`` option for component hyperparameter range definition :pr:`1228`
        * Added install documentation for ``libomp`` in order to use LightGBM on Mac :pr:`1233`
        * Improved description of ``max_iterations`` in documentation :pr:`1212`
        * Removed unused code from sphinx conf :pr:`1235`
    * Testing Changes

.. warning::

    **Breaking Changes**
        * ``DefaultDataChecks`` now accepts a ``problem_type`` parameter that must be specified :pr:`1167`
        * Pipeline's ``._transform`` method to evaluate all the preprocessing steps of a pipeline has been replaced with ``.compute_estimator_features`` :pr:`1231`
        * ``get_objectives`` has been renamed to ``get_core_objectives``. This function will now return a list of valid objective instances :pr:`1230`


**v0.13.2 Sep. 17, 2020**
    * Enhancements
        * Added ``output_format`` field to explain predictions functions :pr:`1107`
        * Modified ``get_objective`` and ``get_objectives`` to be able to return any objective in ``evalml.objectives`` :pr:`1132`
        * Added a ``return_instance`` boolean parameter to ``get_objective`` :pr:`1132`
        * Added ``ClassImbalanceDataCheck`` to determine whether target imbalance falls below a given threshold :pr:`1135`
        * Added label encoder to LightGBM for binary classification :pr:`1152`
        * Added labels for the row index of confusion matrix :pr:`1154`
        * Added ``AutoMLSearch`` object as another parameter in search callbacks :pr:`1156`
        * Added the corresponding probability threshold for each point displayed in ``graph_roc_curve`` :pr:`1161`
        * Added ``__eq__`` for ``ComponentBase`` and ``PipelineBase`` :pr:`1178`
        * Added support for multiclass classification for ``roc_curve`` :pr:`1164`
        * Added ``categories`` accessor to ``OneHotEncoder`` for listing the categories associated with a feature :pr:`1182`
        * Added utility function to create pipeline instances from a list of component instances :pr:`1176`
    * Fixes
        * Fixed XGBoost column names for partial dependence methods :pr:`1104`
        * Removed dead code validating column type from ``TextFeaturizer`` :pr:`1122`
        * Fixed issue where ``Imputer`` cannot fit when there is None in a categorical or boolean column :pr:`1144`
        * ``OneHotEncoder`` preserves the custom index in the input data :pr:`1146`
        * Fixed representation for ``ModelFamily`` :pr:`1165`
        * Removed duplicate ``nbsphinx`` dependency in ``dev-requirements.txt`` :pr:`1168`
        * Users can now pass in any valid kwargs to all estimators :pr:`1157`
        * Remove broken accessor ``OneHotEncoder.get_feature_names`` and unneeded base class :pr:`1179`
        * Removed LightGBM Estimator from AutoML models :pr:`1186`
    * Changes
        * Pinned ``scikit-optimize`` version to 0.7.4 :pr:`1136`
        * Removed ``tqdm`` as a dependency :pr:`1177`
        * Added lightgbm version 3.0.0 to ``latest_dependency_versions.txt`` :pr:`1185`
        * Rename ``max_pipelines`` to ``max_iterations`` :pr:`1169`
    * Documentation Changes
        * Fixed API docs for ``AutoMLSearch`` ``add_result_callback`` :pr:`1113`
        * Added a step to our release process for pushing our latest version to conda-forge :pr:`1118`
        * Added warning for missing ipywidgets dependency for using ``PipelineSearchPlots`` on Jupyterlab :pr:`1145`
        * Updated ``README.md`` example to load demo dataset :pr:`1151`
        * Swapped mapping of breast cancer targets in ``model_understanding.ipynb`` :pr:`1170`
    * Testing Changes
        * Added test confirming ``TextFeaturizer`` never outputs null values :pr:`1122`
        * Changed Python version of ``Update Dependencies`` action to 3.8.x :pr:`1137`
        * Fixed release notes check-in test for ``Update Dependencies`` actions :pr:`1172`

.. warning::

    **Breaking Changes**
        * ``get_objective`` will now return a class definition rather than an instance by default :pr:`1132`
        * Deleted ``OPTIONS`` dictionary in ``evalml.objectives.utils.py`` :pr:`1132`
        * If specifying an objective by string, the string must now match the objective's name field, case-insensitive :pr:`1132`
        * Passing "Cost Benefit Matrix", "Fraud Cost", "Lead Scoring", "Mean Squared Log Error",
            "Recall", "Recall Macro", "Recall Micro", "Recall Weighted", or "Root Mean Squared Log Error" to ``AutoMLSearch`` will now result in a ``ValueError``
            rather than an ``ObjectiveNotFoundError`` :pr:`1132`
        * Search callbacks ``start_iteration_callback`` and ``add_results_callback`` have changed to include a copy of the AutoMLSearch object as a third parameter :pr:`1156`
        * Deleted ``OneHotEncoder.get_feature_names`` method which had been broken for a while, in favor of pipelines' ``input_feature_names`` :pr:`1179`
        * Deleted empty base class ``CategoricalEncoder`` which ``OneHotEncoder`` component was inheriting from :pr:`1176`
        * Results from ``roc_curve`` will now return as a list of dictionaries with each dictionary representing a class :pr:`1164`
        * ``max_pipelines`` now raises a ``DeprecationWarning`` and will be removed in the next release. ``max_iterations`` should be used instead. :pr:`1169`


**v0.13.1 Aug. 25, 2020**
    * Enhancements
        * Added Cost-Benefit Matrix objective for binary classification :pr:`1038`
        * Split ``fill_value`` into ``categorical_fill_value`` and ``numeric_fill_value`` for Imputer :pr:`1019`
        * Added ``explain_predictions`` and ``explain_predictions_best_worst`` for explaining multiple predictions with SHAP :pr:`1016`
        * Added new LSA component for text featurization :pr:`1022`
        * Added guide on installing with conda :pr:`1041`
        * Added a “cost-benefit curve” util method to graph cost-benefit matrix scores vs. binary classification thresholds :pr:`1081`
        * Standardized error when calling transform/predict before fit for pipelines :pr:`1048`
        * Added ``percent_better_than_baseline`` to AutoML search rankings and full rankings table :pr:`1050`
        * Added one-way partial dependence and partial dependence plots :pr:`1079`
        * Added "Feature Value" column to prediction explanation reports. :pr:`1064`
        * Added LightGBM classification estimator :pr:`1082`, :pr:`1114`
        * Added ``max_batches`` parameter to ``AutoMLSearch`` :pr:`1087`
    * Fixes
        * Updated ``TextFeaturizer`` component to no longer require an internet connection to run :pr:`1022`
        * Fixed non-deterministic element of ``TextFeaturizer`` transformations :pr:`1022`
        * Added a StandardScaler to all ElasticNet pipelines :pr:`1065`
        * Updated cost-benefit matrix to normalize score :pr:`1099`
        * Fixed logic in ``calculate_percent_difference`` so that it can handle negative values :pr:`1100`
    * Changes
        * Added ``needs_fitting`` property to ``ComponentBase`` :pr:`1044`
        * Updated references to data types to use datatype lists defined in ``evalml.utils.gen_utils`` :pr:`1039`
        * Remove maximum version limit for SciPy dependency :pr:`1051`
        * Moved ``all_components`` and other component importers into runtime methods :pr:`1045`
        * Consolidated graphing utility methods under ``evalml.utils.graph_utils`` :pr:`1060`
        * Made slight tweaks to how ``TextFeaturizer`` uses ``featuretools``, and did some refactoring of that and of LSA :pr:`1090`
        * Changed ``show_all_features`` parameter into ``importance_threshold``, which allows for thresholding feature importance :pr:`1097`, :pr:`1103`
    * Documentation Changes
        * Update ``setup.py`` URL to point to the github repo :pr:`1037`
        * Added tutorial for using the cost-benefit matrix objective :pr:`1088`
        * Updated ``model_understanding.ipynb`` to include documentation for using plotly on Jupyter Lab :pr:`1108`
    * Testing Changes
        * Refactor CircleCI tests to use matrix jobs (:pr:`1043`)
        * Added a test to check that all test directories are included in evalml package :pr:`1054`


.. warning::

    **Breaking Changes**
        * ``confusion_matrix`` and ``normalize_confusion_matrix`` have been moved to ``evalml.utils`` :pr:`1038`
        * All graph utility methods previously under ``evalml.pipelines.graph_utils`` have been moved to ``evalml.utils.graph_utils`` :pr:`1060`


**v0.12.2 Aug. 6, 2020**
    * Enhancements
        * Add save/load method to components :pr:`1023`
        * Expose pickle ``protocol`` as optional arg to save/load :pr:`1023`
        * Updated estimators used in AutoML to include ExtraTrees and ElasticNet estimators :pr:`1030`
    * Fixes
    * Changes
        * Removed ``DeprecationWarning`` for ``SimpleImputer`` :pr:`1018`
    * Documentation Changes
        * Add note about version numbers to release process docs :pr:`1034`
    * Testing Changes
        * Test files are now included in the evalml package :pr:`1029`


**v0.12.0 Aug. 3, 2020**
    * Enhancements
        * Added string and categorical targets support for binary and multiclass pipelines and check for numeric targets for ``DetectLabelLeakage`` data check :pr:`932`
        * Added clear exception for regression pipelines if target datatype is string or categorical :pr:`960`
        * Added target column names and class labels in ``predict`` and ``predict_proba`` output for pipelines :pr:`951`
        * Added ``_compute_shap_values`` and ``normalize_values`` to ``pipelines/explanations`` module :pr:`958`
        * Added ``explain_prediction`` feature which explains single predictions with SHAP :pr:`974`
        * Added Imputer to allow different imputation strategies for numerical and categorical dtypes :pr:`991`
        * Added support for configuring logfile path using env var, and don't create logger if there are filesystem errors :pr:`975`
        * Updated catboost estimators' default parameters and automl hyperparameter ranges to speed up fit time :pr:`998`
    * Fixes
        * Fixed ReadtheDocs warning failure regarding embedded gif :pr:`943`
        * Removed incorrect parameter passed to pipeline classes in ``_add_baseline_pipelines`` :pr:`941`
        * Added universal error for calling ``predict``, ``predict_proba``, ``transform``, and ``feature_importances`` before fitting :pr:`969`, :pr:`994`
        * Made ``TextFeaturizer`` component and pip dependencies ``featuretools`` and ``nlp_primitives`` optional :pr:`976`
        * Updated imputation strategy in automl to no longer limit impute strategy to ``most_frequent`` for all features if there are any categorical columns :pr:`991`
        * Fixed ``UnboundLocalError`` for ``cv_pipeline`` when automl search errors :pr:`996`
        * Fixed ``Imputer`` to reset dataframe index to preserve behavior expected from  ``SimpleImputer`` :pr:`1009`
    * Changes
        * Moved ``get_estimators`` to ``evalml.pipelines.components.utils`` :pr:`934`
        * Modified Pipelines to raise ``PipelineScoreError`` when they encounter an error during scoring :pr:`936`
        * Moved ``evalml.model_families.list_model_families`` to ``evalml.pipelines.components.allowed_model_families`` :pr:`959`
        * Renamed ``DateTimeFeaturization`` to ``DateTimeFeaturizer`` :pr:`977`
        * Added check to stop search and raise an error if all pipelines in a batch return NaN scores :pr:`1015`
    * Documentation Changes
        * Updated ``README.md`` :pr:`963`
        * Reworded message when errors are returned from data checks in search :pr:`982`
        * Added section on understanding model predictions with ``explain_prediction`` to User Guide :pr:`981`
        * Added a section to the user guide and api reference about how XGBoost and CatBoost are not fully supported. :pr:`992`
        * Added custom components section in user guide :pr:`993`
        * Updated FAQ section formatting :pr:`997`
        * Updated release process documentation :pr:`1003`
    * Testing Changes
        * Moved ``predict_proba`` and ``predict`` tests regarding string / categorical targets to ``test_pipelines.py`` :pr:`972`
        * Fixed dependency update bot by updating python version to 3.7 to avoid frequent github version updates :pr:`1002`


.. warning::

    **Breaking Changes**
        * ``get_estimators`` has been moved to ``evalml.pipelines.components.utils`` (previously was under ``evalml.pipelines.utils``) :pr:`934`
        * Removed the ``raise_errors`` flag in AutoML search. All errors during pipeline evaluation will be caught and logged. :pr:`936`
        * ``evalml.model_families.list_model_families`` has been moved to ``evalml.pipelines.components.allowed_model_families`` :pr:`959`
        * ``TextFeaturizer``: the ``featuretools`` and ``nlp_primitives`` packages must be installed after installing evalml in order to use this component :pr:`976`
        * Renamed ``DateTimeFeaturization`` to ``DateTimeFeaturizer`` :pr:`977`


**v0.11.2 July 16, 2020**
    * Enhancements
        * Added ``NoVarianceDataCheck`` to ``DefaultDataChecks`` :pr:`893`
        * Added text processing and featurization component ``TextFeaturizer`` :pr:`913`, :pr:`924`
        * Added additional checks to ``InvalidTargetDataCheck`` to handle invalid target data types :pr:`929`
        * ``AutoMLSearch`` will now handle ``KeyboardInterrupt`` and prompt user for confirmation :pr:`915`
    * Fixes
        * Makes automl results a read-only property :pr:`919`
    * Changes
        * Deleted static pipelines and refactored tests involving static pipelines, removed ``all_pipelines()`` and ``get_pipelines()`` :pr:`904`
        * Moved ``list_model_families`` to ``evalml.model_family.utils`` :pr:`903`
        * Updated ``all_pipelines``, ``all_estimators``, ``all_components`` to use the same mechanism for dynamically generating their elements :pr:`898`
        * Rename ``master`` branch to ``main`` :pr:`918`
        * Add pypi release github action :pr:`923`
        * Updated ``AutoMLSearch.search`` stdout output and logging and removed tqdm progress bar :pr:`921`
        * Moved automl config checks previously in ``search()`` to init :pr:`933`
    * Documentation Changes
        * Reorganized and rewrote documentation :pr:`937`
        * Updated to use pydata sphinx theme :pr:`937`
        * Updated docs to use ``release_notes`` instead of ``changelog`` :pr:`942`
    * Testing Changes
        * Cleaned up fixture names and usages in tests :pr:`895`


.. warning::

    **Breaking Changes**
        * ``list_model_families`` has been moved to ``evalml.model_family.utils`` (previously was under ``evalml.pipelines.utils``) :pr:`903`
        * ``get_estimators`` has been moved to ``evalml.pipelines.components.utils`` (previously was under ``evalml.pipelines.utils``) :pr:`934`
        * Static pipeline definitions have been removed, but similar pipelines can still be constructed via creating an instance of ``PipelineBase`` :pr:`904`
        * ``all_pipelines()`` and ``get_pipelines()`` utility methods have been removed :pr:`904`


**v0.11.0 June 30, 2020**
    * Enhancements
        * Added multiclass support for ROC curve graphing :pr:`832`
        * Added preprocessing component to drop features whose percentage of NaN values exceeds a specified threshold :pr:`834`
        * Added data check to check for problematic target labels :pr:`814`
        * Added PerColumnImputer that allows imputation strategies per column :pr:`824`
        * Added transformer to drop specific columns :pr:`827`
        * Added support for ``categories``, ``handle_error``, and ``drop`` parameters in ``OneHotEncoder`` :pr:`830` :pr:`897`
        * Added preprocessing component to handle DateTime columns featurization :pr:`838`
        * Added ability to clone pipelines and components :pr:`842`
        * Define getter method for component ``parameters`` :pr:`847`
        * Added utility methods to calculate and graph permutation importances :pr:`860`, :pr:`880`
        * Added new utility functions necessary for generating dynamic preprocessing pipelines :pr:`852`
        * Added kwargs to all components :pr:`863`
        * Updated ``AutoSearchBase`` to use dynamically generated preprocessing pipelines :pr:`870`
        * Added SelectColumns transformer :pr:`873`
        * Added ability to evaluate additional pipelines for automl search :pr:`874`
        * Added ``default_parameters`` class property to components and pipelines :pr:`879`
        * Added better support for disabling data checks in automl search :pr:`892`
        * Added ability to save and load AutoML objects to file :pr:`888`
        * Updated ``AutoSearchBase.get_pipelines`` to return an untrained pipeline instance :pr:`876`
        * Saved learned binary classification thresholds in automl results cv data dict :pr:`876`
    * Fixes
        * Fixed bug where SimpleImputer cannot handle dropped columns :pr:`846`
        * Fixed bug where PerColumnImputer cannot handle dropped columns :pr:`855`
        * Enforce requirement that builtin components save all inputted values in their parameters dict :pr:`847`
        * Don't list base classes in ``all_components`` output :pr:`847`
        * Standardize all components to output pandas data structures, and accept either pandas or numpy :pr:`853`
        * Fixed rankings and full_rankings error when search has not been run :pr:`894`
    * Changes
        * Update ``all_pipelines`` and ``all_components`` to try initializing pipelines/components, and on failure exclude them :pr:`849`
        * Refactor ``handle_components`` to ``handle_components_class``, standardize to ``ComponentBase`` subclass instead of instance :pr:`850`
        * Refactor "blacklist"/"whitelist" to "allow"/"exclude" lists :pr:`854`
        * Replaced ``AutoClassificationSearch`` and ``AutoRegressionSearch`` with ``AutoMLSearch`` :pr:`871`
        * Renamed feature_importances and permutation_importances methods to use singular names (feature_importance and permutation_importance) :pr:`883`
        * Updated ``automl`` default data splitter to train/validation split for large datasets :pr:`877`
        * Added open source license, update some repo metadata :pr:`887`
        * Removed dead code in ``_get_preprocessing_components`` :pr:`896`
    * Documentation Changes
        * Fix some typos and update the EvalML logo :pr:`872`
    * Testing Changes
        * Update the changelog check job to expect the new branching pattern for the deps update bot :pr:`836`
        * Check that all components output pandas datastructures, and can accept either pandas or numpy :pr:`853`
        * Replaced ``AutoClassificationSearch`` and ``AutoRegressionSearch`` with ``AutoMLSearch`` :pr:`871`


.. warning::

    **Breaking Changes**
        * Pipelines' static ``component_graph`` field must contain either ``ComponentBase`` subclasses or ``str``, instead of ``ComponentBase`` subclass instances :pr:`850`
        * Rename ``handle_component`` to ``handle_component_class``. Now standardizes to ``ComponentBase`` subclasses instead of ``ComponentBase`` subclass instances :pr:`850`
        * Renamed automl's ``cv`` argument to ``data_split`` :pr:`877`
        * Pipelines' and classifiers' ``feature_importances`` is renamed ``feature_importance``, ``graph_feature_importances`` is renamed ``graph_feature_importance`` :pr:`883`
        * Passing ``data_checks=None`` to automl search will not perform any data checks as opposed to default checks. :pr:`892`
        * Pipelines to search for in AutoML are now determined automatically, rather than using the statically-defined pipeline classes. :pr:`870`
        * Updated ``AutoSearchBase.get_pipelines`` to return an untrained pipeline instance, instead of one which happened to be trained on the final cross-validation fold :pr:`876`


**v0.10.0 May 29, 2020**
    * Enhancements
        * Added baseline models for classification and regression, add functionality to calculate baseline models before searching in AutoML :pr:`746`
        * Port over highly-null guardrail as a data check and define ``DefaultDataChecks`` and ``DisableDataChecks`` classes :pr:`745`
        * Update ``Tuner`` classes to work directly with pipeline parameters dicts instead of flat parameter lists :pr:`779`
        * Add Elastic Net as a pipeline option :pr:`812`
        * Added new Pipeline option ``ExtraTrees`` :pr:`790`
        * Added precicion-recall curve metrics and plot for binary classification problems in ``evalml.pipeline.graph_utils`` :pr:`794`
        * Update the default automl algorithm to search in batches, starting with default parameters for each pipeline and iterating from there :pr:`793`
        * Added ``AutoMLAlgorithm`` class and ``IterativeAlgorithm`` impl, separated from ``AutoSearchBase`` :pr:`793`
    * Fixes
        * Update pipeline ``score`` to return ``nan`` score for any objective which throws an exception during scoring :pr:`787`
        * Fixed bug introduced in :pr:`787` where binary classification metrics requiring predicted probabilities error in scoring :pr:`798`
        * CatBoost and XGBoost classifiers and regressors can no longer have a learning rate of 0 :pr:`795`
    * Changes
        * Cleanup pipeline ``score`` code, and cleanup codecov :pr:`711`
        * Remove ``pass`` for abstract methods for codecov :pr:`730`
        * Added __str__ for AutoSearch object :pr:`675`
        * Add util methods to graph ROC and confusion matrix :pr:`720`
        * Refactor ``AutoBase`` to ``AutoSearchBase`` :pr:`758`
        * Updated AutoBase with ``data_checks`` parameter, removed previous ``detect_label_leakage`` parameter, and added functionality to run data checks before search in AutoML :pr:`765`
        * Updated our logger to use Python's logging utils :pr:`763`
        * Refactor most of ``AutoSearchBase._do_iteration`` impl into ``AutoSearchBase._evaluate`` :pr:`762`
        * Port over all guardrails to use the new DataCheck API :pr:`789`
        * Expanded ``import_or_raise`` to catch all exceptions :pr:`759`
        * Adds RMSE, MSLE, RMSLE as standard metrics :pr:`788`
        * Don't allow ``Recall`` to be used as an objective for AutoML :pr:`784`
        * Removed feature selection from pipelines :pr:`819`
        * Update default estimator parameters to make automl search faster and more accurate :pr:`793`
    * Documentation Changes
        * Add instructions to freeze ``master`` on ``release.md`` :pr:`726`
        * Update release instructions with more details :pr:`727` :pr:`733`
        * Add objective base classes to API reference :pr:`736`
        * Fix components API to match other modules :pr:`747`
    * Testing Changes
        * Delete codecov yml, use codecov.io's default :pr:`732`
        * Added unit tests for fraud cost, lead scoring, and standard metric objectives :pr:`741`
        * Update codecov client :pr:`782`
        * Updated AutoBase __str__ test to include no parameters case :pr:`783`
        * Added unit tests for ``ExtraTrees`` pipeline :pr:`790`
        * If codecov fails to upload, fail build :pr:`810`
        * Updated Python version of dependency action :pr:`816`
        * Update the dependency update bot to use a suffix when creating branches :pr:`817`

.. warning::

    **Breaking Changes**
        * The ``detect_label_leakage`` parameter for AutoML classes has been removed and replaced by a ``data_checks`` parameter :pr:`765`
        * Moved ROC and confusion matrix methods from ``evalml.pipeline.plot_utils`` to ``evalml.pipeline.graph_utils`` :pr:`720`
        * ``Tuner`` classes require a pipeline hyperparameter range dict as an init arg instead of a space definition :pr:`779`
        * ``Tuner.propose`` and ``Tuner.add`` work directly with pipeline parameters dicts instead of flat parameter lists :pr:`779`
        * ``PipelineBase.hyperparameters`` and ``custom_hyperparameters`` use pipeline parameters dict format instead of being represented as a flat list :pr:`779`
        * All guardrail functions previously under ``evalml.guardrails.utils`` will be removed and replaced by data checks :pr:`789`
        * ``Recall`` disallowed as an objective for AutoML :pr:`784`
        * ``AutoSearchBase`` parameter ``tuner`` has been renamed to ``tuner_class`` :pr:`793`
        * ``AutoSearchBase`` parameter ``possible_pipelines`` and ``possible_model_families`` have been renamed to ``allowed_pipelines`` and ``allowed_model_families`` :pr:`793`


**v0.9.0 Apr. 27, 2020**
    * Enhancements
        * Added ``Accuracy`` as an standard objective :pr:`624`
        * Added verbose parameter to load_fraud :pr:`560`
        * Added Balanced Accuracy metric for binary, multiclass :pr:`612` :pr:`661`
        * Added XGBoost regressor and XGBoost regression pipeline :pr:`666`
        * Added ``Accuracy`` metric for multiclass :pr:`672`
        * Added objective name in ``AutoBase.describe_pipeline`` :pr:`686`
        * Added ``DataCheck`` and ``DataChecks``, ``Message`` classes and relevant subclasses :pr:`739`
    * Fixes
        * Removed direct access to ``cls.component_graph`` :pr:`595`
        * Add testing files to .gitignore :pr:`625`
        * Remove circular dependencies from ``Makefile`` :pr:`637`
        * Add error case for ``normalize_confusion_matrix()`` :pr:`640`
        * Fixed ``XGBoostClassifier`` and ``XGBoostRegressor`` bug with feature names that contain [, ], or < :pr:`659`
        * Update ``make_pipeline_graph`` to not accidentally create empty file when testing if path is valid :pr:`649`
        * Fix pip installation warning about docsutils version, from boto dependency :pr:`664`
        * Removed zero division warning for F1/precision/recall metrics :pr:`671`
        * Fixed ``summary`` for pipelines without estimators :pr:`707`
    * Changes
        * Updated default objective for binary/multiclass classification to log loss :pr:`613`
        * Created classification and regression pipeline subclasses and removed objective as an attribute of pipeline classes :pr:`405`
        * Changed the output of ``score`` to return one dictionary :pr:`429`
        * Created binary and multiclass objective subclasses :pr:`504`
        * Updated objectives API :pr:`445`
        * Removed call to ``get_plot_data`` from AutoML :pr:`615`
        * Set ``raise_error`` to default to True for AutoML classes :pr:`638`
        * Remove unnecessary "u" prefixes on some unicode strings :pr:`641`
        * Changed one-hot encoder to return uint8 dtypes instead of ints :pr:`653`
        * Pipeline ``_name`` field changed to ``custom_name`` :pr:`650`
        * Removed ``graphs.py`` and moved methods into ``PipelineBase`` :pr:`657`, :pr:`665`
        * Remove s3fs as a dev dependency :pr:`664`
        * Changed requirements-parser to be a core dependency :pr:`673`
        * Replace ``supported_problem_types`` field on pipelines with ``problem_type`` attribute on base classes :pr:`678`
        * Changed AutoML to only show best results for a given pipeline template in ``rankings``, added ``full_rankings`` property to show all :pr:`682`
        * Update ``ModelFamily`` values: don't list xgboost/catboost as classifiers now that we have regression pipelines for them :pr:`677`
        * Changed AutoML's ``describe_pipeline`` to get problem type from pipeline instead :pr:`685`
        * Standardize ``import_or_raise`` error messages :pr:`683`
        * Updated argument order of objectives to align with sklearn's :pr:`698`
        * Renamed ``pipeline.feature_importance_graph`` to ``pipeline.graph_feature_importances`` :pr:`700`
        * Moved ROC and confusion matrix methods to ``evalml.pipelines.plot_utils`` :pr:`704`
        * Renamed ``MultiClassificationObjective`` to ``MulticlassClassificationObjective``, to align with pipeline naming scheme :pr:`715`
    * Documentation Changes
        * Fixed some sphinx warnings :pr:`593`
        * Fixed docstring for ``AutoClassificationSearch`` with correct command :pr:`599`
        * Limit readthedocs formats to pdf, not htmlzip and epub :pr:`594` :pr:`600`
        * Clean up objectives API documentation :pr:`605`
        * Fixed function on Exploring search results page :pr:`604`
        * Update release process doc :pr:`567`
        * ``AutoClassificationSearch`` and ``AutoRegressionSearch`` show inherited methods in API reference :pr:`651`
        * Fixed improperly formatted code in breaking changes for changelog :pr:`655`
        * Added configuration to treat Sphinx warnings as errors :pr:`660`
        * Removed separate plotting section for pipelines in API reference :pr:`657`, :pr:`665`
        * Have leads example notebook load S3 files using https, so we can delete s3fs dev dependency :pr:`664`
        * Categorized components in API reference and added descriptions for each category :pr:`663`
        * Fixed Sphinx warnings about ``BalancedAccuracy`` objective :pr:`669`
        * Updated API reference to include missing components and clean up pipeline docstrings :pr:`689`
        * Reorganize API ref, and clarify pipeline sub-titles :pr:`688`
        * Add and update preprocessing utils in API reference :pr:`687`
        * Added inheritance diagrams to API reference :pr:`695`
        * Documented which default objective AutoML optimizes for :pr:`699`
        * Create seperate install page :pr:`701`
        * Include more utils in API ref, like ``import_or_raise`` :pr:`704`
        * Add more color to pipeline documentation :pr:`705`
    * Testing Changes
        * Matched install commands of ``check_latest_dependencies`` test and it's GitHub action :pr:`578`
        * Added Github app to auto assign PR author as assignee :pr:`477`
        * Removed unneeded conda installation of xgboost in windows checkin tests :pr:`618`
        * Update graph tests to always use tmpfile dir :pr:`649`
        * Changelog checkin test workaround for release PRs: If 'future release' section is empty of PR refs, pass check :pr:`658`
        * Add changelog checkin test exception for ``dep-update`` branch :pr:`723`

.. warning::

    **Breaking Changes**

    * Pipelines will now no longer take an objective parameter during instantiation, and will no longer have an objective attribute.
    * ``fit()`` and ``predict()`` now use an optional ``objective`` parameter, which is only used in binary classification pipelines to fit for a specific objective.
    * ``score()`` will now use a required ``objectives`` parameter that is used to determine all the objectives to score on. This differs from the previous behavior, where the pipeline's objective was scored on regardless.
    * ``score()`` will now return one dictionary of all objective scores.
    * ``ROC`` and ``ConfusionMatrix`` plot methods via ``Auto(*).plot`` have been removed by :pr:`615` and are replaced by ``roc_curve`` and ``confusion_matrix`` in ``evamlm.pipelines.plot_utils`` in :pr:`704`
    * ``normalize_confusion_matrix`` has been moved to ``evalml.pipelines.plot_utils`` :pr:`704`
    * Pipelines ``_name`` field changed to ``custom_name``
    * Pipelines ``supported_problem_types`` field is removed because it is no longer necessary :pr:`678`
    * Updated argument order of objectives' ``objective_function`` to align with sklearn :pr:`698`
    * ``pipeline.feature_importance_graph`` has been renamed to ``pipeline.graph_feature_importances`` in :pr:`700`
    * Removed unsupported ``MSLE`` objective :pr:`704`


**v0.8.0 Apr. 1, 2020**
    * Enhancements
        * Add normalization option and information to confusion matrix :pr:`484`
        * Add util function to drop rows with NaN values :pr:`487`
        * Renamed ``PipelineBase.name`` as ``PipelineBase.summary`` and redefined ``PipelineBase.name`` as class property :pr:`491`
        * Added access to parameters in Pipelines with ``PipelineBase.parameters`` (used to be return of ``PipelineBase.describe``) :pr:`501`
        * Added ``fill_value`` parameter for ``SimpleImputer`` :pr:`509`
        * Added functionality to override component hyperparameters and made pipelines take hyperparemeters from components :pr:`516`
        * Allow ``numpy.random.RandomState`` for random_state parameters :pr:`556`
    * Fixes
        * Removed unused dependency ``matplotlib``, and move ``category_encoders`` to test reqs :pr:`572`
    * Changes
        * Undo version cap in XGBoost placed in :pr:`402` and allowed all released of XGBoost :pr:`407`
        * Support pandas 1.0.0 :pr:`486`
        * Made all references to the logger static :pr:`503`
        * Refactored ``model_type`` parameter for components and pipelines to ``model_family`` :pr:`507`
        * Refactored ``problem_types`` for pipelines and components into ``supported_problem_types`` :pr:`515`
        * Moved ``pipelines/utils.save_pipeline`` and ``pipelines/utils.load_pipeline`` to ``PipelineBase.save`` and ``PipelineBase.load`` :pr:`526`
        * Limit number of categories encoded by ``OneHotEncoder`` :pr:`517`
    * Documentation Changes
        * Updated API reference to remove ``PipelinePlot`` and added moved ``PipelineBase`` plotting methods :pr:`483`
        * Add code style and github issue guides :pr:`463` :pr:`512`
        * Updated API reference for to surface class variables for pipelines and components :pr:`537`
        * Fixed README documentation link :pr:`535`
        * Unhid PR references in changelog :pr:`656`
    * Testing Changes
        * Added automated dependency check PR :pr:`482`, :pr:`505`
        * Updated automated dependency check comment :pr:`497`
        * Have build_docs job use python executor, so that env vars are set properly :pr:`547`
        * Added simple test to make sure ``OneHotEncoder``'s top_n works with large number of categories :pr:`552`
        * Run windows unit tests on PRs :pr:`557`


.. warning::

    **Breaking Changes**

    * ``AutoClassificationSearch`` and ``AutoRegressionSearch``'s ``model_types`` parameter has been refactored into ``allowed_model_families``
    * ``ModelTypes`` enum has been changed to ``ModelFamily``
    * Components and Pipelines now have a ``model_family`` field instead of ``model_type``
    * ``get_pipelines`` utility function now accepts ``model_families`` as an argument instead of ``model_types``
    * ``PipelineBase.name`` no longer returns structure of pipeline and has been replaced by ``PipelineBase.summary``
    * ``PipelineBase.problem_types`` and ``Estimator.problem_types`` has been renamed to ``supported_problem_types``
    * ``pipelines/utils.save_pipeline`` and ``pipelines/utils.load_pipeline`` moved to ``PipelineBase.save`` and ``PipelineBase.load``


**v0.7.0 Mar. 9, 2020**
    * Enhancements
        * Added emacs buffers to .gitignore :pr:`350`
        * Add CatBoost (gradient-boosted trees) classification and regression components and pipelines :pr:`247`
        * Added Tuner abstract base class :pr:`351`
        * Added ``n_jobs`` as parameter for ``AutoClassificationSearch`` and ``AutoRegressionSearch`` :pr:`403`
        * Changed colors of confusion matrix to shades of blue and updated axis order to match scikit-learn's :pr:`426`
        * Added ``PipelineBase`` ``.graph`` and ``.feature_importance_graph`` methods, moved from previous location :pr:`423`
        * Added support for python 3.8 :pr:`462`
    * Fixes
        * Fixed ROC and confusion matrix plots not being calculated if user passed own additional_objectives :pr:`276`
        * Fixed ReadtheDocs ``FileNotFoundError`` exception for fraud dataset :pr:`439`
    * Changes
        * Added ``n_estimators`` as a tunable parameter for XGBoost :pr:`307`
        * Remove unused parameter ``ObjectiveBase.fit_needs_proba`` :pr:`320`
        * Remove extraneous parameter ``component_type`` from all components :pr:`361`
        * Remove unused ``rankings.csv`` file :pr:`397`
        * Downloaded demo and test datasets so unit tests can run offline :pr:`408`
        * Remove ``_needs_fitting`` attribute from Components :pr:`398`
        * Changed plot.feature_importance to show only non-zero feature importances by default, added optional parameter to show all :pr:`413`
        * Refactored ``PipelineBase`` to take in parameter dictionary and moved pipeline metadata to class attribute :pr:`421`
        * Dropped support for Python 3.5 :pr:`438`
        * Removed unused ``apply.py`` file :pr:`449`
        * Clean up ``requirements.txt`` to remove unused deps :pr:`451`
        * Support installation without all required dependencies :pr:`459`
    * Documentation Changes
        * Update release.md with instructions to release to internal license key :pr:`354`
    * Testing Changes
        * Added tests for utils (and moved current utils to gen_utils) :pr:`297`
        * Moved XGBoost install into it's own separate step on Windows using Conda :pr:`313`
        * Rewind pandas version to before 1.0.0, to diagnose test failures for that version :pr:`325`
        * Added dependency update checkin test :pr:`324`
        * Rewind XGBoost version to before 1.0.0 to diagnose test failures for that version :pr:`402`
        * Update dependency check to use a whitelist :pr:`417`
        * Update unit test jobs to not install dev deps :pr:`455`

.. warning::

    **Breaking Changes**

    * Python 3.5 will not be actively supported.

**v0.6.0 Dec. 16, 2019**
    * Enhancements
        * Added ability to create a plot of feature importances :pr:`133`
        * Add early stopping to AutoML using patience and tolerance parameters :pr:`241`
        * Added ROC and confusion matrix metrics and plot for classification problems and introduce PipelineSearchPlots class :pr:`242`
        * Enhanced AutoML results with search order :pr:`260`
        * Added utility function to show system and environment information :pr:`300`
    * Fixes
        * Lower botocore requirement :pr:`235`
        * Fixed decision_function calculation for ``FraudCost`` objective :pr:`254`
        * Fixed return value of ``Recall`` metrics :pr:`264`
        * Components return ``self`` on fit :pr:`289`
    * Changes
        * Renamed automl classes to ``AutoRegressionSearch`` and ``AutoClassificationSearch`` :pr:`287`
        * Updating demo datasets to retain column names :pr:`223`
        * Moving pipeline visualization to ``PipelinePlot`` class :pr:`228`
        * Standarizing inputs as ``pd.Dataframe`` / ``pd.Series`` :pr:`130`
        * Enforcing that pipelines must have an estimator as last component :pr:`277`
        * Added ``ipywidgets`` as a dependency in ``requirements.txt`` :pr:`278`
        * Added Random and Grid Search Tuners :pr:`240`
    * Documentation Changes
        * Adding class properties to API reference :pr:`244`
        * Fix and filter FutureWarnings from scikit-learn :pr:`249`, :pr:`257`
        * Adding Linear Regression to API reference and cleaning up some Sphinx warnings :pr:`227`
    * Testing Changes
        * Added support for testing on Windows with CircleCI :pr:`226`
        * Added support for doctests :pr:`233`

.. warning::

    **Breaking Changes**

    * The ``fit()`` method for ``AutoClassifier`` and ``AutoRegressor`` has been renamed to ``search()``.
    * ``AutoClassifier`` has been renamed to ``AutoClassificationSearch``
    * ``AutoRegressor`` has been renamed to ``AutoRegressionSearch``
    * ``AutoClassificationSearch.results`` and ``AutoRegressionSearch.results`` now is a dictionary with ``pipeline_results`` and ``search_order`` keys. ``pipeline_results`` can be used to access a dictionary that is identical to the old ``.results`` dictionary. Whereas, ``search_order`` returns a list of the search order in terms of ``pipeline_id``.
    * Pipelines now require an estimator as the last component in ``component_list``. Slicing pipelines now throws an ``NotImplementedError`` to avoid returning pipelines without an estimator.

**v0.5.2 Nov. 18, 2019**
    * Enhancements
        * Adding basic pipeline structure visualization :pr:`211`
    * Documentation Changes
        * Added notebooks to build process :pr:`212`

**v0.5.1 Nov. 15, 2019**
    * Enhancements
        * Added basic outlier detection guardrail :pr:`151`
        * Added basic ID column guardrail :pr:`135`
        * Added support for unlimited pipelines with a ``max_time`` limit :pr:`70`
        * Updated .readthedocs.yaml to successfully build :pr:`188`
    * Fixes
        * Removed MSLE from default additional objectives :pr:`203`
        * Fixed ``random_state`` passed in pipelines :pr:`204`
        * Fixed slow down in RFRegressor :pr:`206`
    * Changes
        * Pulled information for describe_pipeline from pipeline's new describe method :pr:`190`
        * Refactored pipelines :pr:`108`
        * Removed guardrails from Auto(*) :pr:`202`, :pr:`208`
    * Documentation Changes
        * Updated documentation to show ``max_time`` enhancements :pr:`189`
        * Updated release instructions for RTD :pr:`193`
        * Added notebooks to build process :pr:`212`
        * Added contributing instructions :pr:`213`
        * Added new content :pr:`222`

**v0.5.0 Oct. 29, 2019**
    * Enhancements
        * Added basic one hot encoding :pr:`73`
        * Use enums for model_type :pr:`110`
        * Support for splitting regression datasets :pr:`112`
        * Auto-infer multiclass classification :pr:`99`
        * Added support for other units in ``max_time`` :pr:`125`
        * Detect highly null columns :pr:`121`
        * Added additional regression objectives :pr:`100`
        * Show an interactive iteration vs. score plot when using fit() :pr:`134`
    * Fixes
        * Reordered ``describe_pipeline`` :pr:`94`
        * Added type check for ``model_type`` :pr:`109`
        * Fixed ``s`` units when setting string ``max_time`` :pr:`132`
        * Fix objectives not appearing in API documentation :pr:`150`
    * Changes
        * Reorganized tests :pr:`93`
        * Moved logging to its own module :pr:`119`
        * Show progress bar history :pr:`111`
        * Using ``cloudpickle`` instead of pickle to allow unloading of custom objectives :pr:`113`
        * Removed render.py :pr:`154`
    * Documentation Changes
        * Update release instructions :pr:`140`
        * Include additional_objectives parameter :pr:`124`
        * Added Changelog :pr:`136`
    * Testing Changes
        * Code coverage :pr:`90`
        * Added CircleCI tests for other Python versions :pr:`104`
        * Added doc notebooks as tests :pr:`139`
        * Test metadata for CircleCI and 2 core parallelism :pr:`137`

**v0.4.1 Sep. 16, 2019**
    * Enhancements
        * Added AutoML for classification and regressor using Autobase and Skopt :pr:`7` :pr:`9`
        * Implemented standard classification and regression metrics :pr:`7`
        * Added logistic regression, random forest, and XGBoost pipelines :pr:`7`
        * Implemented support for custom objectives :pr:`15`
        * Feature importance for pipelines :pr:`18`
        * Serialization for pipelines :pr:`19`
        * Allow fitting on objectives for optimal threshold :pr:`27`
        * Added detect label leakage :pr:`31`
        * Implemented callbacks :pr:`42`
        * Allow for multiclass classification :pr:`21`
        * Added support for additional objectives :pr:`79`
    * Fixes
        * Fixed feature selection in pipelines :pr:`13`
        * Made ``random_seed`` usage consistent :pr:`45`
    * Documentation Changes
        * Documentation Changes
        * Added docstrings :pr:`6`
        * Created notebooks for docs :pr:`6`
        * Initialized readthedocs EvalML :pr:`6`
        * Added favicon :pr:`38`
    * Testing Changes
        * Added testing for loading data :pr:`39`

**v0.2.0 Aug. 13, 2019**
    * Enhancements
        * Created fraud detection objective :pr:`4`

**v0.1.0 July. 31, 2019**
    * *First Release*
    * Enhancements
        * Added lead scoring objecitve :pr:`1`
        * Added basic classifier :pr:`1`
    * Documentation Changes
        * Initialized Sphinx for docs :pr:`1`<|MERGE_RESOLUTION|>--- conflicted
+++ resolved
@@ -2,11 +2,8 @@
 -------------
 **Future Releases**
     * Enhancements
-<<<<<<< HEAD
         * Added ``verbose`` flag to ``AutoMLSearch`` to run search in silent mode by default :pr:`2645`
-=======
         * Added label encoder to ``XGBoostClassifier`` to remove the warning :pr:`2701`
->>>>>>> 6390473a
     * Fixes
     * Changes
         * Removed default logging setup and debugging log file :pr:`2645`
