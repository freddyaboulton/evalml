Release Notes
-------------
**Future Releases**
    * Enhancements
        * Changed ``AutoMLSearch`` to default ``optimize_thresholds`` to True :pr:`1943`
        * Added multiple oversampling and undersampling sampling methods as data splitters for imbalanced classification :pr:`1775`
        * Added params to balanced classification data splitters for visibility :pr:`1966`
        * Updated ``make_pipeline`` to not add ``Imputer`` if input data does not have numeric or categorical columns :pr:`1967`
<<<<<<< HEAD
        * Updated ``class_imbalance_data_check`` to better handle multiclass imbalances :pr:``
=======
        * Added recommended actions for the output of data check's ``validate`` method :pr:`1968`
>>>>>>> 23ced7f6
    * Fixes
    * Changes
        * Removed ``data_checks`` parameter, ``data_check_results`` and data checks logic from ``AutoMLSearch`` :pr:`1935`
    * Documentation Changes
    * Testing Changes
        * Removed ``build_docs`` CI job in favor of RTD GH builder :pr:`1974`
        * Added tests to confirm support for Python 3.9 :pr:`1724`

.. warning::

    **Breaking Changes**
        * Changed ``AutoMLSearch`` to default ``optimize_thresholds`` to True :pr:`1943`
        * Removed ``data_checks`` parameter, ``data_check_results`` and data checks logic from ``AutoMLSearch``. To run the data checks which were previously run by default in ``AutoMLSearch``, please call ``DefaultDataChecks().validate(X_train, y_train)`` or take a look at our documentation for more examples. :pr:`1935`


**v0.20.0 Mar. 10, 2021**
    * Enhancements
        * Added a GitHub Action for Detecting dependency changes :pr:`1933`
        * Create a separate CV split to train stacked ensembler on for AutoMLSearch :pr:`1814`
        * Added a GitHub Action for Linux unit tests :pr:`1846`
        * Added ``DataCheckAction`` class and ``DataCheckActionCode`` enum :pr:`1896`
        * Updated ``Woodwork`` requirement to ``v0.0.10`` :pr:`1900`
        * Added ``BalancedClassificationDataCVSplit`` and ``BalancedClassificationDataTVSplit`` to AutoMLSearch :pr:`1875`
        * Update default classification data splitter to use downsampling for highly imbalanced data :pr:`1875`
        * Updated ``describe_pipeline`` to return more information, including ``id`` of pipelines used for ensemble models :pr:`1909`
        * Added utility method to create list of components from a list of ``DataCheckAction`` :pr:`1907`
        * Updated ``validate`` method to include a ``action`` key in returned dictionary for all ``DataCheck``and ``DataChecks`` :pr:`1916`
        * Aggregating the shap values for predictions that we know the provenance of, e.g. OHE, text, and date-time. :pr:`1901`
        * Improved error message when custom objective is passed as a string in ``pipeline.score`` :pr:`1941`
        * Added ``score_pipelines`` and ``train_pipelines`` methods to ``AutoMLSearch`` :pr:`1913`
        * Added support for ``pandas`` version 1.2.0 :pr:`1708`
        * Added ``score_batch`` and ``train_batch`` abstact methods to ``EngineBase`` and implementations in ``SequentialEngine`` :pr:`1913`
    * Fixes
        * Removed CI check for ``check_dependencies_updated_linux`` :pr:`1950`
        * Added metaclass for time series pipelines and fix binary classification pipeline ``predict`` not using objective if it is passed as a named argument :pr:`1874`
        * Fixed stack trace in prediction explanation functions caused by mixed string/numeric pandas column names :pr:`1871`
        * Fixed stack trace caused by passing pipelines with duplicate names to ``AutoMLSearch`` :pr:`1932`
        * Fixed ``AutoMLSearch.get_pipelines`` returning pipelines with the same attributes :pr:`1958`
    * Changes
        * Reversed GitHub Action for Linux unit tests until a fix for report generation is found :pr:`1920`
        * Updated ``add_results`` in ``AutoMLAlgorithm`` to take in entire pipeline results dictionary from ``AutoMLSearch`` :pr:`1891`
        * Updated ``ClassImbalanceDataCheck`` to look for severe class imbalance scenarios :pr:`1905`
        * Deleted the ``explain_prediction`` function :pr:`1915`
        * Removed ``HighVarianceCVDataCheck`` and convered it to an ``AutoMLSearch`` method instead :pr:`1928`
        * Removed warning in ``InvalidTargetDataCheck`` returned when numeric binary classification targets are not (0, 1) :pr:`1959`
    * Documentation Changes
        * Updated ``model_understanding.ipynb`` to demo the two-way partial dependence capability :pr:`1919`
    * Testing Changes

.. warning::

    **Breaking Changes**
        * Deleted the ``explain_prediction`` function :pr:`1915`
        * Removed ``HighVarianceCVDataCheck`` and convered it to an ``AutoMLSearch`` method instead :pr:`1928`
        * Added ``score_batch`` and ``train_batch`` abstact methods to ``EngineBase``. These need to be implemented in Engine subclasses :pr:`1913`


**v0.19.0 Feb. 23, 2021**
    * Enhancements
        * Added a GitHub Action for Python windows unit tests :pr:`1844`
        * Added a GitHub Action for checking updated release notes :pr:`1849`
        * Added a GitHub Action for Python lint checks :pr:`1837`
        * Adjusted ``explain_prediction``, ``explain_predictions`` and ``explain_predictions_best_worst`` to handle timeseries problems. :pr:`1818`
        * Updated ``InvalidTargetDataCheck`` to check for mismatched indices in target and features :pr:`1816`
        * Updated ``Woodwork`` structures returned from components to support ``Woodwork`` logical type overrides set by the user :pr:`1784`
        * Updated estimators to keep track of input feature names during ``fit()`` :pr:`1794`
        * Updated ``visualize_decision_tree`` to include feature names in output :pr:`1813`
        * Added ``is_bounded_like_percentage`` property for objectives. If true, the ``calculate_percent_difference`` method will return the absolute difference rather than relative difference :pr:`1809`
        * Added full error traceback to AutoMLSearch logger file :pr:`1840`
        * Changed ``TargetEncoder`` to preserve custom indices in the data :pr:`1836`
        * Refactored ``explain_predictions`` and ``explain_predictions_best_worst`` to only compute features once for all rows that need to be explained :pr:`1843`
        * Added custom random undersampler data splitter for classification :pr:`1857`
        * Updated ``OutliersDataCheck`` implementation to calculate the probability of having no outliers :pr:`1855`
        * Added ``Engines`` pipeline processing API :pr:`1838`
    * Fixes
        * Changed EngineBase random_state arg to random_seed and same for user guide docs :pr:`1889`
    * Changes
        * Modified ``calculate_percent_difference`` so that division by 0 is now inf rather than nan :pr:`1809`
        * Removed ``text_columns`` parameter from ``LSA`` and ``TextFeaturizer`` components :pr:`1652`
        * Added ``random_seed`` as an argument to our automl/pipeline/component API. Using ``random_state`` will raise a warning :pr:`1798`
        * Added ``DataCheckError`` message in ``InvalidTargetDataCheck`` if input target is None and removed exception raised :pr:`1866`
    * Documentation Changes
    * Testing Changes
        * Added back coverage for ``_get_feature_provenance`` in ``TextFeaturizer`` after ``text_columns`` was removed :pr:`1842`
        * Pin graphviz version for windows builds :pr:`1847`
        * Unpin graphviz version for windows builds :pr:`1851`

.. warning::

    **Breaking Changes**
        * Added a deprecation warning to ``explain_prediction``. It will be deleted in the next release. :pr:`1860`


**v0.18.2 Feb. 10, 2021**
    * Enhancements
        * Added uniqueness score data check :pr:`1785`
        * Added "dataframe" output format for prediction explanations :pr:`1781`
        * Updated LightGBM estimators to handle ``pandas.MultiIndex`` :pr:`1770`
        * Sped up permutation importance for some pipelines :pr:`1762`
        * Added sparsity data check :pr:`1797`
        * Confirmed support for threshold tuning for binary time series classification problems :pr:`1803`
    * Fixes
    * Changes
    * Documentation Changes
        * Added section on conda to the contributing guide :pr:`1771`
        * Updated release process to reflect freezing `main` before perf tests :pr:`1787`
        * Moving some prs to the right section of the release notes :pr:`1789`
        * Tweak README.md. :pr:`1800`
        * Fixed back arrow on install page docs :pr:`1795`
        * Fixed docstring for `ClassImbalanceDataCheck.validate()` :pr:`1817`
    * Testing Changes

**v0.18.1 Feb. 1, 2021**
    * Enhancements
        * Added ``graph_t_sne`` as a visualization tool for high dimensional data :pr:`1731`
        * Added the ability to see the linear coefficients of features in linear models terms :pr:`1738`
        * Added support for ``scikit-learn`` ``v0.24.0`` :pr:`1733`
        * Added support for ``scipy`` ``v1.6.0`` :pr:`1752`
        * Added SVM Classifier and Regressor to estimators :pr:`1714` :pr:`1761`
    * Fixes
        * Addressed bug with ``partial_dependence`` and categorical data with more categories than grid resolution :pr:`1748`
        * Removed ``random_state`` arg from ``get_pipelines`` in ``AutoMLSearch`` :pr:`1719`
        * Pinned pyzmq at less than 22.0.0 till we add support :pr:`1756`
        * Remove ``ProphetRegressor`` from main as windows tests were flaky :pr:`1764`
    * Changes
        * Updated components and pipelines to return ``Woodwork`` data structures :pr:`1668`
        * Updated ``clone()`` for pipelines and components to copy over random state automatically :pr:`1753`
        * Dropped support for Python version 3.6 :pr:`1751`
        * Removed deprecated ``verbose`` flag from ``AutoMLSearch`` parameters :pr:`1772`
    * Documentation Changes
        * Add Twitter and Github link to documentation toolbar :pr:`1754`
        * Added Open Graph info to documentation :pr:`1758`
    * Testing Changes

.. warning::

    **Breaking Changes**
        * Components and pipelines return ``Woodwork`` data structures instead of ``pandas`` data structures :pr:`1668`
        * Python 3.6 will not be actively supported due to discontinued support from EvalML dependencies.
        * Deprecated ``verbose`` flag is removed for ``AutoMLSearch`` :pr:`1772`


**v0.18.0 Jan. 26, 2021**
    * Enhancements
        * Added RMSLE, MSLE, and MAPE to core objectives while checking for negative target values in ``invalid_targets_data_check`` :pr:`1574`
        * Added validation checks for binary problems with regression-like datasets and multiclass problems without true multiclass targets in ``invalid_targets_data_check`` :pr:`1665`
        * Added time series support for ``make_pipeline`` :pr:`1566`
        * Added target name for output of pipeline ``predict`` method :pr:`1578`
        * Added multiclass check to ``InvalidTargetDataCheck`` for two examples per class :pr:`1596`
        * Added support for ``graphviz`` ``v0.16`` :pr:`1657`
        * Enhanced time series pipelines to accept empty features :pr:`1651`
        * Added KNN Classifier to estimators. :pr:`1650`
        * Added support for list inputs for objectives :pr:`1663`
        * Added support for ``AutoMLSearch`` to handle time series classification pipelines :pr:`1666`
        * Enhanced ``DelayedFeaturesTransformer`` to encode categorical features and targets before delaying them :pr:`1691`
        * Added 2-way dependence plots. :pr:`1690`
        * Added ability to directly iterate through components within Pipelines :pr:`1583`
    * Fixes
        * Fixed inconsistent attributes and added Exceptions to docs :pr:`1673`
        * Fixed ``TargetLeakageDataCheck`` to use Woodwork ``mutual_information`` rather than using Pandas' Pearson Correlation :pr:`1616`
        * Fixed thresholding for pipelines in ``AutoMLSearch`` to only threshold binary classification pipelines :pr:`1622` :pr:`1626`
        * Updated ``load_data`` to return Woodwork structures and update default parameter value for ``index`` to ``None`` :pr:`1610`
        * Pinned scipy at < 1.6.0 while we work on adding support :pr:`1629`
        * Fixed data check message formatting in ``AutoMLSearch`` :pr:`1633`
        * Addressed stacked ensemble component for ``scikit-learn`` v0.24 support by setting ``shuffle=True`` for default CV :pr:`1613`
        * Fixed bug where ``Imputer`` reset the index on ``X`` :pr:`1590`
        * Fixed ``AutoMLSearch`` stacktrace when a cutom objective was passed in as a primary objective or additional objective :pr:`1575`
        * Fixed custom index bug for ``MAPE`` objective :pr:`1641`
        * Fixed index bug for ``TextFeaturizer`` and ``LSA`` components :pr:`1644`
        * Limited ``load_fraud`` dataset loaded into ``automl.ipynb`` :pr:`1646`
        * ``add_to_rankings`` updates ``AutoMLSearch.best_pipeline`` when necessary :pr:`1647`
        * Fixed bug where time series baseline estimators were not receiving ``gap`` and ``max_delay`` in ``AutoMLSearch`` :pr:`1645`
        * Fixed jupyter notebooks to help the RTD buildtime :pr:`1654`
        * Added ``positive_only`` objectives to ``non_core_objectives`` :pr:`1661`
        * Fixed stacking argument ``n_jobs`` for IterativeAlgorithm :pr:`1706`
        * Updated CatBoost estimators to return self in ``.fit()`` rather than the underlying model for consistency :pr:`1701`
        * Added ability to initialize pipeline parameters in ``AutoMLSearch`` constructor :pr:`1676`
    * Changes
        * Added labeling to ``graph_confusion_matrix`` :pr:`1632`
        * Rerunning search for ``AutoMLSearch`` results in a message thrown rather than failing the search, and removed ``has_searched`` property :pr:`1647`
        * Changed tuner class to allow and ignore single parameter values as input :pr:`1686`
        * Capped LightGBM version limit to remove bug in docs :pr:`1711`
        * Removed support for `np.random.RandomState` in EvalML :pr:`1727`
    * Documentation Changes
        * Update Model Understanding in the user guide to include ``visualize_decision_tree`` :pr:`1678`
        * Updated docs to include information about ``AutoMLSearch`` callback parameters and methods :pr:`1577`
        * Updated docs to prompt users to install graphiz on Mac :pr:`1656`
        * Added ``infer_feature_types`` to the ``start.ipynb`` guide :pr:`1700`
        * Added multicollinearity data check to API reference and docs :pr:`1707`
    * Testing Changes

.. warning::

    **Breaking Changes**
        * Removed ``has_searched`` property from ``AutoMLSearch`` :pr:`1647`
        * Components and pipelines return ``Woodwork`` data structures instead of ``pandas`` data structures :pr:`1668`
        * Removed support for `np.random.RandomState` in EvalML. Rather than passing ``np.random.RandomState`` as component and pipeline random_state values, we use int random_seed :pr:`1727`


**v0.17.0 Dec. 29, 2020**
    * Enhancements
        * Added ``save_plot`` that allows for saving figures from different backends :pr:`1588`
        * Added ``LightGBM Regressor`` to regression components :pr:`1459`
        * Added ``visualize_decision_tree`` for tree visualization with ``decision_tree_data_from_estimator`` and ``decision_tree_data_from_pipeline`` to reformat tree structure output :pr:`1511`
        * Added `DFS Transformer` component into transformer components :pr:`1454`
        * Added ``MAPE`` to the standard metrics for time series problems and update objectives :pr:`1510`
        * Added ``graph_prediction_vs_actual_over_time`` and ``get_prediction_vs_actual_over_time_data`` to the model understanding module for time series problems :pr:`1483`
        * Added a ``ComponentGraph`` class that will support future pipelines as directed acyclic graphs :pr:`1415`
        * Updated data checks to accept ``Woodwork`` data structures :pr:`1481`
        * Added parameter to ``InvalidTargetDataCheck`` to show only top unique values rather than all unique values :pr:`1485`
        * Added multicollinearity data check :pr:`1515`
        * Added baseline pipeline and components for time series regression problems :pr:`1496`
        * Added more information to users about ensembling behavior in ``AutoMLSearch`` :pr:`1527`
        * Add woodwork support for more utility and graph methods :pr:`1544`
        * Changed ``DateTimeFeaturizer`` to encode features as int :pr:`1479`
        * Return trained pipelines from ``AutoMLSearch.best_pipeline`` :pr:`1547`
        * Added utility method so that users can set feature types without having to learn about Woodwork directly :pr:`1555`
        * Added Linear Discriminant Analysis transformer for dimensionality reduction :pr:`1331`
        * Added multiclass support for ``partial_dependence`` and ``graph_partial_dependence`` :pr:`1554`
        * Added ``TimeSeriesBinaryClassificationPipeline`` and ``TimeSeriesMulticlassClassificationPipeline`` classes :pr:`1528`
        * Added ``make_data_splitter`` method for easier automl data split customization :pr:`1568`
        * Integrated ``ComponentGraph`` class into Pipelines for full non-linear pipeline support :pr:`1543`
        * Update ``AutoMLSearch`` constructor to take training data instead of ``search`` and ``add_to_leaderboard`` :pr:`1597`
        * Update ``split_data`` helper args :pr:`1597`
        * Add problem type utils ``is_regression``, ``is_classification``, ``is_timeseries`` :pr:`1597`
        * Rename ``AutoMLSearch`` ``data_split`` arg to ``data_splitter`` :pr:`1569`
    * Fixes
        * Fix AutoML not passing CV folds to ``DefaultDataChecks`` for usage by ``ClassImbalanceDataCheck`` :pr:`1619`
        * Fix Windows CI jobs: install ``numba`` via conda, required for ``shap`` :pr:`1490`
        * Added custom-index support for `reset-index-get_prediction_vs_actual_over_time_data` :pr:`1494`
        * Fix ``generate_pipeline_code`` to account for boolean and None differences between Python and JSON :pr:`1524` :pr:`1531`
        * Set max value for plotly and xgboost versions while we debug CI failures with newer versions :pr:`1532`
        * Undo version pinning for plotly :pr:`1533`
        * Fix ReadTheDocs build by updating the version of ``setuptools`` :pr:`1561`
        * Set ``random_state`` of data splitter in AutoMLSearch to take int to keep consistency in the resulting splits :pr:`1579`
        * Pin sklearn version while we work on adding support :pr:`1594`
        * Pin pandas at <1.2.0 while we work on adding support :pr:`1609`
        * Pin graphviz at < 0.16 while we work on adding support :pr:`1609`
    * Changes
        * Reverting ``save_graph`` :pr:`1550` to resolve kaleido build issues :pr:`1585`
        * Update circleci badge to apply to ``main`` :pr:`1489`
        * Added script to generate github markdown for releases :pr:`1487`
        * Updated selection using pandas ``dtypes`` to selecting using Woodwork logical types :pr:`1551`
        * Updated dependencies to fix ``ImportError: cannot import name 'MaskedArray' from 'sklearn.utils.fixes'`` error and to address Woodwork and Featuretool dependencies :pr:`1540`
        * Made ``get_prediction_vs_actual_data()`` a public method :pr:`1553`
        * Updated ``Woodwork`` version requirement to v0.0.7 :pr:`1560`
        * Move data splitters from ``evalml.automl.data_splitters`` to ``evalml.preprocessing.data_splitters`` :pr:`1597`
        * Rename "# Testing" in automl log output to "# Validation" :pr:`1597`
    * Documentation Changes
        * Added partial dependence methods to API reference :pr:`1537`
        * Updated documentation for confusion matrix methods :pr:`1611`
    * Testing Changes
        * Set ``n_jobs=1`` in most unit tests to reduce memory :pr:`1505`

.. warning::

    **Breaking Changes**
        * Updated minimal dependencies: ``numpy>=1.19.1``, ``pandas>=1.1.0``, ``scikit-learn>=0.23.1``, ``scikit-optimize>=0.8.1``
        * Updated ``AutoMLSearch.best_pipeline`` to return a trained pipeline. Pass in ``train_best_pipeline=False`` to AutoMLSearch in order to return an untrained pipeline.
        * Pipeline component instances can no longer be iterated through using ``Pipeline.component_graph`` :pr:`1543`
        * Update ``AutoMLSearch`` constructor to take training data instead of ``search`` and ``add_to_leaderboard`` :pr:`1597`
        * Update ``split_data`` helper args :pr:`1597`
        * Move data splitters from ``evalml.automl.data_splitters`` to ``evalml.preprocessing.data_splitters`` :pr:`1597`
        * Rename ``AutoMLSearch`` ``data_split`` arg to ``data_splitter`` :pr:`1569`



**v0.16.1 Dec. 1, 2020**
    * Enhancements
        * Pin woodwork version to v0.0.6 to avoid breaking changes :pr:`1484`
        * Updated ``Woodwork`` to >=0.0.5 in ``core-requirements.txt`` :pr:`1473`
        * Removed ``copy_dataframe`` parameter for ``Woodwork``, updated ``Woodwork`` to >=0.0.6 in ``core-requirements.txt`` :pr:`1478`
        * Updated ``detect_problem_type`` to use ``pandas.api.is_numeric_dtype`` :pr:`1476`
    * Changes
        * Changed ``make clean`` to delete coverage reports as a convenience for developers :pr:`1464`
        * Set ``n_jobs=-1`` by default for stacked ensemble components :pr:`1472`
    * Documentation Changes
        * Updated pipeline and component documentation and demos to use ``Woodwork`` :pr:`1466`
    * Testing Changes
        * Update dependency update checker to use everything from core and optional dependencies :pr:`1480`


**v0.16.0 Nov. 24, 2020**
    * Enhancements
        * Updated pipelines and ``make_pipeline`` to accept ``Woodwork`` inputs :pr:`1393`
        * Updated components to accept ``Woodwork`` inputs :pr:`1423`
        * Added ability to freeze hyperparameters for ``AutoMLSearch`` :pr:`1284`
        * Added ``Target Encoder`` into transformer components :pr:`1401`
        * Added callback for error handling in ``AutoMLSearch`` :pr:`1403`
        * Added the index id to the ``explain_predictions_best_worst`` output to help users identify which rows in their data are included :pr:`1365`
        * The top_k features displayed in ``explain_predictions_*`` functions are now determined by the magnitude of shap values as opposed to the ``top_k`` largest and smallest shap values. :pr:`1374`
        * Added a problem type for time series regression :pr:`1386`
        * Added a ``is_defined_for_problem_type`` method to ``ObjectiveBase`` :pr:`1386`
        * Added a ``random_state`` parameter to ``make_pipeline_from_components`` function :pr:`1411`
        * Added ``DelayedFeaturesTransformer`` :pr:`1396`
        * Added a ``TimeSeriesRegressionPipeline`` class :pr:`1418`
        * Removed ``core-requirements.txt`` from the package distribution :pr:`1429`
        * Updated data check messages to include a `"code"` and `"details"` fields :pr:`1451`, :pr:`1462`
        * Added a ``TimeSeriesSplit`` data splitter for time series problems :pr:`1441`
        * Added a ``problem_configuration`` parameter to AutoMLSearch :pr:`1457`
    * Fixes
        * Fixed ``IndexError`` raised in ``AutoMLSearch`` when ``ensembling = True`` but only one pipeline to iterate over :pr:`1397`
        * Fixed stacked ensemble input bug and LightGBM warning and bug in ``AutoMLSearch`` :pr:`1388`
        * Updated enum classes to show possible enum values as attributes :pr:`1391`
        * Updated calls to ``Woodwork``'s ``to_pandas()`` to ``to_series()`` and ``to_dataframe()`` :pr:`1428`
        * Fixed bug in OHE where column names were not guaranteed to be unique :pr:`1349`
        * Fixed bug with percent improvement of ``ExpVariance`` objective on data with highly skewed target :pr:`1467`
        * Fix SimpleImputer error which occurs when all features are bool type :pr:`1215`
    * Changes
        * Changed ``OutliersDataCheck`` to return the list of columns, rather than rows, that contain outliers :pr:`1377`
        * Simplified and cleaned output for Code Generation :pr:`1371`
        * Reverted changes from :pr:`1337` :pr:`1409`
        * Updated data checks to return dictionary of warnings and errors instead of a list :pr:`1448`
        * Updated ``AutoMLSearch`` to pass ``Woodwork`` data structures to every pipeline (instead of pandas DataFrames) :pr:`1450`
        * Update ``AutoMLSearch`` to default to ``max_batches=1`` instead of ``max_iterations=5`` :pr:`1452`
        * Updated _evaluate_pipelines to consolidate side effects :pr:`1410`
    * Documentation Changes
        * Added description of CLA to contributing guide, updated description of draft PRs :pr:`1402`
        * Updated documentation to include all data checks, ``DataChecks``, and usage of data checks in AutoML :pr:`1412`
        * Updated docstrings from ``np.array`` to ``np.ndarray`` :pr:`1417`
        * Added section on stacking ensembles in AutoMLSearch documentation :pr:`1425`
    * Testing Changes
        * Removed ``category_encoders`` from test-requirements.txt :pr:`1373`
        * Tweak codecov.io settings again to avoid flakes :pr:`1413`
        * Modified ``make lint`` to check notebook versions in the docs :pr:`1431`
        * Modified ``make lint-fix`` to standardize notebook versions in the docs :pr:`1431`
        * Use new version of pull request Github Action for dependency check (:pr:`1443`)
        * Reduced number of workers for tests to 4 :pr:`1447`

.. warning::

    **Breaking Changes**
        * The ``top_k`` and ``top_k_features`` parameters in ``explain_predictions_*`` functions now return ``k`` features as opposed to ``2 * k`` features :pr:`1374`
        * Renamed ``problem_type`` to ``problem_types`` in ``RegressionObjective``, ``BinaryClassificationObjective``, and ``MulticlassClassificationObjective`` :pr:`1319`
        * Data checks now return a dictionary of warnings and errors instead of a list :pr:`1448`



**v0.15.0 Oct. 29, 2020**
    * Enhancements
        * Added stacked ensemble component classes (``StackedEnsembleClassifier``, ``StackedEnsembleRegressor``) :pr:`1134`
        * Added stacked ensemble components to ``AutoMLSearch`` :pr:`1253`
        * Added ``DecisionTreeClassifier`` and ``DecisionTreeRegressor`` to AutoML :pr:`1255`
        * Added ``graph_prediction_vs_actual`` in ``model_understanding`` for regression problems :pr:`1252`
        * Added parameter to ``OneHotEncoder`` to enable filtering for features to encode for :pr:`1249`
        * Added percent-better-than-baseline for all objectives to automl.results :pr:`1244`
        * Added ``HighVarianceCVDataCheck`` and replaced synonymous warning in ``AutoMLSearch`` :pr:`1254`
        * Added `PCA Transformer` component for dimensionality reduction :pr:`1270`
        * Added ``generate_pipeline_code`` and ``generate_component_code`` to allow for code generation given a pipeline or component instance :pr:`1306`
        * Added ``PCA Transformer`` component for dimensionality reduction :pr:`1270`
        * Updated ``AutoMLSearch`` to support ``Woodwork`` data structures :pr:`1299`
        * Added cv_folds to ``ClassImbalanceDataCheck`` and added this check to ``DefaultDataChecks`` :pr:`1333`
        * Make ``max_batches`` argument to ``AutoMLSearch.search`` public :pr:`1320`
        * Added text support to automl search :pr:`1062`
        * Added ``_pipelines_per_batch`` as a private argument to ``AutoMLSearch`` :pr:`1355`
    * Fixes
        * Fixed ML performance issue with ordered datasets: always shuffle data in automl's default CV splits :pr:`1265`
        * Fixed broken ``evalml info`` CLI command :pr:`1293`
        * Fixed ``boosting type='rf'`` for LightGBM Classifier, as well as ``num_leaves`` error :pr:`1302`
        * Fixed bug in ``explain_predictions_best_worst`` where a custom index in the target variable would cause a ``ValueError`` :pr:`1318`
        * Added stacked ensemble estimators to to ``evalml.pipelines.__init__`` file :pr:`1326`
        * Fixed bug in OHE where calls to transform were not deterministic if ``top_n`` was less than the number of categories in a column :pr:`1324`
        * Fixed LightGBM warning messages during AutoMLSearch :pr:`1342`
        * Fix warnings thrown during AutoMLSearch in ``HighVarianceCVDataCheck`` :pr:`1346`
        * Fixed bug where TrainingValidationSplit would return invalid location indices for dataframes with a custom index :pr:`1348`
        * Fixed bug where the AutoMLSearch ``random_state`` was not being passed to the created pipelines :pr:`1321`
    * Changes
        * Allow ``add_to_rankings`` to be called before AutoMLSearch is called :pr:`1250`
        * Removed Graphviz from test-requirements to add to requirements.txt :pr:`1327`
        * Removed ``max_pipelines`` parameter from ``AutoMLSearch`` :pr:`1264`
        * Include editable installs in all install make targets :pr:`1335`
        * Made pip dependencies `featuretools` and `nlp_primitives` core dependencies :pr:`1062`
        * Removed `PartOfSpeechCount` from `TextFeaturizer` transform primitives :pr:`1062`
        * Added warning for ``partial_dependency`` when the feature includes null values :pr:`1352`
    * Documentation Changes
        * Fixed and updated code blocks in Release Notes :pr:`1243`
        * Added DecisionTree estimators to API Reference :pr:`1246`
        * Changed class inheritance display to flow vertically :pr:`1248`
        * Updated cost-benefit tutorial to use a holdout/test set :pr:`1159`
        * Added ``evalml info`` command to documentation :pr:`1293`
        * Miscellaneous doc updates :pr:`1269`
        * Removed conda pre-release testing from the release process document :pr:`1282`
        * Updates to contributing guide :pr:`1310`
        * Added Alteryx footer to docs with Twitter and Github link :pr:`1312`
        * Added documentation for evalml installation for Python 3.6 :pr:`1322`
        * Added documentation changes to make the API Docs easier to understand :pr:`1323`
        * Fixed documentation for ``feature_importance`` :pr:`1353`
        * Added tutorial for running `AutoML` with text data :pr:`1357`
        * Added documentation for woodwork integration with automl search :pr:`1361`
    * Testing Changes
        * Added tests for ``jupyter_check`` to handle IPython :pr:`1256`
        * Cleaned up ``make_pipeline`` tests to test for all estimators :pr:`1257`
        * Added a test to check conda build after merge to main :pr:`1247`
        * Removed code that was lacking codecov for ``__main__.py`` and unnecessary :pr:`1293`
        * Codecov: round coverage up instead of down :pr:`1334`
        * Add DockerHub credentials to CI testing environment :pr:`1356`
        * Add DockerHub credentials to conda testing environment :pr:`1363`

.. warning::

    **Breaking Changes**
        * Renamed ``LabelLeakageDataCheck`` to ``TargetLeakageDataCheck`` :pr:`1319`
        * ``max_pipelines`` parameter has been removed from ``AutoMLSearch``. Please use ``max_iterations`` instead. :pr:`1264`
        * ``AutoMLSearch.search()`` will now log a warning if the input is not a ``Woodwork`` data structure (``pandas``, ``numpy``) :pr:`1299`
        * Make ``max_batches`` argument to ``AutoMLSearch.search`` public :pr:`1320`
        * Removed unused argument `feature_types` from AutoMLSearch.search :pr:`1062`

**v0.14.1 Sep. 29, 2020**
    * Enhancements
        * Updated partial dependence methods to support calculating numeric columns in a dataset with non-numeric columns :pr:`1150`
        * Added ``get_feature_names`` on ``OneHotEncoder`` :pr:`1193`
        * Added ``detect_problem_type`` to ``problem_type/utils.py`` to automatically detect the problem type given targets :pr:`1194`
        * Added LightGBM to ``AutoMLSearch`` :pr:`1199`
        * Updated ``scikit-learn`` and ``scikit-optimize`` to use latest versions - 0.23.2 and 0.8.1 respectively :pr:`1141`
        * Added ``__str__`` and ``__repr__`` for pipelines and components :pr:`1218`
        * Included internal target check for both training and validation data in ``AutoMLSearch`` :pr:`1226`
        * Added ``ProblemTypes.all_problem_types`` helper to get list of supported problem types :pr:`1219`
        * Added ``DecisionTreeClassifier`` and ``DecisionTreeRegressor`` classes :pr:`1223`
        * Added ``ProblemTypes.all_problem_types`` helper to get list of supported problem types :pr:`1219`
        * ``DataChecks`` can now be parametrized by passing a list of ``DataCheck`` classes and a parameter dictionary :pr:`1167`
        * Added first CV fold score as validation score in ``AutoMLSearch.rankings`` :pr:`1221`
        * Updated ``flake8`` configuration to enable linting on ``__init__.py`` files :pr:`1234`
        * Refined ``make_pipeline_from_components`` implementation :pr:`1204`
    * Fixes
        * Updated GitHub URL after migration to Alteryx GitHub org :pr:`1207`
        * Changed Problem Type enum to be more similar to the string name :pr:`1208`
        * Wrapped call to scikit-learn's partial dependence method in a ``try``/``finally`` block :pr:`1232`
    * Changes
        * Added ``allow_writing_files`` as a named argument to CatBoost estimators. :pr:`1202`
        * Added ``solver`` and ``multi_class`` as named arguments to ``LogisticRegressionClassifier`` :pr:`1202`
        * Replaced pipeline's ``._transform`` method to evaluate all the preprocessing steps of a pipeline with ``.compute_estimator_features`` :pr:`1231`
        * Changed default large dataset train/test splitting behavior :pr:`1205`
    * Documentation Changes
        * Included description of how to access the component instances and features for pipeline user guide :pr:`1163`
        * Updated API docs to refer to target as "target" instead of "labels" for non-classification tasks and minor docs cleanup :pr:`1160`
        * Added Class Imbalance Data Check to ``api_reference.rst`` :pr:`1190` :pr:`1200`
        * Added pipeline properties to API reference :pr:`1209`
        * Clarified what the objective parameter in AutoML is used for in AutoML API reference and AutoML user guide :pr:`1222`
        * Updated API docs to include ``skopt.space.Categorical`` option for component hyperparameter range definition :pr:`1228`
        * Added install documentation for ``libomp`` in order to use LightGBM on Mac :pr:`1233`
        * Improved description of ``max_iterations`` in documentation :pr:`1212`
        * Removed unused code from sphinx conf :pr:`1235`
    * Testing Changes

.. warning::

    **Breaking Changes**
        * ``DefaultDataChecks`` now accepts a ``problem_type`` parameter that must be specified :pr:`1167`
        * Pipeline's ``._transform`` method to evaluate all the preprocessing steps of a pipeline has been replaced with ``.compute_estimator_features`` :pr:`1231`
        * ``get_objectives`` has been renamed to ``get_core_objectives``. This function will now return a list of valid objective instances :pr:`1230`


**v0.13.2 Sep. 17, 2020**
    * Enhancements
        * Added ``output_format`` field to explain predictions functions :pr:`1107`
        * Modified ``get_objective`` and ``get_objectives`` to be able to return any objective in ``evalml.objectives`` :pr:`1132`
        * Added a ``return_instance`` boolean parameter to ``get_objective`` :pr:`1132`
        * Added ``ClassImbalanceDataCheck`` to determine whether target imbalance falls below a given threshold :pr:`1135`
        * Added label encoder to LightGBM for binary classification :pr:`1152`
        * Added labels for the row index of confusion matrix :pr:`1154`
        * Added ``AutoMLSearch`` object as another parameter in search callbacks :pr:`1156`
        * Added the corresponding probability threshold for each point displayed in ``graph_roc_curve`` :pr:`1161`
        * Added ``__eq__`` for ``ComponentBase`` and ``PipelineBase`` :pr:`1178`
        * Added support for multiclass classification for ``roc_curve`` :pr:`1164`
        * Added ``categories`` accessor to ``OneHotEncoder`` for listing the categories associated with a feature :pr:`1182`
        * Added utility function to create pipeline instances from a list of component instances :pr:`1176`
    * Fixes
        * Fixed XGBoost column names for partial dependence methods :pr:`1104`
        * Removed dead code validating column type from ``TextFeaturizer`` :pr:`1122`
        * Fixed issue where ``Imputer`` cannot fit when there is None in a categorical or boolean column :pr:`1144`
        * ``OneHotEncoder`` preserves the custom index in the input data :pr:`1146`
        * Fixed representation for ``ModelFamily`` :pr:`1165`
        * Removed duplicate ``nbsphinx`` dependency in ``dev-requirements.txt`` :pr:`1168`
        * Users can now pass in any valid kwargs to all estimators :pr:`1157`
        * Remove broken accessor ``OneHotEncoder.get_feature_names`` and unneeded base class :pr:`1179`
        * Removed LightGBM Estimator from AutoML models :pr:`1186`
    * Changes
        * Pinned ``scikit-optimize`` version to 0.7.4 :pr:`1136`
        * Removed ``tqdm`` as a dependency :pr:`1177`
        * Added lightgbm version 3.0.0 to ``latest_dependency_versions.txt`` :pr:`1185`
        * Rename ``max_pipelines`` to ``max_iterations`` :pr:`1169`
    * Documentation Changes
        * Fixed API docs for ``AutoMLSearch`` ``add_result_callback`` :pr:`1113`
        * Added a step to our release process for pushing our latest version to conda-forge :pr:`1118`
        * Added warning for missing ipywidgets dependency for using ``PipelineSearchPlots`` on Jupyterlab :pr:`1145`
        * Updated ``README.md`` example to load demo dataset :pr:`1151`
        * Swapped mapping of breast cancer targets in ``model_understanding.ipynb`` :pr:`1170`
    * Testing Changes
        * Added test confirming ``TextFeaturizer`` never outputs null values :pr:`1122`
        * Changed Python version of ``Update Dependencies`` action to 3.8.x :pr:`1137`
        * Fixed release notes check-in test for ``Update Dependencies`` actions :pr:`1172`

.. warning::

    **Breaking Changes**
        * ``get_objective`` will now return a class definition rather than an instance by default :pr:`1132`
        * Deleted ``OPTIONS`` dictionary in ``evalml.objectives.utils.py`` :pr:`1132`
        * If specifying an objective by string, the string must now match the objective's name field, case-insensitive :pr:`1132`
        * Passing "Cost Benefit Matrix", "Fraud Cost", "Lead Scoring", "Mean Squared Log Error",
            "Recall", "Recall Macro", "Recall Micro", "Recall Weighted", or "Root Mean Squared Log Error" to ``AutoMLSearch`` will now result in a ``ValueError``
            rather than an ``ObjectiveNotFoundError`` :pr:`1132`
        * Search callbacks ``start_iteration_callback`` and ``add_results_callback`` have changed to include a copy of the AutoMLSearch object as a third parameter :pr:`1156`
        * Deleted ``OneHotEncoder.get_feature_names`` method which had been broken for a while, in favor of pipelines' ``input_feature_names`` :pr:`1179`
        * Deleted empty base class ``CategoricalEncoder`` which ``OneHotEncoder`` component was inheriting from :pr:`1176`
        * Results from ``roc_curve`` will now return as a list of dictionaries with each dictionary representing a class :pr:`1164`
        * ``max_pipelines`` now raises a ``DeprecationWarning`` and will be removed in the next release. ``max_iterations`` should be used instead. :pr:`1169`


**v0.13.1 Aug. 25, 2020**
    * Enhancements
        * Added Cost-Benefit Matrix objective for binary classification :pr:`1038`
        * Split ``fill_value`` into ``categorical_fill_value`` and ``numeric_fill_value`` for Imputer :pr:`1019`
        * Added ``explain_predictions`` and ``explain_predictions_best_worst`` for explaining multiple predictions with SHAP :pr:`1016`
        * Added new LSA component for text featurization :pr:`1022`
        * Added guide on installing with conda :pr:`1041`
        * Added a “cost-benefit curve” util method to graph cost-benefit matrix scores vs. binary classification thresholds :pr:`1081`
        * Standardized error when calling transform/predict before fit for pipelines :pr:`1048`
        * Added ``percent_better_than_baseline`` to AutoML search rankings and full rankings table :pr:`1050`
        * Added one-way partial dependence and partial dependence plots :pr:`1079`
        * Added "Feature Value" column to prediction explanation reports. :pr:`1064`
        * Added LightGBM classification estimator :pr:`1082`, :pr:`1114`
        * Added ``max_batches`` parameter to ``AutoMLSearch`` :pr:`1087`
    * Fixes
        * Updated ``TextFeaturizer`` component to no longer require an internet connection to run :pr:`1022`
        * Fixed non-deterministic element of ``TextFeaturizer`` transformations :pr:`1022`
        * Added a StandardScaler to all ElasticNet pipelines :pr:`1065`
        * Updated cost-benefit matrix to normalize score :pr:`1099`
        * Fixed logic in ``calculate_percent_difference`` so that it can handle negative values :pr:`1100`
    * Changes
        * Added ``needs_fitting`` property to ``ComponentBase`` :pr:`1044`
        * Updated references to data types to use datatype lists defined in ``evalml.utils.gen_utils`` :pr:`1039`
        * Remove maximum version limit for SciPy dependency :pr:`1051`
        * Moved ``all_components`` and other component importers into runtime methods :pr:`1045`
        * Consolidated graphing utility methods under ``evalml.utils.graph_utils`` :pr:`1060`
        * Made slight tweaks to how ``TextFeaturizer`` uses ``featuretools``, and did some refactoring of that and of LSA :pr:`1090`
        * Changed ``show_all_features`` parameter into ``importance_threshold``, which allows for thresholding feature importance :pr:`1097`, :pr:`1103`
    * Documentation Changes
        * Update ``setup.py`` URL to point to the github repo :pr:`1037`
        * Added tutorial for using the cost-benefit matrix objective :pr:`1088`
        * Updated ``model_understanding.ipynb`` to include documentation for using plotly on Jupyter Lab :pr:`1108`
    * Testing Changes
        * Refactor CircleCI tests to use matrix jobs (:pr:`1043`)
        * Added a test to check that all test directories are included in evalml package :pr:`1054`


.. warning::

    **Breaking Changes**
        * ``confusion_matrix`` and ``normalize_confusion_matrix`` have been moved to ``evalml.utils`` :pr:`1038`
        * All graph utility methods previously under ``evalml.pipelines.graph_utils`` have been moved to ``evalml.utils.graph_utils`` :pr:`1060`


**v0.12.2 Aug. 6, 2020**
    * Enhancements
        * Add save/load method to components :pr:`1023`
        * Expose pickle ``protocol`` as optional arg to save/load :pr:`1023`
        * Updated estimators used in AutoML to include ExtraTrees and ElasticNet estimators :pr:`1030`
    * Fixes
    * Changes
        * Removed ``DeprecationWarning`` for ``SimpleImputer`` :pr:`1018`
    * Documentation Changes
        * Add note about version numbers to release process docs :pr:`1034`
    * Testing Changes
        * Test files are now included in the evalml package :pr:`1029`


**v0.12.0 Aug. 3, 2020**
    * Enhancements
        * Added string and categorical targets support for binary and multiclass pipelines and check for numeric targets for ``DetectLabelLeakage`` data check :pr:`932`
        * Added clear exception for regression pipelines if target datatype is string or categorical :pr:`960`
        * Added target column names and class labels in ``predict`` and ``predict_proba`` output for pipelines :pr:`951`
        * Added ``_compute_shap_values`` and ``normalize_values`` to ``pipelines/explanations`` module :pr:`958`
        * Added ``explain_prediction`` feature which explains single predictions with SHAP :pr:`974`
        * Added Imputer to allow different imputation strategies for numerical and categorical dtypes :pr:`991`
        * Added support for configuring logfile path using env var, and don't create logger if there are filesystem errors :pr:`975`
        * Updated catboost estimators' default parameters and automl hyperparameter ranges to speed up fit time :pr:`998`
    * Fixes
        * Fixed ReadtheDocs warning failure regarding embedded gif :pr:`943`
        * Removed incorrect parameter passed to pipeline classes in ``_add_baseline_pipelines`` :pr:`941`
        * Added universal error for calling ``predict``, ``predict_proba``, ``transform``, and ``feature_importances`` before fitting :pr:`969`, :pr:`994`
        * Made ``TextFeaturizer`` component and pip dependencies ``featuretools`` and ``nlp_primitives`` optional :pr:`976`
        * Updated imputation strategy in automl to no longer limit impute strategy to ``most_frequent`` for all features if there are any categorical columns :pr:`991`
        * Fixed ``UnboundLocalError`` for ``cv_pipeline`` when automl search errors :pr:`996`
        * Fixed ``Imputer`` to reset dataframe index to preserve behavior expected from  ``SimpleImputer`` :pr:`1009`
    * Changes
        * Moved ``get_estimators`` to ``evalml.pipelines.components.utils`` :pr:`934`
        * Modified Pipelines to raise ``PipelineScoreError`` when they encounter an error during scoring :pr:`936`
        * Moved ``evalml.model_families.list_model_families`` to ``evalml.pipelines.components.allowed_model_families`` :pr:`959`
        * Renamed ``DateTimeFeaturization`` to ``DateTimeFeaturizer`` :pr:`977`
        * Added check to stop search and raise an error if all pipelines in a batch return NaN scores :pr:`1015`
    * Documentation Changes
        * Updated ``README.md`` :pr:`963`
        * Reworded message when errors are returned from data checks in search :pr:`982`
        * Added section on understanding model predictions with ``explain_prediction`` to User Guide :pr:`981`
        * Added a section to the user guide and api reference about how XGBoost and CatBoost are not fully supported. :pr:`992`
        * Added custom components section in user guide :pr:`993`
        * Updated FAQ section formatting :pr:`997`
        * Updated release process documentation :pr:`1003`
    * Testing Changes
        * Moved ``predict_proba`` and ``predict`` tests regarding string / categorical targets to ``test_pipelines.py`` :pr:`972`
        * Fixed dependency update bot by updating python version to 3.7 to avoid frequent github version updates :pr:`1002`


.. warning::

    **Breaking Changes**
        * ``get_estimators`` has been moved to ``evalml.pipelines.components.utils`` (previously was under ``evalml.pipelines.utils``) :pr:`934`
        * Removed the ``raise_errors`` flag in AutoML search. All errors during pipeline evaluation will be caught and logged. :pr:`936`
        * ``evalml.model_families.list_model_families`` has been moved to ``evalml.pipelines.components.allowed_model_families`` :pr:`959`
        * ``TextFeaturizer``: the ``featuretools`` and ``nlp_primitives`` packages must be installed after installing evalml in order to use this component :pr:`976`
        * Renamed ``DateTimeFeaturization`` to ``DateTimeFeaturizer`` :pr:`977`


**v0.11.2 July 16, 2020**
    * Enhancements
        * Added ``NoVarianceDataCheck`` to ``DefaultDataChecks`` :pr:`893`
        * Added text processing and featurization component ``TextFeaturizer`` :pr:`913`, :pr:`924`
        * Added additional checks to ``InvalidTargetDataCheck`` to handle invalid target data types :pr:`929`
        * ``AutoMLSearch`` will now handle ``KeyboardInterrupt`` and prompt user for confirmation :pr:`915`
    * Fixes
        * Makes automl results a read-only property :pr:`919`
    * Changes
        * Deleted static pipelines and refactored tests involving static pipelines, removed ``all_pipelines()`` and ``get_pipelines()`` :pr:`904`
        * Moved ``list_model_families`` to ``evalml.model_family.utils`` :pr:`903`
        * Updated ``all_pipelines``, ``all_estimators``, ``all_components`` to use the same mechanism for dynamically generating their elements :pr:`898`
        * Rename ``master`` branch to ``main`` :pr:`918`
        * Add pypi release github action :pr:`923`
        * Updated ``AutoMLSearch.search`` stdout output and logging and removed tqdm progress bar :pr:`921`
        * Moved automl config checks previously in ``search()`` to init :pr:`933`
    * Documentation Changes
        * Reorganized and rewrote documentation :pr:`937`
        * Updated to use pydata sphinx theme :pr:`937`
        * Updated docs to use ``release_notes`` instead of ``changelog`` :pr:`942`
    * Testing Changes
        * Cleaned up fixture names and usages in tests :pr:`895`


.. warning::

    **Breaking Changes**
        * ``list_model_families`` has been moved to ``evalml.model_family.utils`` (previously was under ``evalml.pipelines.utils``) :pr:`903`
        * ``get_estimators`` has been moved to ``evalml.pipelines.components.utils`` (previously was under ``evalml.pipelines.utils``) :pr:`934`
        * Static pipeline definitions have been removed, but similar pipelines can still be constructed via creating an instance of ``PipelineBase`` :pr:`904`
        * ``all_pipelines()`` and ``get_pipelines()`` utility methods have been removed :pr:`904`


**v0.11.0 June 30, 2020**
    * Enhancements
        * Added multiclass support for ROC curve graphing :pr:`832`
        * Added preprocessing component to drop features whose percentage of NaN values exceeds a specified threshold :pr:`834`
        * Added data check to check for problematic target labels :pr:`814`
        * Added PerColumnImputer that allows imputation strategies per column :pr:`824`
        * Added transformer to drop specific columns :pr:`827`
        * Added support for ``categories``, ``handle_error``, and ``drop`` parameters in ``OneHotEncoder`` :pr:`830` :pr:`897`
        * Added preprocessing component to handle DateTime columns featurization :pr:`838`
        * Added ability to clone pipelines and components :pr:`842`
        * Define getter method for component ``parameters`` :pr:`847`
        * Added utility methods to calculate and graph permutation importances :pr:`860`, :pr:`880`
        * Added new utility functions necessary for generating dynamic preprocessing pipelines :pr:`852`
        * Added kwargs to all components :pr:`863`
        * Updated ``AutoSearchBase`` to use dynamically generated preprocessing pipelines :pr:`870`
        * Added SelectColumns transformer :pr:`873`
        * Added ability to evaluate additional pipelines for automl search :pr:`874`
        * Added ``default_parameters`` class property to components and pipelines :pr:`879`
        * Added better support for disabling data checks in automl search :pr:`892`
        * Added ability to save and load AutoML objects to file :pr:`888`
        * Updated ``AutoSearchBase.get_pipelines`` to return an untrained pipeline instance :pr:`876`
        * Saved learned binary classification thresholds in automl results cv data dict :pr:`876`
    * Fixes
        * Fixed bug where SimpleImputer cannot handle dropped columns :pr:`846`
        * Fixed bug where PerColumnImputer cannot handle dropped columns :pr:`855`
        * Enforce requirement that builtin components save all inputted values in their parameters dict :pr:`847`
        * Don't list base classes in ``all_components`` output :pr:`847`
        * Standardize all components to output pandas data structures, and accept either pandas or numpy :pr:`853`
        * Fixed rankings and full_rankings error when search has not been run :pr:`894`
    * Changes
        * Update ``all_pipelines`` and ``all_components`` to try initializing pipelines/components, and on failure exclude them :pr:`849`
        * Refactor ``handle_components`` to ``handle_components_class``, standardize to ``ComponentBase`` subclass instead of instance :pr:`850`
        * Refactor "blacklist"/"whitelist" to "allow"/"exclude" lists :pr:`854`
        * Replaced ``AutoClassificationSearch`` and ``AutoRegressionSearch`` with ``AutoMLSearch`` :pr:`871`
        * Renamed feature_importances and permutation_importances methods to use singular names (feature_importance and permutation_importance) :pr:`883`
        * Updated ``automl`` default data splitter to train/validation split for large datasets :pr:`877`
        * Added open source license, update some repo metadata :pr:`887`
        * Removed dead code in ``_get_preprocessing_components`` :pr:`896`
    * Documentation Changes
        * Fix some typos and update the EvalML logo :pr:`872`
    * Testing Changes
        * Update the changelog check job to expect the new branching pattern for the deps update bot :pr:`836`
        * Check that all components output pandas datastructures, and can accept either pandas or numpy :pr:`853`
        * Replaced ``AutoClassificationSearch`` and ``AutoRegressionSearch`` with ``AutoMLSearch`` :pr:`871`


.. warning::

    **Breaking Changes**
        * Pipelines' static ``component_graph`` field must contain either ``ComponentBase`` subclasses or ``str``, instead of ``ComponentBase`` subclass instances :pr:`850`
        * Rename ``handle_component`` to ``handle_component_class``. Now standardizes to ``ComponentBase`` subclasses instead of ``ComponentBase`` subclass instances :pr:`850`
        * Renamed automl's ``cv`` argument to ``data_split`` :pr:`877`
        * Pipelines' and classifiers' ``feature_importances`` is renamed ``feature_importance``, ``graph_feature_importances`` is renamed ``graph_feature_importance`` :pr:`883`
        * Passing ``data_checks=None`` to automl search will not perform any data checks as opposed to default checks. :pr:`892`
        * Pipelines to search for in AutoML are now determined automatically, rather than using the statically-defined pipeline classes. :pr:`870`
        * Updated ``AutoSearchBase.get_pipelines`` to return an untrained pipeline instance, instead of one which happened to be trained on the final cross-validation fold :pr:`876`


**v0.10.0 May 29, 2020**
    * Enhancements
        * Added baseline models for classification and regression, add functionality to calculate baseline models before searching in AutoML :pr:`746`
        * Port over highly-null guardrail as a data check and define ``DefaultDataChecks`` and ``DisableDataChecks`` classes :pr:`745`
        * Update ``Tuner`` classes to work directly with pipeline parameters dicts instead of flat parameter lists :pr:`779`
        * Add Elastic Net as a pipeline option :pr:`812`
        * Added new Pipeline option ``ExtraTrees`` :pr:`790`
        * Added precicion-recall curve metrics and plot for binary classification problems in ``evalml.pipeline.graph_utils`` :pr:`794`
        * Update the default automl algorithm to search in batches, starting with default parameters for each pipeline and iterating from there :pr:`793`
        * Added ``AutoMLAlgorithm`` class and ``IterativeAlgorithm`` impl, separated from ``AutoSearchBase`` :pr:`793`
    * Fixes
        * Update pipeline ``score`` to return ``nan`` score for any objective which throws an exception during scoring :pr:`787`
        * Fixed bug introduced in :pr:`787` where binary classification metrics requiring predicted probabilities error in scoring :pr:`798`
        * CatBoost and XGBoost classifiers and regressors can no longer have a learning rate of 0 :pr:`795`
    * Changes
        * Cleanup pipeline ``score`` code, and cleanup codecov :pr:`711`
        * Remove ``pass`` for abstract methods for codecov :pr:`730`
        * Added __str__ for AutoSearch object :pr:`675`
        * Add util methods to graph ROC and confusion matrix :pr:`720`
        * Refactor ``AutoBase`` to ``AutoSearchBase`` :pr:`758`
        * Updated AutoBase with ``data_checks`` parameter, removed previous ``detect_label_leakage`` parameter, and added functionality to run data checks before search in AutoML :pr:`765`
        * Updated our logger to use Python's logging utils :pr:`763`
        * Refactor most of ``AutoSearchBase._do_iteration`` impl into ``AutoSearchBase._evaluate`` :pr:`762`
        * Port over all guardrails to use the new DataCheck API :pr:`789`
        * Expanded ``import_or_raise`` to catch all exceptions :pr:`759`
        * Adds RMSE, MSLE, RMSLE as standard metrics :pr:`788`
        * Don't allow ``Recall`` to be used as an objective for AutoML :pr:`784`
        * Removed feature selection from pipelines :pr:`819`
        * Update default estimator parameters to make automl search faster and more accurate :pr:`793`
    * Documentation Changes
        * Add instructions to freeze ``master`` on ``release.md`` :pr:`726`
        * Update release instructions with more details :pr:`727` :pr:`733`
        * Add objective base classes to API reference :pr:`736`
        * Fix components API to match other modules :pr:`747`
    * Testing Changes
        * Delete codecov yml, use codecov.io's default :pr:`732`
        * Added unit tests for fraud cost, lead scoring, and standard metric objectives :pr:`741`
        * Update codecov client :pr:`782`
        * Updated AutoBase __str__ test to include no parameters case :pr:`783`
        * Added unit tests for ``ExtraTrees`` pipeline :pr:`790`
        * If codecov fails to upload, fail build :pr:`810`
        * Updated Python version of dependency action :pr:`816`
        * Update the dependency update bot to use a suffix when creating branches :pr:`817`

.. warning::

    **Breaking Changes**
        * The ``detect_label_leakage`` parameter for AutoML classes has been removed and replaced by a ``data_checks`` parameter :pr:`765`
        * Moved ROC and confusion matrix methods from ``evalml.pipeline.plot_utils`` to ``evalml.pipeline.graph_utils`` :pr:`720`
        * ``Tuner`` classes require a pipeline hyperparameter range dict as an init arg instead of a space definition :pr:`779`
        * ``Tuner.propose`` and ``Tuner.add`` work directly with pipeline parameters dicts instead of flat parameter lists :pr:`779`
        * ``PipelineBase.hyperparameters`` and ``custom_hyperparameters`` use pipeline parameters dict format instead of being represented as a flat list :pr:`779`
        * All guardrail functions previously under ``evalml.guardrails.utils`` will be removed and replaced by data checks :pr:`789`
        * ``Recall`` disallowed as an objective for AutoML :pr:`784`
        * ``AutoSearchBase`` parameter ``tuner`` has been renamed to ``tuner_class`` :pr:`793`
        * ``AutoSearchBase`` parameter ``possible_pipelines`` and ``possible_model_families`` have been renamed to ``allowed_pipelines`` and ``allowed_model_families`` :pr:`793`


**v0.9.0 Apr. 27, 2020**
    * Enhancements
        * Added ``Accuracy`` as an standard objective :pr:`624`
        * Added verbose parameter to load_fraud :pr:`560`
        * Added Balanced Accuracy metric for binary, multiclass :pr:`612` :pr:`661`
        * Added XGBoost regressor and XGBoost regression pipeline :pr:`666`
        * Added ``Accuracy`` metric for multiclass :pr:`672`
        * Added objective name in ``AutoBase.describe_pipeline`` :pr:`686`
        * Added ``DataCheck`` and ``DataChecks``, ``Message`` classes and relevant subclasses :pr:`739`
    * Fixes
        * Removed direct access to ``cls.component_graph`` :pr:`595`
        * Add testing files to .gitignore :pr:`625`
        * Remove circular dependencies from ``Makefile`` :pr:`637`
        * Add error case for ``normalize_confusion_matrix()`` :pr:`640`
        * Fixed ``XGBoostClassifier`` and ``XGBoostRegressor`` bug with feature names that contain [, ], or < :pr:`659`
        * Update ``make_pipeline_graph`` to not accidentally create empty file when testing if path is valid :pr:`649`
        * Fix pip installation warning about docsutils version, from boto dependency :pr:`664`
        * Removed zero division warning for F1/precision/recall metrics :pr:`671`
        * Fixed ``summary`` for pipelines without estimators :pr:`707`
    * Changes
        * Updated default objective for binary/multiclass classification to log loss :pr:`613`
        * Created classification and regression pipeline subclasses and removed objective as an attribute of pipeline classes :pr:`405`
        * Changed the output of ``score`` to return one dictionary :pr:`429`
        * Created binary and multiclass objective subclasses :pr:`504`
        * Updated objectives API :pr:`445`
        * Removed call to ``get_plot_data`` from AutoML :pr:`615`
        * Set ``raise_error`` to default to True for AutoML classes :pr:`638`
        * Remove unnecessary "u" prefixes on some unicode strings :pr:`641`
        * Changed one-hot encoder to return uint8 dtypes instead of ints :pr:`653`
        * Pipeline ``_name`` field changed to ``custom_name`` :pr:`650`
        * Removed ``graphs.py`` and moved methods into ``PipelineBase`` :pr:`657`, :pr:`665`
        * Remove s3fs as a dev dependency :pr:`664`
        * Changed requirements-parser to be a core dependency :pr:`673`
        * Replace ``supported_problem_types`` field on pipelines with ``problem_type`` attribute on base classes :pr:`678`
        * Changed AutoML to only show best results for a given pipeline template in ``rankings``, added ``full_rankings`` property to show all :pr:`682`
        * Update ``ModelFamily`` values: don't list xgboost/catboost as classifiers now that we have regression pipelines for them :pr:`677`
        * Changed AutoML's ``describe_pipeline`` to get problem type from pipeline instead :pr:`685`
        * Standardize ``import_or_raise`` error messages :pr:`683`
        * Updated argument order of objectives to align with sklearn's :pr:`698`
        * Renamed ``pipeline.feature_importance_graph`` to ``pipeline.graph_feature_importances`` :pr:`700`
        * Moved ROC and confusion matrix methods to ``evalml.pipelines.plot_utils`` :pr:`704`
        * Renamed ``MultiClassificationObjective`` to ``MulticlassClassificationObjective``, to align with pipeline naming scheme :pr:`715`
    * Documentation Changes
        * Fixed some sphinx warnings :pr:`593`
        * Fixed docstring for ``AutoClassificationSearch`` with correct command :pr:`599`
        * Limit readthedocs formats to pdf, not htmlzip and epub :pr:`594` :pr:`600`
        * Clean up objectives API documentation :pr:`605`
        * Fixed function on Exploring search results page :pr:`604`
        * Update release process doc :pr:`567`
        * ``AutoClassificationSearch`` and ``AutoRegressionSearch`` show inherited methods in API reference :pr:`651`
        * Fixed improperly formatted code in breaking changes for changelog :pr:`655`
        * Added configuration to treat Sphinx warnings as errors :pr:`660`
        * Removed separate plotting section for pipelines in API reference :pr:`657`, :pr:`665`
        * Have leads example notebook load S3 files using https, so we can delete s3fs dev dependency :pr:`664`
        * Categorized components in API reference and added descriptions for each category :pr:`663`
        * Fixed Sphinx warnings about ``BalancedAccuracy`` objective :pr:`669`
        * Updated API reference to include missing components and clean up pipeline docstrings :pr:`689`
        * Reorganize API ref, and clarify pipeline sub-titles :pr:`688`
        * Add and update preprocessing utils in API reference :pr:`687`
        * Added inheritance diagrams to API reference :pr:`695`
        * Documented which default objective AutoML optimizes for :pr:`699`
        * Create seperate install page :pr:`701`
        * Include more utils in API ref, like ``import_or_raise`` :pr:`704`
        * Add more color to pipeline documentation :pr:`705`
    * Testing Changes
        * Matched install commands of ``check_latest_dependencies`` test and it's GitHub action :pr:`578`
        * Added Github app to auto assign PR author as assignee :pr:`477`
        * Removed unneeded conda installation of xgboost in windows checkin tests :pr:`618`
        * Update graph tests to always use tmpfile dir :pr:`649`
        * Changelog checkin test workaround for release PRs: If 'future release' section is empty of PR refs, pass check :pr:`658`
        * Add changelog checkin test exception for ``dep-update`` branch :pr:`723`

.. warning::

    **Breaking Changes**

    * Pipelines will now no longer take an objective parameter during instantiation, and will no longer have an objective attribute.
    * ``fit()`` and ``predict()`` now use an optional ``objective`` parameter, which is only used in binary classification pipelines to fit for a specific objective.
    * ``score()`` will now use a required ``objectives`` parameter that is used to determine all the objectives to score on. This differs from the previous behavior, where the pipeline's objective was scored on regardless.
    * ``score()`` will now return one dictionary of all objective scores.
    * ``ROC`` and ``ConfusionMatrix`` plot methods via ``Auto(*).plot`` have been removed by :pr:`615` and are replaced by ``roc_curve`` and ``confusion_matrix`` in ``evamlm.pipelines.plot_utils`` in :pr:`704`
    * ``normalize_confusion_matrix`` has been moved to ``evalml.pipelines.plot_utils`` :pr:`704`
    * Pipelines ``_name`` field changed to ``custom_name``
    * Pipelines ``supported_problem_types`` field is removed because it is no longer necessary :pr:`678`
    * Updated argument order of objectives' ``objective_function`` to align with sklearn :pr:`698`
    * ``pipeline.feature_importance_graph`` has been renamed to ``pipeline.graph_feature_importances`` in :pr:`700`
    * Removed unsupported ``MSLE`` objective :pr:`704`


**v0.8.0 Apr. 1, 2020**
    * Enhancements
        * Add normalization option and information to confusion matrix :pr:`484`
        * Add util function to drop rows with NaN values :pr:`487`
        * Renamed ``PipelineBase.name`` as ``PipelineBase.summary`` and redefined ``PipelineBase.name`` as class property :pr:`491`
        * Added access to parameters in Pipelines with ``PipelineBase.parameters`` (used to be return of ``PipelineBase.describe``) :pr:`501`
        * Added ``fill_value`` parameter for ``SimpleImputer`` :pr:`509`
        * Added functionality to override component hyperparameters and made pipelines take hyperparemeters from components :pr:`516`
        * Allow ``numpy.random.RandomState`` for random_state parameters :pr:`556`
    * Fixes
        * Removed unused dependency ``matplotlib``, and move ``category_encoders`` to test reqs :pr:`572`
    * Changes
        * Undo version cap in XGBoost placed in :pr:`402` and allowed all released of XGBoost :pr:`407`
        * Support pandas 1.0.0 :pr:`486`
        * Made all references to the logger static :pr:`503`
        * Refactored ``model_type`` parameter for components and pipelines to ``model_family`` :pr:`507`
        * Refactored ``problem_types`` for pipelines and components into ``supported_problem_types`` :pr:`515`
        * Moved ``pipelines/utils.save_pipeline`` and ``pipelines/utils.load_pipeline`` to ``PipelineBase.save`` and ``PipelineBase.load`` :pr:`526`
        * Limit number of categories encoded by ``OneHotEncoder`` :pr:`517`
    * Documentation Changes
        * Updated API reference to remove ``PipelinePlot`` and added moved ``PipelineBase`` plotting methods :pr:`483`
        * Add code style and github issue guides :pr:`463` :pr:`512`
        * Updated API reference for to surface class variables for pipelines and components :pr:`537`
        * Fixed README documentation link :pr:`535`
        * Unhid PR references in changelog :pr:`656`
    * Testing Changes
        * Added automated dependency check PR :pr:`482`, :pr:`505`
        * Updated automated dependency check comment :pr:`497`
        * Have build_docs job use python executor, so that env vars are set properly :pr:`547`
        * Added simple test to make sure ``OneHotEncoder``'s top_n works with large number of categories :pr:`552`
        * Run windows unit tests on PRs :pr:`557`


.. warning::

    **Breaking Changes**

    * ``AutoClassificationSearch`` and ``AutoRegressionSearch``'s ``model_types`` parameter has been refactored into ``allowed_model_families``
    * ``ModelTypes`` enum has been changed to ``ModelFamily``
    * Components and Pipelines now have a ``model_family`` field instead of ``model_type``
    * ``get_pipelines`` utility function now accepts ``model_families`` as an argument instead of ``model_types``
    * ``PipelineBase.name`` no longer returns structure of pipeline and has been replaced by ``PipelineBase.summary``
    * ``PipelineBase.problem_types`` and ``Estimator.problem_types`` has been renamed to ``supported_problem_types``
    * ``pipelines/utils.save_pipeline`` and ``pipelines/utils.load_pipeline`` moved to ``PipelineBase.save`` and ``PipelineBase.load``


**v0.7.0 Mar. 9, 2020**
    * Enhancements
        * Added emacs buffers to .gitignore :pr:`350`
        * Add CatBoost (gradient-boosted trees) classification and regression components and pipelines :pr:`247`
        * Added Tuner abstract base class :pr:`351`
        * Added ``n_jobs`` as parameter for ``AutoClassificationSearch`` and ``AutoRegressionSearch`` :pr:`403`
        * Changed colors of confusion matrix to shades of blue and updated axis order to match scikit-learn's :pr:`426`
        * Added ``PipelineBase`` ``.graph`` and ``.feature_importance_graph`` methods, moved from previous location :pr:`423`
        * Added support for python 3.8 :pr:`462`
    * Fixes
        * Fixed ROC and confusion matrix plots not being calculated if user passed own additional_objectives :pr:`276`
        * Fixed ReadtheDocs ``FileNotFoundError`` exception for fraud dataset :pr:`439`
    * Changes
        * Added ``n_estimators`` as a tunable parameter for XGBoost :pr:`307`
        * Remove unused parameter ``ObjectiveBase.fit_needs_proba`` :pr:`320`
        * Remove extraneous parameter ``component_type`` from all components :pr:`361`
        * Remove unused ``rankings.csv`` file :pr:`397`
        * Downloaded demo and test datasets so unit tests can run offline :pr:`408`
        * Remove ``_needs_fitting`` attribute from Components :pr:`398`
        * Changed plot.feature_importance to show only non-zero feature importances by default, added optional parameter to show all :pr:`413`
        * Refactored ``PipelineBase`` to take in parameter dictionary and moved pipeline metadata to class attribute :pr:`421`
        * Dropped support for Python 3.5 :pr:`438`
        * Removed unused ``apply.py`` file :pr:`449`
        * Clean up ``requirements.txt`` to remove unused deps :pr:`451`
        * Support installation without all required dependencies :pr:`459`
    * Documentation Changes
        * Update release.md with instructions to release to internal license key :pr:`354`
    * Testing Changes
        * Added tests for utils (and moved current utils to gen_utils) :pr:`297`
        * Moved XGBoost install into it's own separate step on Windows using Conda :pr:`313`
        * Rewind pandas version to before 1.0.0, to diagnose test failures for that version :pr:`325`
        * Added dependency update checkin test :pr:`324`
        * Rewind XGBoost version to before 1.0.0 to diagnose test failures for that version :pr:`402`
        * Update dependency check to use a whitelist :pr:`417`
        * Update unit test jobs to not install dev deps :pr:`455`

.. warning::

    **Breaking Changes**

    * Python 3.5 will not be actively supported.

**v0.6.0 Dec. 16, 2019**
    * Enhancements
        * Added ability to create a plot of feature importances :pr:`133`
        * Add early stopping to AutoML using patience and tolerance parameters :pr:`241`
        * Added ROC and confusion matrix metrics and plot for classification problems and introduce PipelineSearchPlots class :pr:`242`
        * Enhanced AutoML results with search order :pr:`260`
        * Added utility function to show system and environment information :pr:`300`
    * Fixes
        * Lower botocore requirement :pr:`235`
        * Fixed decision_function calculation for ``FraudCost`` objective :pr:`254`
        * Fixed return value of ``Recall`` metrics :pr:`264`
        * Components return ``self`` on fit :pr:`289`
    * Changes
        * Renamed automl classes to ``AutoRegressionSearch`` and ``AutoClassificationSearch`` :pr:`287`
        * Updating demo datasets to retain column names :pr:`223`
        * Moving pipeline visualization to ``PipelinePlot`` class :pr:`228`
        * Standarizing inputs as ``pd.Dataframe`` / ``pd.Series`` :pr:`130`
        * Enforcing that pipelines must have an estimator as last component :pr:`277`
        * Added ``ipywidgets`` as a dependency in ``requirements.txt`` :pr:`278`
        * Added Random and Grid Search Tuners :pr:`240`
    * Documentation Changes
        * Adding class properties to API reference :pr:`244`
        * Fix and filter FutureWarnings from scikit-learn :pr:`249`, :pr:`257`
        * Adding Linear Regression to API reference and cleaning up some Sphinx warnings :pr:`227`
    * Testing Changes
        * Added support for testing on Windows with CircleCI :pr:`226`
        * Added support for doctests :pr:`233`

.. warning::

    **Breaking Changes**

    * The ``fit()`` method for ``AutoClassifier`` and ``AutoRegressor`` has been renamed to ``search()``.
    * ``AutoClassifier`` has been renamed to ``AutoClassificationSearch``
    * ``AutoRegressor`` has been renamed to ``AutoRegressionSearch``
    * ``AutoClassificationSearch.results`` and ``AutoRegressionSearch.results`` now is a dictionary with ``pipeline_results`` and ``search_order`` keys. ``pipeline_results`` can be used to access a dictionary that is identical to the old ``.results`` dictionary. Whereas, ``search_order`` returns a list of the search order in terms of ``pipeline_id``.
    * Pipelines now require an estimator as the last component in ``component_list``. Slicing pipelines now throws an ``NotImplementedError`` to avoid returning pipelines without an estimator.

**v0.5.2 Nov. 18, 2019**
    * Enhancements
        * Adding basic pipeline structure visualization :pr:`211`
    * Documentation Changes
        * Added notebooks to build process :pr:`212`

**v0.5.1 Nov. 15, 2019**
    * Enhancements
        * Added basic outlier detection guardrail :pr:`151`
        * Added basic ID column guardrail :pr:`135`
        * Added support for unlimited pipelines with a ``max_time`` limit :pr:`70`
        * Updated .readthedocs.yaml to successfully build :pr:`188`
    * Fixes
        * Removed MSLE from default additional objectives :pr:`203`
        * Fixed ``random_state`` passed in pipelines :pr:`204`
        * Fixed slow down in RFRegressor :pr:`206`
    * Changes
        * Pulled information for describe_pipeline from pipeline's new describe method :pr:`190`
        * Refactored pipelines :pr:`108`
        * Removed guardrails from Auto(*) :pr:`202`, :pr:`208`
    * Documentation Changes
        * Updated documentation to show ``max_time`` enhancements :pr:`189`
        * Updated release instructions for RTD :pr:`193`
        * Added notebooks to build process :pr:`212`
        * Added contributing instructions :pr:`213`
        * Added new content :pr:`222`

**v0.5.0 Oct. 29, 2019**
    * Enhancements
        * Added basic one hot encoding :pr:`73`
        * Use enums for model_type :pr:`110`
        * Support for splitting regression datasets :pr:`112`
        * Auto-infer multiclass classification :pr:`99`
        * Added support for other units in ``max_time`` :pr:`125`
        * Detect highly null columns :pr:`121`
        * Added additional regression objectives :pr:`100`
        * Show an interactive iteration vs. score plot when using fit() :pr:`134`
    * Fixes
        * Reordered ``describe_pipeline`` :pr:`94`
        * Added type check for ``model_type`` :pr:`109`
        * Fixed ``s`` units when setting string ``max_time`` :pr:`132`
        * Fix objectives not appearing in API documentation :pr:`150`
    * Changes
        * Reorganized tests :pr:`93`
        * Moved logging to its own module :pr:`119`
        * Show progress bar history :pr:`111`
        * Using ``cloudpickle`` instead of pickle to allow unloading of custom objectives :pr:`113`
        * Removed render.py :pr:`154`
    * Documentation Changes
        * Update release instructions :pr:`140`
        * Include additional_objectives parameter :pr:`124`
        * Added Changelog :pr:`136`
    * Testing Changes
        * Code coverage :pr:`90`
        * Added CircleCI tests for other Python versions :pr:`104`
        * Added doc notebooks as tests :pr:`139`
        * Test metadata for CircleCI and 2 core parallelism :pr:`137`

**v0.4.1 Sep. 16, 2019**
    * Enhancements
        * Added AutoML for classification and regressor using Autobase and Skopt :pr:`7` :pr:`9`
        * Implemented standard classification and regression metrics :pr:`7`
        * Added logistic regression, random forest, and XGBoost pipelines :pr:`7`
        * Implemented support for custom objectives :pr:`15`
        * Feature importance for pipelines :pr:`18`
        * Serialization for pipelines :pr:`19`
        * Allow fitting on objectives for optimal threshold :pr:`27`
        * Added detect label leakage :pr:`31`
        * Implemented callbacks :pr:`42`
        * Allow for multiclass classification :pr:`21`
        * Added support for additional objectives :pr:`79`
    * Fixes
        * Fixed feature selection in pipelines :pr:`13`
        * Made ``random_seed`` usage consistent :pr:`45`
    * Documentation Changes
        * Documentation Changes
        * Added docstrings :pr:`6`
        * Created notebooks for docs :pr:`6`
        * Initialized readthedocs EvalML :pr:`6`
        * Added favicon :pr:`38`
    * Testing Changes
        * Added testing for loading data :pr:`39`

**v0.2.0 Aug. 13, 2019**
    * Enhancements
        * Created fraud detection objective :pr:`4`

**v0.1.0 July. 31, 2019**
    * *First Release*
    * Enhancements
        * Added lead scoring objecitve :pr:`1`
        * Added basic classifier :pr:`1`
    * Documentation Changes
        * Initialized Sphinx for docs :pr:`1`<|MERGE_RESOLUTION|>--- conflicted
+++ resolved
@@ -6,11 +6,8 @@
         * Added multiple oversampling and undersampling sampling methods as data splitters for imbalanced classification :pr:`1775`
         * Added params to balanced classification data splitters for visibility :pr:`1966`
         * Updated ``make_pipeline`` to not add ``Imputer`` if input data does not have numeric or categorical columns :pr:`1967`
-<<<<<<< HEAD
         * Updated ``class_imbalance_data_check`` to better handle multiclass imbalances :pr:``
-=======
         * Added recommended actions for the output of data check's ``validate`` method :pr:`1968`
->>>>>>> 23ced7f6
     * Fixes
     * Changes
         * Removed ``data_checks`` parameter, ``data_check_results`` and data checks logic from ``AutoMLSearch`` :pr:`1935`
