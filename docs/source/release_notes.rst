--- conflicted
+++ resolved
@@ -21,11 +21,8 @@
         * Fixed bug in OHE where calls to transform were not deterministic if ``top_n`` was less than the number of categories in a column :pr:`1324`
     * Changes
         * Allow ``add_to_rankings`` to be called before AutoMLSearch is called :pr:`1250`
-<<<<<<< HEAD
-        * Remove Graphviz from test-requirements to add to requirements.txt :pr:`1327`
-=======
+        * Removed Graphviz from test-requirements to add to requirements.txt :pr:`1327`
         * Removed ``max_pipelines`` parameter from ``AutoMLSearch`` :pr:`1264`
->>>>>>> bc9d1855
     * Documentation Changes
         * Fixed and updated code blocks in Release Notes :pr:`1243`
         * Added DecisionTree estimators to API Reference :pr:`1246`
