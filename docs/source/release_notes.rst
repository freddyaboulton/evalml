Release Notes
-------------

**Future Releases**
    * Enhancements
        * Added ``save_plot`` that allows for saving figures from different backends :pr:`1588`
        * Added ``LightGBM Regressor`` to regression components :pr:`1459`
        * Added ``visualize_decision_tree`` for tree visualization with ``decision_tree_data_from_estimator`` and ``decision_tree_data_from_pipeline`` to reformat tree structure output :pr:`1511`
        * Added `DFS Transformer` component into transformer components :pr:`1454`
        * Added ``MAPE`` to the standard metrics for time series problems and update objectives :pr:`1510`
        * Added ``graph_prediction_vs_actual_over_time`` and ``get_prediction_vs_actual_over_time_data`` to the model understanding module for time series problems :pr:`1483`
        * Added a ``ComponentGraph`` class that will support future pipelines as directed acyclic graphs :pr:`1415`
        * Updated data checks to accept ``Woodwork`` data structures :pr:`1481`
        * Added parameter to ``InvalidTargetDataCheck`` to show only top unique values rather than all unique values :pr:`1485`
        * Added multicollinearity data check :pr:`1515`
        * Added baseline pipeline and components for time series regression problems :pr:`1496`
        * Added more information to users about ensembling behavior in ``AutoMLSearch`` :pr:`1527`
        * Add woodwork support for more utility and graph methods :pr:`1544`
        * Changed ``DateTimeFeaturizer`` to encode features as int :pr:`1479`
        * Added Linear Discriminant Analysis transformer for dimensionality reduction :pr:`1331`
        * Added multiclass support for ``partial_dependence`` and ``graph_partial_dependence`` :pr:`1554`
        * Added ``TimeSeriesBinaryClassificationPipeline`` and ``TimeSeriesMulticlassClassificationPipeline`` classes :pr:`1528`
        * Added ``make_data_splitter`` method for easier automl data split customization :pr:`1568`
        * Integrated ``ComponentGraph`` class into Pipelines for full non-linear pipeline support :pr:`1543`
        * Update ``AutoMLSearch`` constructor to take training data instead of ``search`` and ``add_to_leaderboard`` :pr:`1597`
        * Update ``split_data`` helper args :pr:`1597`
        * Add problem type utils ``is_regression``, ``is_classification``, ``is_timeseries`` :pr:`1597`
        * Rename ``AutoMLSearch`` ``data_split`` arg to ``data_splitter`` :pr:`1569`
    * Fixes
        * Fix Windows CI jobs: install ``numba`` via conda, required for ``shap`` :pr:`1490`
        * Added custom-index support for `reset-index-get_prediction_vs_actual_over_time_data` :pr:`1494`
        * Fix ``generate_pipeline_code`` to account for boolean and None differences between Python and JSON :pr:`1524` :pr:`1531`
        * Set max value for plotly and xgboost versions while we debug CI failures with newer versions :pr:`1532`
        * Undo version pinning for plotly :pr:`1533`
        * Fix ReadTheDocs build by updating the version of ``setuptools`` :pr:`1561`
        * Set ``random_state`` of data splitter in AutoMLSearch to take int to keep consistency in the resulting splits :pr:`1579`
        * Pin sklearn version while we work on adding support :pr:`1594`
        * Fixed ``TargetLeakageDataCheck`` to use Woodwork ``mutual_information`` rather than using Pandas' Pearson Correlation :pr:`1616`
        * Pin pandas at <1.2.0 while we work on adding support :pr:`1609`
        * Pin graphviz at < 0.16 while we work on adding support :pr:`1609`
    * Changes
        * Reverting ``save_graph`` :pr:`1550` to resolve kaleido build issues :pr:`1585`
        * Update circleci badge to apply to ``main`` :pr:`1489`
        * Added script to generate github markdown for releases :pr:`1487`
        * Updated dependencies to fix ``ImportError: cannot import name 'MaskedArray' from 'sklearn.utils.fixes'`` error and to address Woodwork and Featuretool dependencies :pr:`1540`
        * Made ``get_prediction_vs_actual_data()`` a public method :pr:`1553`
        * Updated ``Woodwork`` version requirement to v0.0.7 :pr:`1560`
<<<<<<< HEAD

=======
        * Move data splitters from ``evalml.automl.data_splitters`` to ``evalml.preprocessing.data_splitters`` :pr:`1597`
        * Rename "# Testing" in automl log output to "# Validation" :pr:`1597`
>>>>>>> 095b0539
    * Documentation Changes
        * Added partial dependence methods to API reference :pr:`1537`
        * Updated documentation for confusion matrix methods :pr:`1611`
    * Testing Changes
        * Set ``n_jobs=1`` in most unit tests to reduce memory :pr:`1505`

.. warning::

    **Breaking Changes**
        * Updated minimal dependencies: ``numpy>=1.19.1``, ``pandas>=1.1.0``, ``scikit-learn>=0.23.1``, ``scikit-optimize>=0.8.1``
        * Pipeline component instances can no longer be iterated through using ``Pipeline.component_graph`` :pr:`1543`
        * Update ``AutoMLSearch`` constructor to take training data instead of ``search`` and ``add_to_leaderboard`` :pr:`1597`
        * Update ``split_data`` helper args :pr:`1597`
        * Move data splitters from ``evalml.automl.data_splitters`` to ``evalml.preprocessing.data_splitters`` :pr:`1597`
        * Rename ``AutoMLSearch`` ``data_split`` arg to ``data_splitter`` :pr:`1569`



**v0.16.1 Dec. 1, 2020**
    * Enhancements
        * Pin woodwork version to v0.0.6 to avoid breaking changes :pr:`1484`
        * Updated ``Woodwork`` to >=0.0.5 in ``core-requirements.txt`` :pr:`1473`
        * Removed ``copy_dataframe`` parameter for ``Woodwork``, updated ``Woodwork`` to >=0.0.6 in ``core-requirements.txt`` :pr:`1478`
        * Updated ``detect_problem_type`` to use ``pandas.api.is_numeric_dtype`` :pr:`1476`
    * Changes
        * Changed ``make clean`` to delete coverage reports as a convenience for developers :pr:`1464`
    * Documentation Changes
        * Updated pipeline and component documentation and demos to use ``Woodwork`` :pr:`1466`
    * Testing Changes
        * Update dependency update checker to use everything from core and optional dependencies :pr:`1480`


**v0.16.0 Nov. 24, 2020**
    * Enhancements
        * Updated pipelines and ``make_pipeline`` to accept ``Woodwork`` inputs :pr:`1393`
        * Updated components to accept ``Woodwork`` inputs :pr:`1423`
        * Added ability to freeze hyperparameters for ``AutoMLSearch`` :pr:`1284`
        * Added ``Target Encoder`` into transformer components :pr:`1401`
        * Added callback for error handling in ``AutoMLSearch`` :pr:`1403`
        * Added the index id to the ``explain_predictions_best_worst`` output to help users identify which rows in their data are included :pr:`1365`
        * The top_k features displayed in ``explain_predictions_*`` functions are now determined by the magnitude of shap values as opposed to the ``top_k`` largest and smallest shap values. :pr:`1374`
        * Added a problem type for time series regression :pr:`1386`
        * Added a ``is_defined_for_problem_type`` method to ``ObjectiveBase`` :pr:`1386`
        * Added a ``random_state`` parameter to ``make_pipeline_from_components`` function :pr:`1411`
        * Added ``DelayedFeaturesTransformer`` :pr:`1396`
        * Added a ``TimeSeriesRegressionPipeline`` class :pr:`1418`
        * Removed ``core-requirements.txt`` from the package distribution :pr:`1429`
        * Updated data check messages to include a `"code"` and `"details"` fields :pr:`1451`, :pr:`1462`
        * Added a ``TimeSeriesSplit`` data splitter for time series problems :pr:`1441`
        * Added a ``problem_configuration`` parameter to AutoMLSearch :pr:`1457`
    * Fixes
        * Fixed ``IndexError`` raised in ``AutoMLSearch`` when ``ensembling = True`` but only one pipeline to iterate over :pr:`1397`
        * Fixed stacked ensemble input bug and LightGBM warning and bug in ``AutoMLSearch`` :pr:`1388`
        * Updated enum classes to show possible enum values as attributes :pr:`1391`
        * Updated calls to ``Woodwork``'s ``to_pandas()`` to ``to_series()`` and ``to_dataframe()`` :pr:`1428`
        * Fixed bug in OHE where column names were not guaranteed to be unique :pr:`1349`
        * Fixed bug with percent improvement of ``ExpVariance`` objective on data with highly skewed target :pr:`1467`
        * Fix SimpleImputer error which occurs when all features are bool type :pr:`1215`
    * Changes
        * Changed ``OutliersDataCheck`` to return the list of columns, rather than rows, that contain outliers :pr:`1377`
        * Simplified and cleaned output for Code Generation :pr:`1371`
        * Reverted changes from :pr:`1337` :pr:`1409`
        * Updated data checks to return dictionary of warnings and errors instead of a list :pr:`1448`
        * Updated ``AutoMLSearch`` to pass ``Woodwork`` data structures to every pipeline (instead of pandas DataFrames) :pr:`1450`
        * Update ``AutoMLSearch`` to default to ``max_batches=1`` instead of ``max_iterations=5`` :pr:`1452`
        * Updated _evaluate_pipelines to consolidate side effects :pr:`1410`
    * Documentation Changes
        * Added description of CLA to contributing guide, updated description of draft PRs :pr:`1402`
        * Updated documentation to include all data checks, ``DataChecks``, and usage of data checks in AutoML :pr:`1412`
        * Updated docstrings from ``np.array`` to ``np.ndarray`` :pr:`1417`
        * Added section on stacking ensembles in AutoMLSearch documentation :pr:`1425`
    * Testing Changes
        * Removed ``category_encoders`` from test-requirements.txt :pr:`1373`
        * Tweak codecov.io settings again to avoid flakes :pr:`1413`
        * Modified ``make lint`` to check notebook versions in the docs :pr:`1431`
        * Modified ``make lint-fix`` to standardize notebook versions in the docs :pr:`1431`
        * Use new version of pull request Github Action for dependency check (:pr:`1443`)
        * Reduced number of workers for tests to 4 :pr:`1447`

.. warning::

    **Breaking Changes**
        * The ``top_k`` and ``top_k_features`` parameters in ``explain_predictions_*`` functions now return ``k`` features as opposed to ``2 * k`` features :pr:`1374`
        * Renamed ``problem_type`` to ``problem_types`` in ``RegressionObjective``, ``BinaryClassificationObjective``, and ``MulticlassClassificationObjective`` :pr:`1319`
        * Data checks now return a dictionary of warnings and errors instead of a list :pr:`1448`



**v0.15.0 Oct. 29, 2020**
    * Enhancements
        * Added stacked ensemble component classes (``StackedEnsembleClassifier``, ``StackedEnsembleRegressor``) :pr:`1134`
        * Added stacked ensemble components to ``AutoMLSearch`` :pr:`1253`
        * Added ``DecisionTreeClassifier`` and ``DecisionTreeRegressor`` to AutoML :pr:`1255`
        * Added ``graph_prediction_vs_actual`` in ``model_understanding`` for regression problems :pr:`1252`
        * Added parameter to ``OneHotEncoder`` to enable filtering for features to encode for :pr:`1249`
        * Added percent-better-than-baseline for all objectives to automl.results :pr:`1244`
        * Added ``HighVarianceCVDataCheck`` and replaced synonymous warning in ``AutoMLSearch`` :pr:`1254`
        * Added `PCA Transformer` component for dimensionality reduction :pr:`1270`
        * Added ``generate_pipeline_code`` and ``generate_component_code`` to allow for code generation given a pipeline or component instance :pr:`1306`
        * Added ``PCA Transformer`` component for dimensionality reduction :pr:`1270`
        * Updated ``AutoMLSearch`` to support ``Woodwork`` data structures :pr:`1299`
        * Added cv_folds to ``ClassImbalanceDataCheck`` and added this check to ``DefaultDataChecks`` :pr:`1333`
        * Make ``max_batches`` argument to ``AutoMLSearch.search`` public :pr:`1320`
        * Added text support to automl search :pr:`1062`
        * Added ``_pipelines_per_batch`` as a private argument to ``AutoMLSearch`` :pr:`1355`
    * Fixes
        * Fixed ML performance issue with ordered datasets: always shuffle data in automl's default CV splits :pr:`1265`
        * Fixed broken ``evalml info`` CLI command :pr:`1293`
        * Fixed ``boosting type='rf'`` for LightGBM Classifier, as well as ``num_leaves`` error :pr:`1302`
        * Fixed bug in ``explain_predictions_best_worst`` where a custom index in the target variable would cause a ``ValueError`` :pr:`1318`
        * Added stacked ensemble estimators to to ``evalml.pipelines.__init__`` file :pr:`1326`
        * Fixed bug in OHE where calls to transform were not deterministic if ``top_n`` was less than the number of categories in a column :pr:`1324`
        * Fixed LightGBM warning messages during AutoMLSearch :pr:`1342`
        * Fix warnings thrown during AutoMLSearch in ``HighVarianceCVDataCheck`` :pr:`1346`
        * Fixed bug where TrainingValidationSplit would return invalid location indices for dataframes with a custom index :pr:`1348`
        * Fixed bug where the AutoMLSearch ``random_state`` was not being passed to the created pipelines :pr:`1321`
    * Changes
        * Allow ``add_to_rankings`` to be called before AutoMLSearch is called :pr:`1250`
        * Removed Graphviz from test-requirements to add to requirements.txt :pr:`1327`
        * Removed ``max_pipelines`` parameter from ``AutoMLSearch`` :pr:`1264`
        * Include editable installs in all install make targets :pr:`1335`
        * Made pip dependencies `featuretools` and `nlp_primitives` core dependencies :pr:`1062`
        * Removed `PartOfSpeechCount` from `TextFeaturizer` transform primitives :pr:`1062`
        * Added warning for ``partial_dependency`` when the feature includes null values :pr:`1352`
    * Documentation Changes
        * Fixed and updated code blocks in Release Notes :pr:`1243`
        * Added DecisionTree estimators to API Reference :pr:`1246`
        * Changed class inheritance display to flow vertically :pr:`1248`
        * Updated cost-benefit tutorial to use a holdout/test set :pr:`1159`
        * Added ``evalml info`` command to documentation :pr:`1293`
        * Miscellaneous doc updates :pr:`1269`
        * Removed conda pre-release testing from the release process document :pr:`1282`
        * Updates to contributing guide :pr:`1310`
        * Added Alteryx footer to docs with Twitter and Github link :pr:`1312`
        * Added documentation for evalml installation for Python 3.6 :pr:`1322`
        * Added documentation changes to make the API Docs easier to understand :pr:`1323`
        * Fixed documentation for ``feature_importance`` :pr:`1353`
        * Added tutorial for running `AutoML` with text data :pr:`1357`
        * Added documentation for woodwork integration with automl search :pr:`1361`
    * Testing Changes
        * Added tests for ``jupyter_check`` to handle IPython :pr:`1256`
        * Cleaned up ``make_pipeline`` tests to test for all estimators :pr:`1257`
        * Added a test to check conda build after merge to main :pr:`1247`
        * Removed code that was lacking codecov for ``__main__.py`` and unnecessary :pr:`1293`
        * Codecov: round coverage up instead of down :pr:`1334`
        * Add DockerHub credentials to CI testing environment :pr:`1356`
        * Add DockerHub credentials to conda testing environment :pr:`1363`

.. warning::

    **Breaking Changes**
        * Renamed ``LabelLeakageDataCheck`` to ``TargetLeakageDataCheck`` :pr:`1319`
        * ``max_pipelines`` parameter has been removed from ``AutoMLSearch``. Please use ``max_iterations`` instead. :pr:`1264`
        * ``AutoMLSearch.search()`` will now log a warning if the input is not a ``Woodwork`` data structure (``pandas``, ``numpy``) :pr:`1299`
        * Make ``max_batches`` argument to ``AutoMLSearch.search`` public :pr:`1320`
        * Removed unused argument `feature_types` from AutoMLSearch.search :pr:`1062`

**v0.14.1 Sep. 29, 2020**
    * Enhancements
        * Updated partial dependence methods to support calculating numeric columns in a dataset with non-numeric columns :pr:`1150`
        * Added ``get_feature_names`` on ``OneHotEncoder`` :pr:`1193`
        * Added ``detect_problem_type`` to ``problem_type/utils.py`` to automatically detect the problem type given targets :pr:`1194`
        * Added LightGBM to ``AutoMLSearch`` :pr:`1199`
        * Updated ``scikit-learn`` and ``scikit-optimize`` to use latest versions - 0.23.2 and 0.8.1 respectively :pr:`1141`
        * Added ``__str__`` and ``__repr__`` for pipelines and components :pr:`1218`
        * Included internal target check for both training and validation data in ``AutoMLSearch`` :pr:`1226`
        * Added ``ProblemTypes.all_problem_types`` helper to get list of supported problem types :pr:`1219`
        * Added ``DecisionTreeClassifier`` and ``DecisionTreeRegressor`` classes :pr:`1223`
        * Added ``ProblemTypes.all_problem_types`` helper to get list of supported problem types :pr:`1219`
        * ``DataChecks`` can now be parametrized by passing a list of ``DataCheck`` classes and a parameter dictionary :pr:`1167`
        * Added first CV fold score as validation score in ``AutoMLSearch.rankings`` :pr:`1221`
        * Updated ``flake8`` configuration to enable linting on ``__init__.py`` files :pr:`1234`
        * Refined ``make_pipeline_from_components`` implementation :pr:`1204`
    * Fixes
        * Updated GitHub URL after migration to Alteryx GitHub org :pr:`1207`
        * Changed Problem Type enum to be more similar to the string name :pr:`1208`
        * Wrapped call to scikit-learn's partial dependence method in a ``try``/``finally`` block :pr:`1232`
    * Changes
        * Added ``allow_writing_files`` as a named argument to CatBoost estimators. :pr:`1202`
        * Added ``solver`` and ``multi_class`` as named arguments to ``LogisticRegressionClassifier`` :pr:`1202`
        * Replaced pipeline's ``._transform`` method to evaluate all the preprocessing steps of a pipeline with ``.compute_estimator_features`` :pr:`1231`
        * Changed default large dataset train/test splitting behavior :pr:`1205`
    * Documentation Changes
        * Included description of how to access the component instances and features for pipeline user guide :pr:`1163`
        * Updated API docs to refer to target as "target" instead of "labels" for non-classification tasks and minor docs cleanup :pr:`1160`
        * Added Class Imbalance Data Check to ``api_reference.rst`` :pr:`1190` :pr:`1200`
        * Added pipeline properties to API reference :pr:`1209`
        * Clarified what the objective parameter in AutoML is used for in AutoML API reference and AutoML user guide :pr:`1222`
        * Updated API docs to include ``skopt.space.Categorical`` option for component hyperparameter range definition :pr:`1228`
        * Added install documentation for ``libomp`` in order to use LightGBM on Mac :pr:`1233`
        * Improved description of ``max_iterations`` in documentation :pr:`1212`
        * Removed unused code from sphinx conf :pr:`1235`
    * Testing Changes

.. warning::

    **Breaking Changes**
        * ``DefaultDataChecks`` now accepts a ``problem_type`` parameter that must be specified :pr:`1167`
        * Pipeline's ``._transform`` method to evaluate all the preprocessing steps of a pipeline has been replaced with ``.compute_estimator_features`` :pr:`1231`
        * ``get_objectives`` has been renamed to ``get_core_objectives``. This function will now return a list of valid objective instances :pr:`1230`


**v0.13.2 Sep. 17, 2020**
    * Enhancements
        * Added ``output_format`` field to explain predictions functions :pr:`1107`
        * Modified ``get_objective`` and ``get_objectives`` to be able to return any objective in ``evalml.objectives`` :pr:`1132`
        * Added a ``return_instance`` boolean parameter to ``get_objective`` :pr:`1132`
        * Added ``ClassImbalanceDataCheck`` to determine whether target imbalance falls below a given threshold :pr:`1135`
        * Added label encoder to LightGBM for binary classification :pr:`1152`
        * Added labels for the row index of confusion matrix :pr:`1154`
        * Added ``AutoMLSearch`` object as another parameter in search callbacks :pr:`1156`
        * Added the corresponding probability threshold for each point displayed in ``graph_roc_curve`` :pr:`1161`
        * Added ``__eq__`` for ``ComponentBase`` and ``PipelineBase`` :pr:`1178`
        * Added support for multiclass classification for ``roc_curve`` :pr:`1164`
        * Added ``categories`` accessor to ``OneHotEncoder`` for listing the categories associated with a feature :pr:`1182`
        * Added utility function to create pipeline instances from a list of component instances :pr:`1176`
    * Fixes
        * Fixed XGBoost column names for partial dependence methods :pr:`1104`
        * Removed dead code validating column type from ``TextFeaturizer`` :pr:`1122`
        * Fixed issue where ``Imputer`` cannot fit when there is None in a categorical or boolean column :pr:`1144`
        * ``OneHotEncoder`` preserves the custom index in the input data :pr:`1146`
        * Fixed representation for ``ModelFamily`` :pr:`1165`
        * Removed duplicate ``nbsphinx`` dependency in ``dev-requirements.txt`` :pr:`1168`
        * Users can now pass in any valid kwargs to all estimators :pr:`1157`
        * Remove broken accessor ``OneHotEncoder.get_feature_names`` and unneeded base class :pr:`1179`
        * Removed LightGBM Estimator from AutoML models :pr:`1186`
    * Changes
        * Pinned ``scikit-optimize`` version to 0.7.4 :pr:`1136`
        * Removed ``tqdm`` as a dependency :pr:`1177`
        * Added lightgbm version 3.0.0 to ``latest_dependency_versions.txt`` :pr:`1185`
        * Rename ``max_pipelines`` to ``max_iterations`` :pr:`1169`
    * Documentation Changes
        * Fixed API docs for ``AutoMLSearch`` ``add_result_callback`` :pr:`1113`
        * Added a step to our release process for pushing our latest version to conda-forge :pr:`1118`
        * Added warning for missing ipywidgets dependency for using ``PipelineSearchPlots`` on Jupyterlab :pr:`1145`
        * Updated ``README.md`` example to load demo dataset :pr:`1151`
        * Swapped mapping of breast cancer targets in ``model_understanding.ipynb`` :pr:`1170`
    * Testing Changes
        * Added test confirming ``TextFeaturizer`` never outputs null values :pr:`1122`
        * Changed Python version of ``Update Dependencies`` action to 3.8.x :pr:`1137`
        * Fixed release notes check-in test for ``Update Dependencies`` actions :pr:`1172`

.. warning::

    **Breaking Changes**
        * ``get_objective`` will now return a class definition rather than an instance by default :pr:`1132`
        * Deleted ``OPTIONS`` dictionary in ``evalml.objectives.utils.py`` :pr:`1132`
        * If specifying an objective by string, the string must now match the objective's name field, case-insensitive :pr:`1132`
        * Passing "Cost Benefit Matrix", "Fraud Cost", "Lead Scoring", "Mean Squared Log Error",
            "Recall", "Recall Macro", "Recall Micro", "Recall Weighted", or "Root Mean Squared Log Error" to ``AutoMLSearch`` will now result in a ``ValueError``
            rather than an ``ObjectiveNotFoundError`` :pr:`1132`
        * Search callbacks ``start_iteration_callback`` and ``add_results_callback`` have changed to include a copy of the AutoMLSearch object as a third parameter :pr:`1156`
        * Deleted ``OneHotEncoder.get_feature_names`` method which had been broken for a while, in favor of pipelines' ``input_feature_names`` :pr:`1179`
        * Deleted empty base class ``CategoricalEncoder`` which ``OneHotEncoder`` component was inheriting from :pr:`1176`
        * Results from ``roc_curve`` will now return as a list of dictionaries with each dictionary representing a class :pr:`1164`
        * ``max_pipelines`` now raises a ``DeprecationWarning`` and will be removed in the next release. ``max_iterations`` should be used instead. :pr:`1169`


**v0.13.1 Aug. 25, 2020**
    * Enhancements
        * Added Cost-Benefit Matrix objective for binary classification :pr:`1038`
        * Split ``fill_value`` into ``categorical_fill_value`` and ``numeric_fill_value`` for Imputer :pr:`1019`
        * Added ``explain_predictions`` and ``explain_predictions_best_worst`` for explaining multiple predictions with SHAP :pr:`1016`
        * Added new LSA component for text featurization :pr:`1022`
        * Added guide on installing with conda :pr:`1041`
        * Added a “cost-benefit curve” util method to graph cost-benefit matrix scores vs. binary classification thresholds :pr:`1081`
        * Standardized error when calling transform/predict before fit for pipelines :pr:`1048`
        * Added ``percent_better_than_baseline`` to AutoML search rankings and full rankings table :pr:`1050`
        * Added one-way partial dependence and partial dependence plots :pr:`1079`
        * Added "Feature Value" column to prediction explanation reports. :pr:`1064`
        * Added LightGBM classification estimator :pr:`1082`, :pr:`1114`
        * Added ``max_batches`` parameter to ``AutoMLSearch`` :pr:`1087`
    * Fixes
        * Updated ``TextFeaturizer`` component to no longer require an internet connection to run :pr:`1022`
        * Fixed non-deterministic element of ``TextFeaturizer`` transformations :pr:`1022`
        * Added a StandardScaler to all ElasticNet pipelines :pr:`1065`
        * Updated cost-benefit matrix to normalize score :pr:`1099`
        * Fixed logic in ``calculate_percent_difference`` so that it can handle negative values :pr:`1100`
    * Changes
        * Added ``needs_fitting`` property to ``ComponentBase`` :pr:`1044`
        * Updated references to data types to use datatype lists defined in ``evalml.utils.gen_utils`` :pr:`1039`
        * Remove maximum version limit for SciPy dependency :pr:`1051`
        * Moved ``all_components`` and other component importers into runtime methods :pr:`1045`
        * Consolidated graphing utility methods under ``evalml.utils.graph_utils`` :pr:`1060`
        * Made slight tweaks to how ``TextFeaturizer`` uses ``featuretools``, and did some refactoring of that and of LSA :pr:`1090`
        * Changed ``show_all_features`` parameter into ``importance_threshold``, which allows for thresholding feature importance :pr:`1097`, :pr:`1103`
    * Documentation Changes
        * Update ``setup.py`` URL to point to the github repo :pr:`1037`
        * Added tutorial for using the cost-benefit matrix objective :pr:`1088`
        * Updated ``model_understanding.ipynb`` to include documentation for using plotly on Jupyter Lab :pr:`1108`
    * Testing Changes
        * Refactor CircleCI tests to use matrix jobs (:pr:`1043`)
        * Added a test to check that all test directories are included in evalml package :pr:`1054`


.. warning::

    **Breaking Changes**
        * ``confusion_matrix`` and ``normalize_confusion_matrix`` have been moved to ``evalml.utils`` :pr:`1038`
        * All graph utility methods previously under ``evalml.pipelines.graph_utils`` have been moved to ``evalml.utils.graph_utils`` :pr:`1060`


**v0.12.2 Aug. 6, 2020**
    * Enhancements
        * Add save/load method to components :pr:`1023`
        * Expose pickle ``protocol`` as optional arg to save/load :pr:`1023`
        * Updated estimators used in AutoML to include ExtraTrees and ElasticNet estimators :pr:`1030`
    * Fixes
    * Changes
        * Removed ``DeprecationWarning`` for ``SimpleImputer`` :pr:`1018`
    * Documentation Changes
        * Add note about version numbers to release process docs :pr:`1034`
    * Testing Changes
        * Test files are now included in the evalml package :pr:`1029`


**v0.12.0 Aug. 3, 2020**
    * Enhancements
        * Added string and categorical targets support for binary and multiclass pipelines and check for numeric targets for ``DetectLabelLeakage`` data check :pr:`932`
        * Added clear exception for regression pipelines if target datatype is string or categorical :pr:`960`
        * Added target column names and class labels in ``predict`` and ``predict_proba`` output for pipelines :pr:`951`
        * Added ``_compute_shap_values`` and ``normalize_values`` to ``pipelines/explanations`` module :pr:`958`
        * Added ``explain_prediction`` feature which explains single predictions with SHAP :pr:`974`
        * Added Imputer to allow different imputation strategies for numerical and categorical dtypes :pr:`991`
        * Added support for configuring logfile path using env var, and don't create logger if there are filesystem errors :pr:`975`
        * Updated catboost estimators' default parameters and automl hyperparameter ranges to speed up fit time :pr:`998`
    * Fixes
        * Fixed ReadtheDocs warning failure regarding embedded gif :pr:`943`
        * Removed incorrect parameter passed to pipeline classes in ``_add_baseline_pipelines`` :pr:`941`
        * Added universal error for calling ``predict``, ``predict_proba``, ``transform``, and ``feature_importances`` before fitting :pr:`969`, :pr:`994`
        * Made ``TextFeaturizer`` component and pip dependencies ``featuretools`` and ``nlp_primitives`` optional :pr:`976`
        * Updated imputation strategy in automl to no longer limit impute strategy to ``most_frequent`` for all features if there are any categorical columns :pr:`991`
        * Fixed ``UnboundLocalError`` for ``cv_pipeline`` when automl search errors :pr:`996`
        * Fixed ``Imputer`` to reset dataframe index to preserve behavior expected from  ``SimpleImputer`` :pr:`1009`
    * Changes
        * Moved ``get_estimators`` to ``evalml.pipelines.components.utils`` :pr:`934`
        * Modified Pipelines to raise ``PipelineScoreError`` when they encounter an error during scoring :pr:`936`
        * Moved ``evalml.model_families.list_model_families`` to ``evalml.pipelines.components.allowed_model_families`` :pr:`959`
        * Renamed ``DateTimeFeaturization`` to ``DateTimeFeaturizer`` :pr:`977`
        * Added check to stop search and raise an error if all pipelines in a batch return NaN scores :pr:`1015`
    * Documentation Changes
        * Updated ``README.md`` :pr:`963`
        * Reworded message when errors are returned from data checks in search :pr:`982`
        * Added section on understanding model predictions with ``explain_prediction`` to User Guide :pr:`981`
        * Added a section to the user guide and api reference about how XGBoost and CatBoost are not fully supported. :pr:`992`
        * Added custom components section in user guide :pr:`993`
        * Updated FAQ section formatting :pr:`997`
        * Updated release process documentation :pr:`1003`
    * Testing Changes
        * Moved ``predict_proba`` and ``predict`` tests regarding string / categorical targets to ``test_pipelines.py`` :pr:`972`
        * Fixed dependency update bot by updating python version to 3.7 to avoid frequent github version updates :pr:`1002`


.. warning::

    **Breaking Changes**
        * ``get_estimators`` has been moved to ``evalml.pipelines.components.utils`` (previously was under ``evalml.pipelines.utils``) :pr:`934`
        * Removed the ``raise_errors`` flag in AutoML search. All errors during pipeline evaluation will be caught and logged. :pr:`936`
        * ``evalml.model_families.list_model_families`` has been moved to ``evalml.pipelines.components.allowed_model_families`` :pr:`959`
        * ``TextFeaturizer``: the ``featuretools`` and ``nlp_primitives`` packages must be installed after installing evalml in order to use this component :pr:`976`
        * Renamed ``DateTimeFeaturization`` to ``DateTimeFeaturizer`` :pr:`977`


**v0.11.2 July 16, 2020**
    * Enhancements
        * Added ``NoVarianceDataCheck`` to ``DefaultDataChecks`` :pr:`893`
        * Added text processing and featurization component ``TextFeaturizer`` :pr:`913`, :pr:`924`
        * Added additional checks to ``InvalidTargetDataCheck`` to handle invalid target data types :pr:`929`
        * ``AutoMLSearch`` will now handle ``KeyboardInterrupt`` and prompt user for confirmation :pr:`915`
    * Fixes
        * Makes automl results a read-only property :pr:`919`
    * Changes
        * Deleted static pipelines and refactored tests involving static pipelines, removed ``all_pipelines()`` and ``get_pipelines()`` :pr:`904`
        * Moved ``list_model_families`` to ``evalml.model_family.utils`` :pr:`903`
        * Updated ``all_pipelines``, ``all_estimators``, ``all_components`` to use the same mechanism for dynamically generating their elements :pr:`898`
        * Rename ``master`` branch to ``main`` :pr:`918`
        * Add pypi release github action :pr:`923`
        * Updated ``AutoMLSearch.search`` stdout output and logging and removed tqdm progress bar :pr:`921`
        * Moved automl config checks previously in ``search()`` to init :pr:`933`
    * Documentation Changes
        * Reorganized and rewrote documentation :pr:`937`
        * Updated to use pydata sphinx theme :pr:`937`
        * Updated docs to use ``release_notes`` instead of ``changelog`` :pr:`942`
    * Testing Changes
        * Cleaned up fixture names and usages in tests :pr:`895`


.. warning::

    **Breaking Changes**
        * ``list_model_families`` has been moved to ``evalml.model_family.utils`` (previously was under ``evalml.pipelines.utils``) :pr:`903`
        * ``get_estimators`` has been moved to ``evalml.pipelines.components.utils`` (previously was under ``evalml.pipelines.utils``) :pr:`934`
        * Static pipeline definitions have been removed, but similar pipelines can still be constructed via creating an instance of ``PipelineBase`` :pr:`904`
        * ``all_pipelines()`` and ``get_pipelines()`` utility methods have been removed :pr:`904`


**v0.11.0 June 30, 2020**
    * Enhancements
        * Added multiclass support for ROC curve graphing :pr:`832`
        * Added preprocessing component to drop features whose percentage of NaN values exceeds a specified threshold :pr:`834`
        * Added data check to check for problematic target labels :pr:`814`
        * Added PerColumnImputer that allows imputation strategies per column :pr:`824`
        * Added transformer to drop specific columns :pr:`827`
        * Added support for ``categories``, ``handle_error``, and ``drop`` parameters in ``OneHotEncoder`` :pr:`830` :pr:`897`
        * Added preprocessing component to handle DateTime columns featurization :pr:`838`
        * Added ability to clone pipelines and components :pr:`842`
        * Define getter method for component ``parameters`` :pr:`847`
        * Added utility methods to calculate and graph permutation importances :pr:`860`, :pr:`880`
        * Added new utility functions necessary for generating dynamic preprocessing pipelines :pr:`852`
        * Added kwargs to all components :pr:`863`
        * Updated ``AutoSearchBase`` to use dynamically generated preprocessing pipelines :pr:`870`
        * Added SelectColumns transformer :pr:`873`
        * Added ability to evaluate additional pipelines for automl search :pr:`874`
        * Added ``default_parameters`` class property to components and pipelines :pr:`879`
        * Added better support for disabling data checks in automl search :pr:`892`
        * Added ability to save and load AutoML objects to file :pr:`888`
        * Updated ``AutoSearchBase.get_pipelines`` to return an untrained pipeline instance :pr:`876`
        * Saved learned binary classification thresholds in automl results cv data dict :pr:`876`
    * Fixes
        * Fixed bug where SimpleImputer cannot handle dropped columns :pr:`846`
        * Fixed bug where PerColumnImputer cannot handle dropped columns :pr:`855`
        * Enforce requirement that builtin components save all inputted values in their parameters dict :pr:`847`
        * Don't list base classes in ``all_components`` output :pr:`847`
        * Standardize all components to output pandas data structures, and accept either pandas or numpy :pr:`853`
        * Fixed rankings and full_rankings error when search has not been run :pr:`894`
    * Changes
        * Update ``all_pipelines`` and ``all_components`` to try initializing pipelines/components, and on failure exclude them :pr:`849`
        * Refactor ``handle_components`` to ``handle_components_class``, standardize to ``ComponentBase`` subclass instead of instance :pr:`850`
        * Refactor "blacklist"/"whitelist" to "allow"/"exclude" lists :pr:`854`
        * Replaced ``AutoClassificationSearch`` and ``AutoRegressionSearch`` with ``AutoMLSearch`` :pr:`871`
        * Renamed feature_importances and permutation_importances methods to use singular names (feature_importance and permutation_importance) :pr:`883`
        * Updated ``automl`` default data splitter to train/validation split for large datasets :pr:`877`
        * Added open source license, update some repo metadata :pr:`887`
        * Removed dead code in ``_get_preprocessing_components`` :pr:`896`
    * Documentation Changes
        * Fix some typos and update the EvalML logo :pr:`872`
    * Testing Changes
        * Update the changelog check job to expect the new branching pattern for the deps update bot :pr:`836`
        * Check that all components output pandas datastructures, and can accept either pandas or numpy :pr:`853`
        * Replaced ``AutoClassificationSearch`` and ``AutoRegressionSearch`` with ``AutoMLSearch`` :pr:`871`


.. warning::

    **Breaking Changes**
        * Pipelines' static ``component_graph`` field must contain either ``ComponentBase`` subclasses or ``str``, instead of ``ComponentBase`` subclass instances :pr:`850`
        * Rename ``handle_component`` to ``handle_component_class``. Now standardizes to ``ComponentBase`` subclasses instead of ``ComponentBase`` subclass instances :pr:`850`
        * Renamed automl's ``cv`` argument to ``data_split`` :pr:`877`
        * Pipelines' and classifiers' ``feature_importances`` is renamed ``feature_importance``, ``graph_feature_importances`` is renamed ``graph_feature_importance`` :pr:`883`
        * Passing ``data_checks=None`` to automl search will not perform any data checks as opposed to default checks. :pr:`892`
        * Pipelines to search for in AutoML are now determined automatically, rather than using the statically-defined pipeline classes. :pr:`870`
        * Updated ``AutoSearchBase.get_pipelines`` to return an untrained pipeline instance, instead of one which happened to be trained on the final cross-validation fold :pr:`876`


**v0.10.0 May 29, 2020**
    * Enhancements
        * Added baseline models for classification and regression, add functionality to calculate baseline models before searching in AutoML :pr:`746`
        * Port over highly-null guardrail as a data check and define ``DefaultDataChecks`` and ``DisableDataChecks`` classes :pr:`745`
        * Update ``Tuner`` classes to work directly with pipeline parameters dicts instead of flat parameter lists :pr:`779`
        * Add Elastic Net as a pipeline option :pr:`812`
        * Added new Pipeline option ``ExtraTrees`` :pr:`790`
        * Added precicion-recall curve metrics and plot for binary classification problems in ``evalml.pipeline.graph_utils`` :pr:`794`
        * Update the default automl algorithm to search in batches, starting with default parameters for each pipeline and iterating from there :pr:`793`
        * Added ``AutoMLAlgorithm`` class and ``IterativeAlgorithm`` impl, separated from ``AutoSearchBase`` :pr:`793`
    * Fixes
        * Update pipeline ``score`` to return ``nan`` score for any objective which throws an exception during scoring :pr:`787`
        * Fixed bug introduced in :pr:`787` where binary classification metrics requiring predicted probabilities error in scoring :pr:`798`
        * CatBoost and XGBoost classifiers and regressors can no longer have a learning rate of 0 :pr:`795`
    * Changes
        * Cleanup pipeline ``score`` code, and cleanup codecov :pr:`711`
        * Remove ``pass`` for abstract methods for codecov :pr:`730`
        * Added __str__ for AutoSearch object :pr:`675`
        * Add util methods to graph ROC and confusion matrix :pr:`720`
        * Refactor ``AutoBase`` to ``AutoSearchBase`` :pr:`758`
        * Updated AutoBase with ``data_checks`` parameter, removed previous ``detect_label_leakage`` parameter, and added functionality to run data checks before search in AutoML :pr:`765`
        * Updated our logger to use Python's logging utils :pr:`763`
        * Refactor most of ``AutoSearchBase._do_iteration`` impl into ``AutoSearchBase._evaluate`` :pr:`762`
        * Port over all guardrails to use the new DataCheck API :pr:`789`
        * Expanded ``import_or_raise`` to catch all exceptions :pr:`759`
        * Adds RMSE, MSLE, RMSLE as standard metrics :pr:`788`
        * Don't allow ``Recall`` to be used as an objective for AutoML :pr:`784`
        * Removed feature selection from pipelines :pr:`819`
        * Update default estimator parameters to make automl search faster and more accurate :pr:`793`
    * Documentation Changes
        * Add instructions to freeze ``master`` on ``release.md`` :pr:`726`
        * Update release instructions with more details :pr:`727` :pr:`733`
        * Add objective base classes to API reference :pr:`736`
        * Fix components API to match other modules :pr:`747`
    * Testing Changes
        * Delete codecov yml, use codecov.io's default :pr:`732`
        * Added unit tests for fraud cost, lead scoring, and standard metric objectives :pr:`741`
        * Update codecov client :pr:`782`
        * Updated AutoBase __str__ test to include no parameters case :pr:`783`
        * Added unit tests for ``ExtraTrees`` pipeline :pr:`790`
        * If codecov fails to upload, fail build :pr:`810`
        * Updated Python version of dependency action :pr:`816`
        * Update the dependency update bot to use a suffix when creating branches :pr:`817`

.. warning::

    **Breaking Changes**
        * The ``detect_label_leakage`` parameter for AutoML classes has been removed and replaced by a ``data_checks`` parameter :pr:`765`
        * Moved ROC and confusion matrix methods from ``evalml.pipeline.plot_utils`` to ``evalml.pipeline.graph_utils`` :pr:`720`
        * ``Tuner`` classes require a pipeline hyperparameter range dict as an init arg instead of a space definition :pr:`779`
        * ``Tuner.propose`` and ``Tuner.add`` work directly with pipeline parameters dicts instead of flat parameter lists :pr:`779`
        * ``PipelineBase.hyperparameters`` and ``custom_hyperparameters`` use pipeline parameters dict format instead of being represented as a flat list :pr:`779`
        * All guardrail functions previously under ``evalml.guardrails.utils`` will be removed and replaced by data checks :pr:`789`
        * ``Recall`` disallowed as an objective for AutoML :pr:`784`
        * ``AutoSearchBase`` parameter ``tuner`` has been renamed to ``tuner_class`` :pr:`793`
        * ``AutoSearchBase`` parameter ``possible_pipelines`` and ``possible_model_families`` have been renamed to ``allowed_pipelines`` and ``allowed_model_families`` :pr:`793`


**v0.9.0 Apr. 27, 2020**
    * Enhancements
        * Added ``Accuracy`` as an standard objective :pr:`624`
        * Added verbose parameter to load_fraud :pr:`560`
        * Added Balanced Accuracy metric for binary, multiclass :pr:`612` :pr:`661`
        * Added XGBoost regressor and XGBoost regression pipeline :pr:`666`
        * Added ``Accuracy`` metric for multiclass :pr:`672`
        * Added objective name in ``AutoBase.describe_pipeline`` :pr:`686`
        * Added ``DataCheck`` and ``DataChecks``, ``Message`` classes and relevant subclasses :pr:`739`
    * Fixes
        * Removed direct access to ``cls.component_graph`` :pr:`595`
        * Add testing files to .gitignore :pr:`625`
        * Remove circular dependencies from ``Makefile`` :pr:`637`
        * Add error case for ``normalize_confusion_matrix()`` :pr:`640`
        * Fixed ``XGBoostClassifier`` and ``XGBoostRegressor`` bug with feature names that contain [, ], or < :pr:`659`
        * Update ``make_pipeline_graph`` to not accidentally create empty file when testing if path is valid :pr:`649`
        * Fix pip installation warning about docsutils version, from boto dependency :pr:`664`
        * Removed zero division warning for F1/precision/recall metrics :pr:`671`
        * Fixed ``summary`` for pipelines without estimators :pr:`707`
    * Changes
        * Updated default objective for binary/multiclass classification to log loss :pr:`613`
        * Created classification and regression pipeline subclasses and removed objective as an attribute of pipeline classes :pr:`405`
        * Changed the output of ``score`` to return one dictionary :pr:`429`
        * Created binary and multiclass objective subclasses :pr:`504`
        * Updated objectives API :pr:`445`
        * Removed call to ``get_plot_data`` from AutoML :pr:`615`
        * Set ``raise_error`` to default to True for AutoML classes :pr:`638`
        * Remove unnecessary "u" prefixes on some unicode strings :pr:`641`
        * Changed one-hot encoder to return uint8 dtypes instead of ints :pr:`653`
        * Pipeline ``_name`` field changed to ``custom_name`` :pr:`650`
        * Removed ``graphs.py`` and moved methods into ``PipelineBase`` :pr:`657`, :pr:`665`
        * Remove s3fs as a dev dependency :pr:`664`
        * Changed requirements-parser to be a core dependency :pr:`673`
        * Replace ``supported_problem_types`` field on pipelines with ``problem_type`` attribute on base classes :pr:`678`
        * Changed AutoML to only show best results for a given pipeline template in ``rankings``, added ``full_rankings`` property to show all :pr:`682`
        * Update ``ModelFamily`` values: don't list xgboost/catboost as classifiers now that we have regression pipelines for them :pr:`677`
        * Changed AutoML's ``describe_pipeline`` to get problem type from pipeline instead :pr:`685`
        * Standardize ``import_or_raise`` error messages :pr:`683`
        * Updated argument order of objectives to align with sklearn's :pr:`698`
        * Renamed ``pipeline.feature_importance_graph`` to ``pipeline.graph_feature_importances`` :pr:`700`
        * Moved ROC and confusion matrix methods to ``evalml.pipelines.plot_utils`` :pr:`704`
        * Renamed ``MultiClassificationObjective`` to ``MulticlassClassificationObjective``, to align with pipeline naming scheme :pr:`715`
    * Documentation Changes
        * Fixed some sphinx warnings :pr:`593`
        * Fixed docstring for ``AutoClassificationSearch`` with correct command :pr:`599`
        * Limit readthedocs formats to pdf, not htmlzip and epub :pr:`594` :pr:`600`
        * Clean up objectives API documentation :pr:`605`
        * Fixed function on Exploring search results page :pr:`604`
        * Update release process doc :pr:`567`
        * ``AutoClassificationSearch`` and ``AutoRegressionSearch`` show inherited methods in API reference :pr:`651`
        * Fixed improperly formatted code in breaking changes for changelog :pr:`655`
        * Added configuration to treat Sphinx warnings as errors :pr:`660`
        * Removed separate plotting section for pipelines in API reference :pr:`657`, :pr:`665`
        * Have leads example notebook load S3 files using https, so we can delete s3fs dev dependency :pr:`664`
        * Categorized components in API reference and added descriptions for each category :pr:`663`
        * Fixed Sphinx warnings about ``BalancedAccuracy`` objective :pr:`669`
        * Updated API reference to include missing components and clean up pipeline docstrings :pr:`689`
        * Reorganize API ref, and clarify pipeline sub-titles :pr:`688`
        * Add and update preprocessing utils in API reference :pr:`687`
        * Added inheritance diagrams to API reference :pr:`695`
        * Documented which default objective AutoML optimizes for :pr:`699`
        * Create seperate install page :pr:`701`
        * Include more utils in API ref, like ``import_or_raise`` :pr:`704`
        * Add more color to pipeline documentation :pr:`705`
    * Testing Changes
        * Matched install commands of ``check_latest_dependencies`` test and it's GitHub action :pr:`578`
        * Added Github app to auto assign PR author as assignee :pr:`477`
        * Removed unneeded conda installation of xgboost in windows checkin tests :pr:`618`
        * Update graph tests to always use tmpfile dir :pr:`649`
        * Changelog checkin test workaround for release PRs: If 'future release' section is empty of PR refs, pass check :pr:`658`
        * Add changelog checkin test exception for ``dep-update`` branch :pr:`723`

.. warning::

    **Breaking Changes**

    * Pipelines will now no longer take an objective parameter during instantiation, and will no longer have an objective attribute.
    * ``fit()`` and ``predict()`` now use an optional ``objective`` parameter, which is only used in binary classification pipelines to fit for a specific objective.
    * ``score()`` will now use a required ``objectives`` parameter that is used to determine all the objectives to score on. This differs from the previous behavior, where the pipeline's objective was scored on regardless.
    * ``score()`` will now return one dictionary of all objective scores.
    * ``ROC`` and ``ConfusionMatrix`` plot methods via ``Auto(*).plot`` have been removed by :pr:`615` and are replaced by ``roc_curve`` and ``confusion_matrix`` in ``evamlm.pipelines.plot_utils`` in :pr:`704`
    * ``normalize_confusion_matrix`` has been moved to ``evalml.pipelines.plot_utils`` :pr:`704`
    * Pipelines ``_name`` field changed to ``custom_name``
    * Pipelines ``supported_problem_types`` field is removed because it is no longer necessary :pr:`678`
    * Updated argument order of objectives' ``objective_function`` to align with sklearn :pr:`698`
    * ``pipeline.feature_importance_graph`` has been renamed to ``pipeline.graph_feature_importances`` in :pr:`700`
    * Removed unsupported ``MSLE`` objective :pr:`704`


**v0.8.0 Apr. 1, 2020**
    * Enhancements
        * Add normalization option and information to confusion matrix :pr:`484`
        * Add util function to drop rows with NaN values :pr:`487`
        * Renamed ``PipelineBase.name`` as ``PipelineBase.summary`` and redefined ``PipelineBase.name`` as class property :pr:`491`
        * Added access to parameters in Pipelines with ``PipelineBase.parameters`` (used to be return of ``PipelineBase.describe``) :pr:`501`
        * Added ``fill_value`` parameter for ``SimpleImputer`` :pr:`509`
        * Added functionality to override component hyperparameters and made pipelines take hyperparemeters from components :pr:`516`
        * Allow ``numpy.random.RandomState`` for random_state parameters :pr:`556`
    * Fixes
        * Removed unused dependency ``matplotlib``, and move ``category_encoders`` to test reqs :pr:`572`
    * Changes
        * Undo version cap in XGBoost placed in :pr:`402` and allowed all released of XGBoost :pr:`407`
        * Support pandas 1.0.0 :pr:`486`
        * Made all references to the logger static :pr:`503`
        * Refactored ``model_type`` parameter for components and pipelines to ``model_family`` :pr:`507`
        * Refactored ``problem_types`` for pipelines and components into ``supported_problem_types`` :pr:`515`
        * Moved ``pipelines/utils.save_pipeline`` and ``pipelines/utils.load_pipeline`` to ``PipelineBase.save`` and ``PipelineBase.load`` :pr:`526`
        * Limit number of categories encoded by ``OneHotEncoder`` :pr:`517`
    * Documentation Changes
        * Updated API reference to remove ``PipelinePlot`` and added moved ``PipelineBase`` plotting methods :pr:`483`
        * Add code style and github issue guides :pr:`463` :pr:`512`
        * Updated API reference for to surface class variables for pipelines and components :pr:`537`
        * Fixed README documentation link :pr:`535`
        * Unhid PR references in changelog :pr:`656`
    * Testing Changes
        * Added automated dependency check PR :pr:`482`, :pr:`505`
        * Updated automated dependency check comment :pr:`497`
        * Have build_docs job use python executor, so that env vars are set properly :pr:`547`
        * Added simple test to make sure ``OneHotEncoder``'s top_n works with large number of categories :pr:`552`
        * Run windows unit tests on PRs :pr:`557`


.. warning::

    **Breaking Changes**

    * ``AutoClassificationSearch`` and ``AutoRegressionSearch``'s ``model_types`` parameter has been refactored into ``allowed_model_families``
    * ``ModelTypes`` enum has been changed to ``ModelFamily``
    * Components and Pipelines now have a ``model_family`` field instead of ``model_type``
    * ``get_pipelines`` utility function now accepts ``model_families`` as an argument instead of ``model_types``
    * ``PipelineBase.name`` no longer returns structure of pipeline and has been replaced by ``PipelineBase.summary``
    * ``PipelineBase.problem_types`` and ``Estimator.problem_types`` has been renamed to ``supported_problem_types``
    * ``pipelines/utils.save_pipeline`` and ``pipelines/utils.load_pipeline`` moved to ``PipelineBase.save`` and ``PipelineBase.load``


**v0.7.0 Mar. 9, 2020**
    * Enhancements
        * Added emacs buffers to .gitignore :pr:`350`
        * Add CatBoost (gradient-boosted trees) classification and regression components and pipelines :pr:`247`
        * Added Tuner abstract base class :pr:`351`
        * Added ``n_jobs`` as parameter for ``AutoClassificationSearch`` and ``AutoRegressionSearch`` :pr:`403`
        * Changed colors of confusion matrix to shades of blue and updated axis order to match scikit-learn's :pr:`426`
        * Added ``PipelineBase`` ``.graph`` and ``.feature_importance_graph`` methods, moved from previous location :pr:`423`
        * Added support for python 3.8 :pr:`462`
    * Fixes
        * Fixed ROC and confusion matrix plots not being calculated if user passed own additional_objectives :pr:`276`
        * Fixed ReadtheDocs ``FileNotFoundError`` exception for fraud dataset :pr:`439`
    * Changes
        * Added ``n_estimators`` as a tunable parameter for XGBoost :pr:`307`
        * Remove unused parameter ``ObjectiveBase.fit_needs_proba`` :pr:`320`
        * Remove extraneous parameter ``component_type`` from all components :pr:`361`
        * Remove unused ``rankings.csv`` file :pr:`397`
        * Downloaded demo and test datasets so unit tests can run offline :pr:`408`
        * Remove ``_needs_fitting`` attribute from Components :pr:`398`
        * Changed plot.feature_importance to show only non-zero feature importances by default, added optional parameter to show all :pr:`413`
        * Refactored ``PipelineBase`` to take in parameter dictionary and moved pipeline metadata to class attribute :pr:`421`
        * Dropped support for Python 3.5 :pr:`438`
        * Removed unused ``apply.py`` file :pr:`449`
        * Clean up ``requirements.txt`` to remove unused deps :pr:`451`
        * Support installation without all required dependencies :pr:`459`
    * Documentation Changes
        * Update release.md with instructions to release to internal license key :pr:`354`
    * Testing Changes
        * Added tests for utils (and moved current utils to gen_utils) :pr:`297`
        * Moved XGBoost install into it's own separate step on Windows using Conda :pr:`313`
        * Rewind pandas version to before 1.0.0, to diagnose test failures for that version :pr:`325`
        * Added dependency update checkin test :pr:`324`
        * Rewind XGBoost version to before 1.0.0 to diagnose test failures for that version :pr:`402`
        * Update dependency check to use a whitelist :pr:`417`
        * Update unit test jobs to not install dev deps :pr:`455`

.. warning::

    **Breaking Changes**

    * Python 3.5 will not be actively supported.

**v0.6.0 Dec. 16, 2019**
    * Enhancements
        * Added ability to create a plot of feature importances :pr:`133`
        * Add early stopping to AutoML using patience and tolerance parameters :pr:`241`
        * Added ROC and confusion matrix metrics and plot for classification problems and introduce PipelineSearchPlots class :pr:`242`
        * Enhanced AutoML results with search order :pr:`260`
        * Added utility function to show system and environment information :pr:`300`
    * Fixes
        * Lower botocore requirement :pr:`235`
        * Fixed decision_function calculation for ``FraudCost`` objective :pr:`254`
        * Fixed return value of ``Recall`` metrics :pr:`264`
        * Components return ``self`` on fit :pr:`289`
    * Changes
        * Renamed automl classes to ``AutoRegressionSearch`` and ``AutoClassificationSearch`` :pr:`287`
        * Updating demo datasets to retain column names :pr:`223`
        * Moving pipeline visualization to ``PipelinePlot`` class :pr:`228`
        * Standarizing inputs as ``pd.Dataframe`` / ``pd.Series`` :pr:`130`
        * Enforcing that pipelines must have an estimator as last component :pr:`277`
        * Added ``ipywidgets`` as a dependency in ``requirements.txt`` :pr:`278`
        * Added Random and Grid Search Tuners :pr:`240`
    * Documentation Changes
        * Adding class properties to API reference :pr:`244`
        * Fix and filter FutureWarnings from scikit-learn :pr:`249`, :pr:`257`
        * Adding Linear Regression to API reference and cleaning up some Sphinx warnings :pr:`227`
    * Testing Changes
        * Added support for testing on Windows with CircleCI :pr:`226`
        * Added support for doctests :pr:`233`

.. warning::

    **Breaking Changes**

    * The ``fit()`` method for ``AutoClassifier`` and ``AutoRegressor`` has been renamed to ``search()``.
    * ``AutoClassifier`` has been renamed to ``AutoClassificationSearch``
    * ``AutoRegressor`` has been renamed to ``AutoRegressionSearch``
    * ``AutoClassificationSearch.results`` and ``AutoRegressionSearch.results`` now is a dictionary with ``pipeline_results`` and ``search_order`` keys. ``pipeline_results`` can be used to access a dictionary that is identical to the old ``.results`` dictionary. Whereas, ``search_order`` returns a list of the search order in terms of ``pipeline_id``.
    * Pipelines now require an estimator as the last component in ``component_list``. Slicing pipelines now throws an ``NotImplementedError`` to avoid returning pipelines without an estimator.

**v0.5.2 Nov. 18, 2019**
    * Enhancements
        * Adding basic pipeline structure visualization :pr:`211`
    * Documentation Changes
        * Added notebooks to build process :pr:`212`

**v0.5.1 Nov. 15, 2019**
    * Enhancements
        * Added basic outlier detection guardrail :pr:`151`
        * Added basic ID column guardrail :pr:`135`
        * Added support for unlimited pipelines with a ``max_time`` limit :pr:`70`
        * Updated .readthedocs.yaml to successfully build :pr:`188`
    * Fixes
        * Removed MSLE from default additional objectives :pr:`203`
        * Fixed ``random_state`` passed in pipelines :pr:`204`
        * Fixed slow down in RFRegressor :pr:`206`
    * Changes
        * Pulled information for describe_pipeline from pipeline's new describe method :pr:`190`
        * Refactored pipelines :pr:`108`
        * Removed guardrails from Auto(*) :pr:`202`, :pr:`208`
    * Documentation Changes
        * Updated documentation to show ``max_time`` enhancements :pr:`189`
        * Updated release instructions for RTD :pr:`193`
        * Added notebooks to build process :pr:`212`
        * Added contributing instructions :pr:`213`
        * Added new content :pr:`222`

**v0.5.0 Oct. 29, 2019**
    * Enhancements
        * Added basic one hot encoding :pr:`73`
        * Use enums for model_type :pr:`110`
        * Support for splitting regression datasets :pr:`112`
        * Auto-infer multiclass classification :pr:`99`
        * Added support for other units in ``max_time`` :pr:`125`
        * Detect highly null columns :pr:`121`
        * Added additional regression objectives :pr:`100`
        * Show an interactive iteration vs. score plot when using fit() :pr:`134`
    * Fixes
        * Reordered ``describe_pipeline`` :pr:`94`
        * Added type check for ``model_type`` :pr:`109`
        * Fixed ``s`` units when setting string ``max_time`` :pr:`132`
        * Fix objectives not appearing in API documentation :pr:`150`
    * Changes
        * Reorganized tests :pr:`93`
        * Moved logging to its own module :pr:`119`
        * Show progress bar history :pr:`111`
        * Using ``cloudpickle`` instead of pickle to allow unloading of custom objectives :pr:`113`
        * Removed render.py :pr:`154`
    * Documentation Changes
        * Update release instructions :pr:`140`
        * Include additional_objectives parameter :pr:`124`
        * Added Changelog :pr:`136`
    * Testing Changes
        * Code coverage :pr:`90`
        * Added CircleCI tests for other Python versions :pr:`104`
        * Added doc notebooks as tests :pr:`139`
        * Test metadata for CircleCI and 2 core parallelism :pr:`137`

**v0.4.1 Sep. 16, 2019**
    * Enhancements
        * Added AutoML for classification and regressor using Autobase and Skopt :pr:`7` :pr:`9`
        * Implemented standard classification and regression metrics :pr:`7`
        * Added logistic regression, random forest, and XGBoost pipelines :pr:`7`
        * Implemented support for custom objectives :pr:`15`
        * Feature importance for pipelines :pr:`18`
        * Serialization for pipelines :pr:`19`
        * Allow fitting on objectives for optimal threshold :pr:`27`
        * Added detect label leakage :pr:`31`
        * Implemented callbacks :pr:`42`
        * Allow for multiclass classification :pr:`21`
        * Added support for additional objectives :pr:`79`
    * Fixes
        * Fixed feature selection in pipelines :pr:`13`
        * Made ``random_seed`` usage consistent :pr:`45`
    * Documentation Changes
        * Documentation Changes
        * Added docstrings :pr:`6`
        * Created notebooks for docs :pr:`6`
        * Initialized readthedocs EvalML :pr:`6`
        * Added favicon :pr:`38`
    * Testing Changes
        * Added testing for loading data :pr:`39`

**v0.2.0 Aug. 13, 2019**
    * Enhancements
        * Created fraud detection objective :pr:`4`

**v0.1.0 July. 31, 2019**
    * *First Release*
    * Enhancements
        * Added lead scoring objecitve :pr:`1`
        * Added basic classifier :pr:`1`
    * Documentation Changes
        * Initialized Sphinx for docs :pr:`1`<|MERGE_RESOLUTION|>--- conflicted
+++ resolved
@@ -45,12 +45,8 @@
         * Updated dependencies to fix ``ImportError: cannot import name 'MaskedArray' from 'sklearn.utils.fixes'`` error and to address Woodwork and Featuretool dependencies :pr:`1540`
         * Made ``get_prediction_vs_actual_data()`` a public method :pr:`1553`
         * Updated ``Woodwork`` version requirement to v0.0.7 :pr:`1560`
-<<<<<<< HEAD
-
-=======
         * Move data splitters from ``evalml.automl.data_splitters`` to ``evalml.preprocessing.data_splitters`` :pr:`1597`
         * Rename "# Testing" in automl log output to "# Validation" :pr:`1597`
->>>>>>> 095b0539
     * Documentation Changes
         * Added partial dependence methods to API reference :pr:`1537`
         * Updated documentation for confusion matrix methods :pr:`1611`
