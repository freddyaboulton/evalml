--- conflicted
+++ resolved
@@ -2,11 +2,8 @@
 -------------
 **Future Release**
     * Enhancements
-<<<<<<< HEAD
         * Added ``LogTransformer`` and ``TargetDistributionDataCheck`` :pr:`2487`
-=======
         * Updated 1-way partial dependence support for datetime features :pr:`2454`
->>>>>>> 019de6e3
         * Added details on how to fix error caused by broken ww schema :pr:`2466`
         * Added ability to use built-in pickle for saving AutoMLSearch :pr:`2463`
         * Updated our components and component graphs to use latest features of ww 0.4.1, e.g. ``concat_columns`` and drop in-place. :pr:`2465`
