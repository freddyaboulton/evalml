--- conflicted
+++ resolved
@@ -6,11 +6,8 @@
         * Added `output_format` field to explain predictions functions :pr:`1107`
         * Modified `get_objective` and `get_objectives` to be able to return any objective in `evalml.objectives` :pr:`1132`
         * Added a `return_instance` boolean parameter to `get_objective` :pr:`1132`
-<<<<<<< HEAD
         * Added `ClassImbalanceDataCheck` to determine whether target imbalance falls below a given threshold :pr:`1135`
-=======
         * Added label encoder to lightGBM for binary classification :pr:`1152`
->>>>>>> a0be1784
     * Fixes
         * Fixed XGBoost column names for partial dependence methods :pr:`1104`
         * Removed dead code validating column type from `TextFeaturizer` :pr:`1122`
