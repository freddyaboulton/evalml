Release Notes
-------------
**Future Releases**
    * Enhancements
        * Allow string for ``engine`` parameter for ``AutoMLSearch``:pr:`2667`
        * Add ``ProphetRegressor`` to AutoML :pr:`2619`
        * Integrated ``DefaultAlgorithm`` into ``AutoMLSearch`` :pr:`2634`
        * Removed SVM "linear" and "precomputed" kernel hyperparameter options, and improved default parameters :pr:`2651`
        * Added ``verbose`` flag to ``AutoMLSearch`` to run search in silent mode by default :pr:`2645`
        * Updated ``ComponentGraph`` initalization to raise ``ValueError`` when user attempts to use ``.y`` for a component that does not produce a tuple output :pr:`2662`
        * Updated to support Woodwork 0.6.0 :pr:`2690`
        * Updated pipeline ``graph()`` to distingush X and y edges :pr:`2654`
        * Added ``DropRowsTransformer`` component :pr:`2692`
        * Added ``DROP_ROWS`` to ``_make_component_list_from_actions`` and clean up metadata :pr:`2694`
    * Fixes
        * Updated Oversampler logic to select best SMOTE based on component input instead of pipeline input :pr:`2695`
        * Added ability to explicitly close DaskEngine resources to improve runtime and reduce Dask warnings :pr:`2667`
        * Fixed partial dependence bug for ensemble pipelines :pr:`2714`
        * Updated ``TargetLeakageDataCheck`` to maintain user-selected logical types :pr:`2711`
    * Changes
        * Replaced ``SMOTEOversampler``, ``SMOTENOversampler`` and ``SMOTENCOversampler`` with consolidated ``Oversampler`` component :pr:`2695`
        * Removed ``LinearRegressor`` from the list of default ``AutoMLSearch`` estimators due to poor performance :pr:`2660`
        * Removed default logging setup and debugging log file :pr:`2645`
    * Documentation Changes
        * Updated documentation to make parallelization of AutoML clearer :pr:`2667`
    * Testing Changes
        * Removes the process-level parallelism from the ``test_cancel_job`` test :pr:`2666`
        * Installed numba 0.53 in windows CI to prevent problems installing version 0.54 :pr:`2710`

.. warning::

    **Breaking Changes**
<<<<<<< HEAD
        * Removed default logging setup and debugging log file :pr:`2645`
=======
        * Renamed the current top level ``search`` method to ``search_iterative`` and defined a new ``search`` method for the ``DefaultAlgorithm`` :pr:`2634`
        * Replaced ``SMOTEOversampler``, ``SMOTENOversampler`` and ``SMOTENCOversampler`` with consolidated ``Oversampler`` component :pr:`2695`
>>>>>>> 490d4ab0
        * Removed ``LinearRegressor`` from the list of default ``AutoMLSearch`` estimators due to poor performance :pr:`2660`
    

**v0.31.0 Aug. 19, 2021**
    * Enhancements
        * Updated the high variance check in AutoMLSearch to be robust to a variety of objectives and cv scores :pr:`2622`
        * Use Woodwork's outlier detection for the ``OutliersDataCheck`` :pr:`2637`
        * Added ability to utilize instantiated components when creating a pipeline :pr:`2643`
        * Sped up the all Nan and unknown check in ``infer_feature_types`` :pr:`2661`
    * Fixes
    * Changes
        * Deleted ``_put_into_original_order`` helper function :pr:`2639`
        * Refactored time series pipeline code using a time series pipeline base class :pr:`2649`
        * Renamed ``dask_tests`` to ``parallel_tests`` :pr:`2657`
        * Removed commented out code in ``pipeline_meta.py`` :pr:`2659`
    * Documentation Changes
        * Add complete install command to README and Install section :pr:`2627`
        * Cleaned up documentation for ``MulticollinearityDataCheck`` :pr:`2664`
    * Testing Changes
        * Speed up CI by splitting Prophet tests into a separate workflow in GitHub :pr:`2644`

.. warning::

    **Breaking Changes**
        * ``TimeSeriesRegressionPipeline`` no longer inherits from ``TimeSeriesRegressionPipeline`` :pr:`2649`


**v0.30.2 Aug. 16, 2021**
    * Fixes
        * Updated changelog and version numbers to match the release.  Release 0.30.1 was release erroneously without a change to the version numbers.  0.30.2 replaces it.

**v0.30.1 Aug. 12, 2021**
    * Enhancements
        * Added ``DatetimeFormatDataCheck`` for time series problems :pr:`2603`
        * Added ``ProphetRegressor`` to estimators :pr:`2242`
        * Updated ``ComponentGraph`` to handle not calling samplers' transform during predict, and updated samplers' transform methods s.t. ``fit_transform`` is equivalent to ``fit(X, y).transform(X, y)`` :pr:`2583`
        * Updated ``ComponentGraph`` ``_validate_component_dict`` logic to be stricter about input values :pr:`2599`
        * Patched bug in ``xgboost`` estimators where predicting on a feature matrix of only booleans would throw an exception. :pr:`2602`
        * Updated ``ARIMARegressor`` to use relative forecasting to predict values :pr:`2613`
        * Added support for creating pipelines without an estimator as the final component and added ``transform(X, y)`` method to pipelines and component graphs :pr:`2625`
        * Updated to support Woodwork 0.5.1 :pr:`2610`
    * Fixes
        * Updated ``AutoMLSearch`` to drop ``ARIMARegressor`` from ``allowed_estimators`` if an incompatible frequency is detected :pr:`2632`
        * Updated ``get_best_sampler_for_data`` to consider all non-numeric datatypes as categorical for SMOTE :pr:`2590`
        * Fixed inconsistent test results from `TargetDistributionDataCheck` :pr:`2608`
        * Adopted vectorized pd.NA checking for Woodwork 0.5.1 support :pr:`2626`
        * Pinned upper version of astroid to 2.6.6 to keep ReadTheDocs working. :pr:`2638`
    * Changes
        * Renamed SMOTE samplers to SMOTE oversampler :pr:`2595`
        * Changed ``partial_dependence`` and ``graph_partial_dependence`` to raise a ``PartialDependenceError`` instead of ``ValueError``. This is not a breaking change because ``PartialDependenceError`` is a subclass of ``ValueError`` :pr:`2604`
        * Cleaned up code duplication in ``ComponentGraph`` :pr:`2612`
        * Stored predict_proba results in .x for intermediate estimators in ComponentGraph :pr:`2629`
    * Documentation Changes
        * To avoid local docs build error, only add warning disable and download headers on ReadTheDocs builds, not locally :pr:`2617`
    * Testing Changes
        * Updated partial_dependence tests to change the element-wise comparison per the Plotly 5.2.1 upgrade :pr:`2638`
        * Changed the lint CI job to only check against python 3.9 via the `-t` flag :pr:`2586`
        * Installed Prophet in linux nightlies test and fixed ``test_all_components`` :pr:`2598`
        * Refactored and fixed all ``make_pipeline`` tests to assert correct order and address new Woodwork Unknown type inference :pr:`2572`
        * Removed ``component_graphs`` as a global variable in ``test_component_graphs.py`` :pr:`2609`

.. warning::

    **Breaking Changes**
        * Renamed SMOTE samplers to SMOTE oversampler. Please use ``SMOTEOversampler``, ``SMOTENCOversampler``, ``SMOTENOversampler`` instead of ``SMOTESampler``, ``SMOTENCSampler``, and ``SMOTENSampler`` :pr:`2595`


**v0.30.0 Aug. 3, 2021**
    * Enhancements
        * Added ``LogTransformer`` and ``TargetDistributionDataCheck`` :pr:`2487`
        * Issue a warning to users when a pipeline parameter passed in isn't used in the pipeline :pr:`2564`
        * Added Gini coefficient as an objective :pr:`2544`
        * Added ``repr`` to ``ComponentGraph`` :pr:`2565`
        * Added components to extract features from ``URL`` and ``EmailAddress`` Logical Types :pr:`2550`
        * Added support for `NaN` values in ``TextFeaturizer`` :pr:`2532`
        * Added ``SelectByType`` transformer :pr:`2531`
        * Added separate thresholds for percent null rows and columns in ``HighlyNullDataCheck`` :pr:`2562`
        * Added support for `NaN` natural language values :pr:`2577`
    * Fixes
        * Raised error message for types ``URL``, ``NaturalLanguage``, and ``EmailAddress`` in ``partial_dependence`` :pr:`2573`
    * Changes
        * Updated ``PipelineBase`` implementation for creating pipelines from a list of components :pr:`2549`
        * Moved ``get_hyperparameter_ranges`` to ``PipelineBase`` class from automl/utils module :pr:`2546`
        * Renamed ``ComponentGraph``'s ``get_parents`` to ``get_inputs`` :pr:`2540`
        * Removed ``ComponentGraph.linearized_component_graph`` and ``ComponentGraph.from_list`` :pr:`2556`
        * Updated ``ComponentGraph`` to enforce requiring `.x` and `.y` inputs for each component in the graph :pr:`2563`
        * Renamed existing ensembler implementation from ``StackedEnsemblers`` to ``SklearnStackedEnsemblers`` :pr:`2578`
    * Documentation Changes
        * Added documentation for ``DaskEngine`` and ``CFEngine`` parallel engines :pr:`2560`
        * Improved detail of ``TextFeaturizer`` docstring and tutorial :pr:`2568`
    * Testing Changes
        * Added test that makes sure ``split_data`` does not shuffle for time series problems :pr:`2552`

.. warning::

    **Breaking Changes**
        * Moved ``get_hyperparameter_ranges`` to ``PipelineBase`` class from automl/utils module :pr:`2546`
        * Renamed ``ComponentGraph``'s ``get_parents`` to ``get_inputs`` :pr:`2540`
        * Removed ``ComponentGraph.linearized_component_graph`` and ``ComponentGraph.from_list`` :pr:`2556`
        * Updated ``ComponentGraph`` to enforce requiring `.x` and `.y` inputs for each component in the graph :pr:`2563`


**v0.29.0 Jul. 21, 2021**
    * Enhancements
        * Updated 1-way partial dependence support for datetime features :pr:`2454`
        * Added details on how to fix error caused by broken ww schema :pr:`2466`
        * Added ability to use built-in pickle for saving AutoMLSearch :pr:`2463`
        * Updated our components and component graphs to use latest features of ww 0.4.1, e.g. ``concat_columns`` and drop in-place. :pr:`2465`
        * Added new, concurrent.futures based engine for parallel AutoML :pr:`2506`
        * Added support for new Woodwork ``Unknown`` type in AutoMLSearch :pr:`2477`
        * Updated our components with an attribute that describes if they modify features or targets and can be used in list API for pipeline initialization :pr:`2504`
        * Updated ``ComponentGraph`` to accept X and y as inputs :pr:`2507`
        * Removed unused ``TARGET_BINARY_INVALID_VALUES`` from ``DataCheckMessageCode`` enum and fixed formatting of objective documentation :pr:`2520`
        * Added ``EvalMLAlgorithm`` :pr:`2525`
        * Added support for `NaN` values in ``TextFeaturizer`` :pr:`2532`
    * Fixes
        * Fixed ``FraudCost`` objective and reverted threshold optimization method for binary classification to ``Golden`` :pr:`2450`
        * Added custom exception message for partial dependence on features with scales that are too small :pr:`2455`
        * Ensures the typing for Ordinal and Datetime ltypes are passed through _retain_custom_types_and_initalize_woodwork :pr:`2461`
        * Updated to work with Pandas 1.3.0 :pr:`2442`
        * Updated to work with sktime 0.7.0 :pr:`2499`
    * Changes
        * Updated XGBoost dependency to ``>=1.4.2`` :pr:`2484`, :pr:`2498`
        * Added a ``DeprecationWarning`` about deprecating the list API for ``ComponentGraph`` :pr:`2488`
        * Updated ``make_pipeline`` for AutoML to create dictionaries, not lists, to initialize pipelines :pr:`2504`
        * No longer installing graphviz on windows in our CI pipelines because release 0.17 breaks windows 3.7 :pr:`2516`
    * Documentation Changes
        * Moved docstrings from ``__init__`` to class pages, added missing docstrings for missing classes, and updated missing default values :pr:`2452`
        * Build documentation with sphinx-autoapi :pr:`2458`
        * Change ``autoapi_ignore`` to only ignore files in ``evalml/tests/*`` :pr:`2530` 
    * Testing Changes
        * Fixed flaky dask tests :pr:`2471`
        * Removed shellcheck action from ``build_conda_pkg`` action :pr:`2514`
        * Added a tmp_dir fixture that deletes its contents after tests run :pr:`2505`
        * Added a test that makes sure all pipelines in ``AutoMLSearch`` get the same data splits :pr:`2513`
        * Condensed warning output in test logs :pr:`2521`

.. warning::

    **Breaking Changes**
        * `NaN` values in the `Natural Language` type are no longer supported by the Imputer with the pandas upgrade. :pr:`2477`

**v0.28.0 Jul. 2, 2021**
    * Enhancements
        * Added support for showing a Individual Conditional Expectations plot when graphing Partial Dependence :pr:`2386`
        * Exposed ``thread_count`` for Catboost estimators as ``n_jobs`` parameter :pr:`2410`
        * Updated Objectives API to allow for sample weighting :pr:`2433`
    * Fixes
        * Deleted unreachable line from ``IterativeAlgorithm`` :pr:`2464`
    * Changes
        * Pinned Woodwork version between 0.4.1 and 0.4.2 :pr:`2460`
        * Updated psutils minimum version in requirements :pr:`2438`
        * Updated ``log_error_callback`` to not include filepath in logged message :pr:`2429`
    * Documentation Changes
        * Sped up docs :pr:`2430`
        * Removed mentions of ``DataTable`` and ``DataColumn`` from the docs :pr:`2445`
    * Testing Changes
        * Added slack integration for nightlies tests :pr:`2436`
        * Changed ``build_conda_pkg`` CI job to run only when dependencies are updates :pr:`2446`
        * Updated workflows to store pytest runtimes as test artifacts :pr:`2448`
        * Added ``AutoMLTestEnv`` test fixture for making it easy to mock automl tests :pr:`2406`

**v0.27.0 Jun. 22, 2021**
    * Enhancements
        * Adds force plots for prediction explanations :pr:`2157`
        * Removed self-reference from ``AutoMLSearch`` :pr:`2304`
        * Added support for nonlinear pipelines for ``generate_pipeline_code`` :pr:`2332`
        * Added ``inverse_transform`` method to pipelines :pr:`2256`
        * Add optional automatic update checker :pr:`2350`
        * Added ``search_order`` to ``AutoMLSearch``'s ``rankings`` and ``full_rankings`` tables :pr:`2345`
        * Updated threshold optimization method for binary classification :pr:`2315`
        * Updated demos to pull data from S3 instead of including demo data in package :pr:`2387`
        * Upgrade woodwork version to v0.4.1 :pr:`2379`
    * Fixes
        * Preserve user-specified woodwork types throughout pipeline fit/predict :pr:`2297`
        * Fixed ``ComponentGraph`` appending target to ``final_component_features`` if there is a component that returns both X and y :pr:`2358`
        * Fixed partial dependence graph method failing on multiclass problems when the class labels are numeric :pr:`2372`
        * Added ``thresholding_objective`` argument to ``AutoMLSearch`` for binary classification problems :pr:`2320`
        * Added change for ``k_neighbors`` parameter in SMOTE Oversamplers to automatically handle small samples :pr:`2375`
        * Changed naming for ``Logistic Regression Classifier`` file :pr:`2399`
        * Pinned pytest-timeout to fix minimum dependence checker :pr:`2425`
        * Replaced ``Elastic Net Classifier`` base class with ``Logistsic Regression`` to avoid ``NaN`` outputs :pr:`2420`
    * Changes
        * Cleaned up ``PipelineBase``'s ``component_graph`` and ``_component_graph`` attributes. Updated ``PipelineBase`` ``__repr__`` and added ``__eq__`` for ``ComponentGraph`` :pr:`2332`
        * Added and applied  ``black`` linting package to the EvalML repo in place of ``autopep8`` :pr:`2306`
        * Separated `custom_hyperparameters` from pipelines and added them as an argument to ``AutoMLSearch`` :pr:`2317`
        * Replaced `allowed_pipelines` with `allowed_component_graphs` :pr:`2364`
        * Removed private method ``_compute_features_during_fit`` from ``PipelineBase`` :pr:`2359`
        * Updated ``compute_order`` in ``ComponentGraph`` to be a read-only property :pr:`2408`
        * Unpinned PyZMQ version in requirements.txt :pr:`2389` 
        * Uncapping LightGBM version in requirements.txt :pr:`2405`
        * Updated minimum version of plotly :pr:`2415`
        * Removed ``SensitivityLowAlert`` objective from core objectives :pr:`2418`
    * Documentation Changes
        * Fixed lead scoring weights in the demos documentation :pr:`2315`
        * Fixed start page code and description dataset naming discrepancy :pr:`2370`
    * Testing Changes
        * Update minimum unit tests to run on all pull requests :pr:`2314`
        * Pass token to authorize uploading of codecov reports :pr:`2344`
        * Add ``pytest-timeout``. All tests that run longer than 6 minutes will fail. :pr:`2374`
        * Separated the dask tests out into separate github action jobs to isolate dask failures. :pr:`2376`
        * Refactored dask tests :pr:`2377`
        * Added the combined dask/non-dask unit tests back and renamed the dask only unit tests. :pr:`2382`
        * Sped up unit tests and split into separate jobs :pr:`2365`
        * Change CI job names, run lint for python 3.9, run nightlies on python 3.8 at 3am EST :pr:`2395` :pr:`2398`
        * Set fail-fast to false for CI jobs that run for PRs :pr:`2402`

.. warning::

    **Breaking Changes**
        * `AutoMLSearch` will accept `allowed_component_graphs` instead of `allowed_pipelines` :pr:`2364`
        * Removed ``PipelineBase``'s ``_component_graph`` attribute. Updated ``PipelineBase`` ``__repr__`` and added ``__eq__`` for ``ComponentGraph`` :pr:`2332`
        * `pipeline_parameters` will no longer accept `skopt.space` variables since hyperparameter ranges will now be specified through `custom_hyperparameters` :pr:`2317`

**v0.25.0 Jun. 01, 2021**
    * Enhancements
        * Upgraded minimum woodwork to version 0.3.1. Previous versions will not be supported :pr:`2181`
        * Added a new callback parameter for ``explain_predictions_best_worst`` :pr:`2308`
    * Fixes
    * Changes
        * Deleted the ``return_pandas`` flag from our demo data loaders :pr:`2181`
        * Moved ``default_parameters`` to ``ComponentGraph`` from ``PipelineBase`` :pr:`2307`
    * Documentation Changes
        * Updated the release procedure documentation :pr:`2230`
    * Testing Changes
        * Ignoring ``test_saving_png_file`` while building conda package :pr:`2323`

.. warning::

    **Breaking Changes**
        * Deleted the ``return_pandas`` flag from our demo data loaders :pr:`2181`
        * Upgraded minimum woodwork to version 0.3.1. Previous versions will not be supported :pr:`2181`
        * Due to the weak-ref in woodwork, set the result of ``infer_feature_types`` to a variable before accessing woodwork :pr:`2181`

**v0.24.2 May. 24, 2021**
    * Enhancements
        * Added oversamplers to AutoMLSearch :pr:`2213` :pr:`2286`
        * Added dictionary input functionality for ``Undersampler`` component :pr:`2271`
        * Changed the default parameter values for ``Elastic Net Classifier`` and ``Elastic Net Regressor`` :pr:`2269`
        * Added dictionary input functionality for the Oversampler components :pr:`2288`
    * Fixes
        * Set default `n_jobs` to 1 for `StackedEnsembleClassifier` and `StackedEnsembleRegressor` until fix for text-based parallelism in sklearn stacking can be found :pr:`2295`
    * Changes
        * Updated ``start_iteration_callback`` to accept a pipeline instance instead of a pipeline class and no longer accept pipeline parameters as a parameter :pr:`2290`
        * Refactored ``calculate_permutation_importance`` method and add per-column permutation importance method :pr:`2302`
        * Updated logging information in ``AutoMLSearch.__init__`` to clarify pipeline generation :pr:`2263`
    * Documentation Changes
        * Minor changes to the release procedure :pr:`2230`
    * Testing Changes
        * Use codecov action to update coverage reports :pr:`2238`
        * Removed MarkupSafe dependency version pin from requirements.txt and moved instead into RTD docs build CI :pr:`2261`

.. warning::

    **Breaking Changes**
        * Updated ``start_iteration_callback`` to accept a pipeline instance instead of a pipeline class and no longer accept pipeline parameters as a parameter :pr:`2290`
        * Moved ``default_parameters`` to ``ComponentGraph`` from ``PipelineBase``. A pipeline's ``default_parameters`` is now accessible via ``pipeline.component_graph.default_parameters`` :pr:`2307`


**v0.24.1 May. 16, 2021**
    * Enhancements
        * Integrated ``ARIMARegressor`` into AutoML :pr:`2009`
        * Updated ``HighlyNullDataCheck`` to also perform a null row check :pr:`2222`
        * Set ``max_depth`` to 1 in calls to featuretools dfs :pr:`2231`
    * Fixes
        * Removed data splitter sampler calls during training :pr:`2253`
        * Set minimum required version for for pyzmq, colorama, and docutils :pr:`2254`
        * Changed BaseSampler to return None instead of y :pr:`2272`
    * Changes
        * Removed ensemble split and indices in ``AutoMLSearch`` :pr:`2260`
        * Updated pipeline ``repr()`` and ``generate_pipeline_code`` to return pipeline instances without generating custom pipeline class :pr:`2227`
    * Documentation Changes
        * Capped Sphinx version under 4.0.0 :pr:`2244`
    * Testing Changes
        * Change number of cores for pytest from 4 to 2 :pr:`2266`
        * Add minimum dependency checker to generate minimum requirement files :pr:`2267`
        * Add unit tests with minimum dependencies  :pr:`2277`


**v0.24.0 May. 04, 2021**
    * Enhancements
        * Added `date_index` as a required parameter for TimeSeries problems :pr:`2217`
        * Have the ``OneHotEncoder`` return the transformed columns as booleans rather than floats :pr:`2170`
        * Added Oversampler transformer component to EvalML :pr:`2079`
        * Added Undersampler to AutoMLSearch, as well as arguments ``_sampler_method`` and ``sampler_balanced_ratio`` :pr:`2128`
        * Updated prediction explanations functions to allow pipelines with XGBoost estimators :pr:`2162`
        * Added partial dependence for datetime columns :pr:`2180`
        * Update precision-recall curve with positive label index argument, and fix for 2d predicted probabilities :pr:`2090`
        * Add pct_null_rows to ``HighlyNullDataCheck`` :pr:`2211`
        * Added a standalone AutoML `search` method for convenience, which runs data checks and then runs automl :pr:`2152`
        * Make the first batch of AutoML have a predefined order, with linear models first and complex models last :pr:`2223` :pr:`2225`
        * Added sampling dictionary support to ``BalancedClassficationSampler`` :pr:`2235`
    * Fixes
        * Fixed partial dependence not respecting grid resolution parameter for numerical features :pr:`2180`
        * Enable prediction explanations for catboost for multiclass problems :pr:`2224`
    * Changes
        * Deleted baseline pipeline classes :pr:`2202`
        * Reverting user specified date feature PR :pr:`2155` until `pmdarima` installation fix is found :pr:`2214`
        * Updated pipeline API to accept component graph and other class attributes as instance parameters. Old pipeline API still works but will not be supported long-term. :pr:`2091`
        * Removed all old datasplitters from EvalML :pr:`2193`
        * Deleted ``make_pipeline_from_components`` :pr:`2218`
    * Documentation Changes
        * Renamed dataset to clarify that its gzipped but not a tarball :pr:`2183`
        * Updated documentation to use pipeline instances instead of pipeline subclasses :pr:`2195`
        * Updated contributing guide with a note about GitHub Actions permissions :pr:`2090`
        * Updated automl and model understanding user guides :pr:`2090`
    * Testing Changes
        * Use machineFL user token for dependency update bot, and add more reviewers :pr:`2189`


.. warning::

    **Breaking Changes**
        * All baseline pipeline classes (``BaselineBinaryPipeline``, ``BaselineMulticlassPipeline``, ``BaselineRegressionPipeline``, etc.) have been deleted :pr:`2202`
        * Updated pipeline API to accept component graph and other class attributes as instance parameters. Old pipeline API still works but will not be supported long-term. Pipelines can now be initialized by specifying the component graph as the first parameter, and then passing in optional arguments such as ``custom_name``, ``parameters``, etc. For example, ``BinaryClassificationPipeline(["Random Forest Classifier"], parameters={})``.  :pr:`2091`
        * Removed all old datasplitters from EvalML :pr:`2193`
        * Deleted utility method ``make_pipeline_from_components`` :pr:`2218`


**v0.23.0 Apr. 20, 2021**
    * Enhancements
        * Refactored ``EngineBase`` and ``SequentialEngine`` api. Adding ``DaskEngine`` :pr:`1975`.
        * Added optional ``engine`` argument to ``AutoMLSearch`` :pr:`1975`
        * Added a warning about how time series support is still in beta when a user passes in a time series problem to ``AutoMLSearch`` :pr:`2118`
        * Added ``NaturalLanguageNaNDataCheck`` data check :pr:`2122`
        * Added ValueError to ``partial_dependence`` to prevent users from computing partial dependence on columns with all NaNs :pr:`2120`
        * Added standard deviation of cv scores to rankings table :pr:`2154`
    * Fixes
        * Fixed ``BalancedClassificationDataCVSplit``, ``BalancedClassificationDataTVSplit``, and ``BalancedClassificationSampler`` to use ``minority:majority`` ratio instead of ``majority:minority`` :pr:`2077`
        * Fixed bug where two-way partial dependence plots with categorical variables were not working correctly :pr:`2117`
        * Fixed bug where ``hyperparameters`` were not displaying properly for pipelines with a list ``component_graph`` and duplicate components :pr:`2133`
        * Fixed bug where ``pipeline_parameters`` argument in ``AutoMLSearch`` was not applied to pipelines passed in as ``allowed_pipelines`` :pr:`2133`
        * Fixed bug where ``AutoMLSearch`` was not applying custom hyperparameters to pipelines with a list ``component_graph`` and duplicate components :pr:`2133`
    * Changes
        * Removed ``hyperparameter_ranges`` from Undersampler and renamed ``balanced_ratio`` to ``sampling_ratio`` for samplers :pr:`2113`
        * Renamed ``TARGET_BINARY_NOT_TWO_EXAMPLES_PER_CLASS`` data check message code to ``TARGET_MULTICLASS_NOT_TWO_EXAMPLES_PER_CLASS`` :pr:`2126`
        * Modified one-way partial dependence plots of categorical features to display data with a bar plot :pr:`2117`
        * Renamed ``score`` column for ``automl.rankings`` as ``mean_cv_score`` :pr:`2135`
        * Remove 'warning' from docs tool output :pr:`2031`
    * Documentation Changes
        * Fixed ``conf.py`` file :pr:`2112`
        * Added a sentence to the automl user guide stating that our support for time series problems is still in beta. :pr:`2118`
        * Fixed documentation demos :pr:`2139`
        * Update test badge in README to use GitHub Actions :pr:`2150`
    * Testing Changes
        * Fixed ``test_describe_pipeline`` for ``pandas`` ``v1.2.4`` :pr:`2129`
        * Added a GitHub Action for building the conda package :pr:`1870` :pr:`2148`


.. warning::

    **Breaking Changes**
        * Renamed ``balanced_ratio`` to ``sampling_ratio`` for the ``BalancedClassificationDataCVSplit``, ``BalancedClassificationDataTVSplit``, ``BalancedClassficationSampler``, and Undersampler :pr:`2113`
        * Deleted the "errors" key from automl results :pr:`1975`
        * Deleted the ``raise_and_save_error_callback`` and the ``log_and_save_error_callback`` :pr:`1975`
        * Fixed ``BalancedClassificationDataCVSplit``, ``BalancedClassificationDataTVSplit``, and ``BalancedClassificationSampler`` to use minority:majority ratio instead of majority:minority :pr:`2077`


**v0.22.0 Apr. 06, 2021**
    * Enhancements
        * Added a GitHub Action for ``linux_unit_tests``:pr:`2013`
        * Added recommended actions for ``InvalidTargetDataCheck``, updated ``_make_component_list_from_actions`` to address new action, and added ``TargetImputer`` component :pr:`1989`
        * Updated ``AutoMLSearch._check_for_high_variance`` to not emit ``RuntimeWarning`` :pr:`2024`
        * Added exception when pipeline passed to ``explain_predictions`` is a ``Stacked Ensemble`` pipeline :pr:`2033`
        * Added sensitivity at low alert rates as an objective :pr:`2001`
        * Added ``Undersampler`` transformer component :pr:`2030`
    * Fixes
        * Updated Engine's ``train_batch`` to apply undersampling :pr:`2038`
        * Fixed bug in where Time Series Classification pipelines were not encoding targets in ``predict`` and ``predict_proba`` :pr:`2040`
        * Fixed data splitting errors if target is float for classification problems :pr:`2050`
        * Pinned ``docutils`` to <0.17 to fix ReadtheDocs warning issues :pr:`2088`
    * Changes
        * Removed lists as acceptable hyperparameter ranges in ``AutoMLSearch`` :pr:`2028`
        * Renamed "details" to "metadata" for data check actions :pr:`2008`
    * Documentation Changes
        * Catch and suppress warnings in documentation :pr:`1991` :pr:`2097`
        * Change spacing in ``start.ipynb`` to provide clarity for ``AutoMLSearch`` :pr:`2078`
        * Fixed start code on README :pr:`2108`
    * Testing Changes


**v0.21.0 Mar. 24, 2021**
    * Enhancements
        * Changed ``AutoMLSearch`` to default ``optimize_thresholds`` to True :pr:`1943`
        * Added multiple oversampling and undersampling sampling methods as data splitters for imbalanced classification :pr:`1775`
        * Added params to balanced classification data splitters for visibility :pr:`1966`
        * Updated ``make_pipeline`` to not add ``Imputer`` if input data does not have numeric or categorical columns :pr:`1967`
        * Updated ``ClassImbalanceDataCheck`` to better handle multiclass imbalances :pr:`1986`
        * Added recommended actions for the output of data check's ``validate`` method :pr:`1968`
        * Added error message for ``partial_dependence`` when features are mostly the same value :pr:`1994`
        * Updated ``OneHotEncoder`` to drop one redundant feature by default for features with two categories :pr:`1997`
        * Added a ``PolynomialDetrender`` component :pr:`1992`
        * Added ``DateTimeNaNDataCheck`` data check :pr:`2039`
    * Fixes
        * Changed best pipeline to train on the entire dataset rather than just ensemble indices for ensemble problems :pr:`2037`
        * Updated binary classification pipelines to use objective decision function during scoring of custom objectives :pr:`1934`
    * Changes
        * Removed ``data_checks`` parameter, ``data_check_results`` and data checks logic from ``AutoMLSearch`` :pr:`1935`
        * Deleted ``random_state`` argument :pr:`1985`
        * Updated Woodwork version requirement to ``v0.0.11`` :pr:`1996`
    * Documentation Changes
    * Testing Changes
        * Removed ``build_docs`` CI job in favor of RTD GH builder :pr:`1974`
        * Added tests to confirm support for Python 3.9 :pr:`1724`
        * Added tests to support Dask AutoML/Engine :pr:`1990`
        * Changed ``build_conda_pkg`` job to use ``latest_release_changes`` branch in the feedstock. :pr:`1979`

.. warning::

    **Breaking Changes**
        * Changed ``AutoMLSearch`` to default ``optimize_thresholds`` to True :pr:`1943`
        * Removed ``data_checks`` parameter, ``data_check_results`` and data checks logic from ``AutoMLSearch``. To run the data checks which were previously run by default in ``AutoMLSearch``, please call ``DefaultDataChecks().validate(X_train, y_train)`` or take a look at our documentation for more examples. :pr:`1935`
        * Deleted ``random_state`` argument :pr:`1985`

**v0.20.0 Mar. 10, 2021**
    * Enhancements
        * Added a GitHub Action for Detecting dependency changes :pr:`1933`
        * Create a separate CV split to train stacked ensembler on for AutoMLSearch :pr:`1814`
        * Added a GitHub Action for Linux unit tests :pr:`1846`
        * Added ``ARIMARegressor`` estimator :pr:`1894`
        * Added ``DataCheckAction`` class and ``DataCheckActionCode`` enum :pr:`1896`
        * Updated ``Woodwork`` requirement to ``v0.0.10`` :pr:`1900`
        * Added ``BalancedClassificationDataCVSplit`` and ``BalancedClassificationDataTVSplit`` to AutoMLSearch :pr:`1875`
        * Update default classification data splitter to use downsampling for highly imbalanced data :pr:`1875`
        * Updated ``describe_pipeline`` to return more information, including ``id`` of pipelines used for ensemble models :pr:`1909`
        * Added utility method to create list of components from a list of ``DataCheckAction`` :pr:`1907`
        * Updated ``validate`` method to include a ``action`` key in returned dictionary for all ``DataCheck``and ``DataChecks`` :pr:`1916`
        * Aggregating the shap values for predictions that we know the provenance of, e.g. OHE, text, and date-time. :pr:`1901`
        * Improved error message when custom objective is passed as a string in ``pipeline.score`` :pr:`1941`
        * Added ``score_pipelines`` and ``train_pipelines`` methods to ``AutoMLSearch`` :pr:`1913`
        * Added support for ``pandas`` version 1.2.0 :pr:`1708`
        * Added ``score_batch`` and ``train_batch`` abstact methods to ``EngineBase`` and implementations in ``SequentialEngine`` :pr:`1913`
        * Added ability to handle index columns in ``AutoMLSearch`` and ``DataChecks`` :pr:`2138`
    * Fixes
        * Removed CI check for ``check_dependencies_updated_linux`` :pr:`1950`
        * Added metaclass for time series pipelines and fix binary classification pipeline ``predict`` not using objective if it is passed as a named argument :pr:`1874`
        * Fixed stack trace in prediction explanation functions caused by mixed string/numeric pandas column names :pr:`1871`
        * Fixed stack trace caused by passing pipelines with duplicate names to ``AutoMLSearch`` :pr:`1932`
        * Fixed ``AutoMLSearch.get_pipelines`` returning pipelines with the same attributes :pr:`1958`
    * Changes
        * Reversed GitHub Action for Linux unit tests until a fix for report generation is found :pr:`1920`
        * Updated ``add_results`` in ``AutoMLAlgorithm`` to take in entire pipeline results dictionary from ``AutoMLSearch`` :pr:`1891`
        * Updated ``ClassImbalanceDataCheck`` to look for severe class imbalance scenarios :pr:`1905`
        * Deleted the ``explain_prediction`` function :pr:`1915`
        * Removed ``HighVarianceCVDataCheck`` and convered it to an ``AutoMLSearch`` method instead :pr:`1928`
        * Removed warning in ``InvalidTargetDataCheck`` returned when numeric binary classification targets are not (0, 1) :pr:`1959`
    * Documentation Changes
        * Updated ``model_understanding.ipynb`` to demo the two-way partial dependence capability :pr:`1919`
    * Testing Changes

.. warning::

    **Breaking Changes**
        * Deleted the ``explain_prediction`` function :pr:`1915`
        * Removed ``HighVarianceCVDataCheck`` and convered it to an ``AutoMLSearch`` method instead :pr:`1928`
        * Added ``score_batch`` and ``train_batch`` abstact methods to ``EngineBase``. These need to be implemented in Engine subclasses :pr:`1913`


**v0.19.0 Feb. 23, 2021**
    * Enhancements
        * Added a GitHub Action for Python windows unit tests :pr:`1844`
        * Added a GitHub Action for checking updated release notes :pr:`1849`
        * Added a GitHub Action for Python lint checks :pr:`1837`
        * Adjusted ``explain_prediction``, ``explain_predictions`` and ``explain_predictions_best_worst`` to handle timeseries problems. :pr:`1818`
        * Updated ``InvalidTargetDataCheck`` to check for mismatched indices in target and features :pr:`1816`
        * Updated ``Woodwork`` structures returned from components to support ``Woodwork`` logical type overrides set by the user :pr:`1784`
        * Updated estimators to keep track of input feature names during ``fit()`` :pr:`1794`
        * Updated ``visualize_decision_tree`` to include feature names in output :pr:`1813`
        * Added ``is_bounded_like_percentage`` property for objectives. If true, the ``calculate_percent_difference`` method will return the absolute difference rather than relative difference :pr:`1809`
        * Added full error traceback to AutoMLSearch logger file :pr:`1840`
        * Changed ``TargetEncoder`` to preserve custom indices in the data :pr:`1836`
        * Refactored ``explain_predictions`` and ``explain_predictions_best_worst`` to only compute features once for all rows that need to be explained :pr:`1843`
        * Added custom random undersampler data splitter for classification :pr:`1857`
        * Updated ``OutliersDataCheck`` implementation to calculate the probability of having no outliers :pr:`1855`
        * Added ``Engines`` pipeline processing API :pr:`1838`
    * Fixes
        * Changed EngineBase random_state arg to random_seed and same for user guide docs :pr:`1889`
    * Changes
        * Modified ``calculate_percent_difference`` so that division by 0 is now inf rather than nan :pr:`1809`
        * Removed ``text_columns`` parameter from ``LSA`` and ``TextFeaturizer`` components :pr:`1652`
        * Added ``random_seed`` as an argument to our automl/pipeline/component API. Using ``random_state`` will raise a warning :pr:`1798`
        * Added ``DataCheckError`` message in ``InvalidTargetDataCheck`` if input target is None and removed exception raised :pr:`1866`
    * Documentation Changes
    * Testing Changes
        * Added back coverage for ``_get_feature_provenance`` in ``TextFeaturizer`` after ``text_columns`` was removed :pr:`1842`
        * Pin graphviz version for windows builds :pr:`1847`
        * Unpin graphviz version for windows builds :pr:`1851`

.. warning::

    **Breaking Changes**
        * Added a deprecation warning to ``explain_prediction``. It will be deleted in the next release. :pr:`1860`


**v0.18.2 Feb. 10, 2021**
    * Enhancements
        * Added uniqueness score data check :pr:`1785`
        * Added "dataframe" output format for prediction explanations :pr:`1781`
        * Updated LightGBM estimators to handle ``pandas.MultiIndex`` :pr:`1770`
        * Sped up permutation importance for some pipelines :pr:`1762`
        * Added sparsity data check :pr:`1797`
        * Confirmed support for threshold tuning for binary time series classification problems :pr:`1803`
    * Fixes
    * Changes
    * Documentation Changes
        * Added section on conda to the contributing guide :pr:`1771`
        * Updated release process to reflect freezing `main` before perf tests :pr:`1787`
        * Moving some prs to the right section of the release notes :pr:`1789`
        * Tweak README.md. :pr:`1800`
        * Fixed back arrow on install page docs :pr:`1795`
        * Fixed docstring for `ClassImbalanceDataCheck.validate()` :pr:`1817`
    * Testing Changes

**v0.18.1 Feb. 1, 2021**
    * Enhancements
        * Added ``graph_t_sne`` as a visualization tool for high dimensional data :pr:`1731`
        * Added the ability to see the linear coefficients of features in linear models terms :pr:`1738`
        * Added support for ``scikit-learn`` ``v0.24.0`` :pr:`1733`
        * Added support for ``scipy`` ``v1.6.0`` :pr:`1752`
        * Added SVM Classifier and Regressor to estimators :pr:`1714` :pr:`1761`
    * Fixes
        * Addressed bug with ``partial_dependence`` and categorical data with more categories than grid resolution :pr:`1748`
        * Removed ``random_state`` arg from ``get_pipelines`` in ``AutoMLSearch`` :pr:`1719`
        * Pinned pyzmq at less than 22.0.0 till we add support :pr:`1756`
    * Changes
        * Updated components and pipelines to return ``Woodwork`` data structures :pr:`1668`
        * Updated ``clone()`` for pipelines and components to copy over random state automatically :pr:`1753`
        * Dropped support for Python version 3.6 :pr:`1751`
        * Removed deprecated ``verbose`` flag from ``AutoMLSearch`` parameters :pr:`1772`
    * Documentation Changes
        * Add Twitter and Github link to documentation toolbar :pr:`1754`
        * Added Open Graph info to documentation :pr:`1758`
    * Testing Changes

.. warning::

    **Breaking Changes**
        * Components and pipelines return ``Woodwork`` data structures instead of ``pandas`` data structures :pr:`1668`
        * Python 3.6 will not be actively supported due to discontinued support from EvalML dependencies.
        * Deprecated ``verbose`` flag is removed for ``AutoMLSearch`` :pr:`1772`


**v0.18.0 Jan. 26, 2021**
    * Enhancements
        * Added RMSLE, MSLE, and MAPE to core objectives while checking for negative target values in ``invalid_targets_data_check`` :pr:`1574`
        * Added validation checks for binary problems with regression-like datasets and multiclass problems without true multiclass targets in ``invalid_targets_data_check`` :pr:`1665`
        * Added time series support for ``make_pipeline`` :pr:`1566`
        * Added target name for output of pipeline ``predict`` method :pr:`1578`
        * Added multiclass check to ``InvalidTargetDataCheck`` for two examples per class :pr:`1596`
        * Added support for ``graphviz`` ``v0.16`` :pr:`1657`
        * Enhanced time series pipelines to accept empty features :pr:`1651`
        * Added KNN Classifier to estimators. :pr:`1650`
        * Added support for list inputs for objectives :pr:`1663`
        * Added support for ``AutoMLSearch`` to handle time series classification pipelines :pr:`1666`
        * Enhanced ``DelayedFeaturesTransformer`` to encode categorical features and targets before delaying them :pr:`1691`
        * Added 2-way dependence plots. :pr:`1690`
        * Added ability to directly iterate through components within Pipelines :pr:`1583`
    * Fixes
        * Fixed inconsistent attributes and added Exceptions to docs :pr:`1673`
        * Fixed ``TargetLeakageDataCheck`` to use Woodwork ``mutual_information`` rather than using Pandas' Pearson Correlation :pr:`1616`
        * Fixed thresholding for pipelines in ``AutoMLSearch`` to only threshold binary classification pipelines :pr:`1622` :pr:`1626`
        * Updated ``load_data`` to return Woodwork structures and update default parameter value for ``index`` to ``None`` :pr:`1610`
        * Pinned scipy at < 1.6.0 while we work on adding support :pr:`1629`
        * Fixed data check message formatting in ``AutoMLSearch`` :pr:`1633`
        * Addressed stacked ensemble component for ``scikit-learn`` v0.24 support by setting ``shuffle=True`` for default CV :pr:`1613`
        * Fixed bug where ``Imputer`` reset the index on ``X`` :pr:`1590`
        * Fixed ``AutoMLSearch`` stacktrace when a cutom objective was passed in as a primary objective or additional objective :pr:`1575`
        * Fixed custom index bug for ``MAPE`` objective :pr:`1641`
        * Fixed index bug for ``TextFeaturizer`` and ``LSA`` components :pr:`1644`
        * Limited ``load_fraud`` dataset loaded into ``automl.ipynb`` :pr:`1646`
        * ``add_to_rankings`` updates ``AutoMLSearch.best_pipeline`` when necessary :pr:`1647`
        * Fixed bug where time series baseline estimators were not receiving ``gap`` and ``max_delay`` in ``AutoMLSearch`` :pr:`1645`
        * Fixed jupyter notebooks to help the RTD buildtime :pr:`1654`
        * Added ``positive_only`` objectives to ``non_core_objectives`` :pr:`1661`
        * Fixed stacking argument ``n_jobs`` for IterativeAlgorithm :pr:`1706`
        * Updated CatBoost estimators to return self in ``.fit()`` rather than the underlying model for consistency :pr:`1701`
        * Added ability to initialize pipeline parameters in ``AutoMLSearch`` constructor :pr:`1676`
    * Changes
        * Added labeling to ``graph_confusion_matrix`` :pr:`1632`
        * Rerunning search for ``AutoMLSearch`` results in a message thrown rather than failing the search, and removed ``has_searched`` property :pr:`1647`
        * Changed tuner class to allow and ignore single parameter values as input :pr:`1686`
        * Capped LightGBM version limit to remove bug in docs :pr:`1711`
        * Removed support for `np.random.RandomState` in EvalML :pr:`1727`
    * Documentation Changes
        * Update Model Understanding in the user guide to include ``visualize_decision_tree`` :pr:`1678`
        * Updated docs to include information about ``AutoMLSearch`` callback parameters and methods :pr:`1577`
        * Updated docs to prompt users to install graphiz on Mac :pr:`1656`
        * Added ``infer_feature_types`` to the ``start.ipynb`` guide :pr:`1700`
        * Added multicollinearity data check to API reference and docs :pr:`1707`
    * Testing Changes

.. warning::

    **Breaking Changes**
        * Removed ``has_searched`` property from ``AutoMLSearch`` :pr:`1647`
        * Components and pipelines return ``Woodwork`` data structures instead of ``pandas`` data structures :pr:`1668`
        * Removed support for `np.random.RandomState` in EvalML. Rather than passing ``np.random.RandomState`` as component and pipeline random_state values, we use int random_seed :pr:`1727`


**v0.17.0 Dec. 29, 2020**
    * Enhancements
        * Added ``save_plot`` that allows for saving figures from different backends :pr:`1588`
        * Added ``LightGBM Regressor`` to regression components :pr:`1459`
        * Added ``visualize_decision_tree`` for tree visualization with ``decision_tree_data_from_estimator`` and ``decision_tree_data_from_pipeline`` to reformat tree structure output :pr:`1511`
        * Added `DFS Transformer` component into transformer components :pr:`1454`
        * Added ``MAPE`` to the standard metrics for time series problems and update objectives :pr:`1510`
        * Added ``graph_prediction_vs_actual_over_time`` and ``get_prediction_vs_actual_over_time_data`` to the model understanding module for time series problems :pr:`1483`
        * Added a ``ComponentGraph`` class that will support future pipelines as directed acyclic graphs :pr:`1415`
        * Updated data checks to accept ``Woodwork`` data structures :pr:`1481`
        * Added parameter to ``InvalidTargetDataCheck`` to show only top unique values rather than all unique values :pr:`1485`
        * Added multicollinearity data check :pr:`1515`
        * Added baseline pipeline and components for time series regression problems :pr:`1496`
        * Added more information to users about ensembling behavior in ``AutoMLSearch`` :pr:`1527`
        * Add woodwork support for more utility and graph methods :pr:`1544`
        * Changed ``DateTimeFeaturizer`` to encode features as int :pr:`1479`
        * Return trained pipelines from ``AutoMLSearch.best_pipeline`` :pr:`1547`
        * Added utility method so that users can set feature types without having to learn about Woodwork directly :pr:`1555`
        * Added Linear Discriminant Analysis transformer for dimensionality reduction :pr:`1331`
        * Added multiclass support for ``partial_dependence`` and ``graph_partial_dependence`` :pr:`1554`
        * Added ``TimeSeriesBinaryClassificationPipeline`` and ``TimeSeriesMulticlassClassificationPipeline`` classes :pr:`1528`
        * Added ``make_data_splitter`` method for easier automl data split customization :pr:`1568`
        * Integrated ``ComponentGraph`` class into Pipelines for full non-linear pipeline support :pr:`1543`
        * Update ``AutoMLSearch`` constructor to take training data instead of ``search`` and ``add_to_leaderboard`` :pr:`1597`
        * Update ``split_data`` helper args :pr:`1597`
        * Add problem type utils ``is_regression``, ``is_classification``, ``is_timeseries`` :pr:`1597`
        * Rename ``AutoMLSearch`` ``data_split`` arg to ``data_splitter`` :pr:`1569`
    * Fixes
        * Fix AutoML not passing CV folds to ``DefaultDataChecks`` for usage by ``ClassImbalanceDataCheck`` :pr:`1619`
        * Fix Windows CI jobs: install ``numba`` via conda, required for ``shap`` :pr:`1490`
        * Added custom-index support for `reset-index-get_prediction_vs_actual_over_time_data` :pr:`1494`
        * Fix ``generate_pipeline_code`` to account for boolean and None differences between Python and JSON :pr:`1524` :pr:`1531`
        * Set max value for plotly and xgboost versions while we debug CI failures with newer versions :pr:`1532`
        * Undo version pinning for plotly :pr:`1533`
        * Fix ReadTheDocs build by updating the version of ``setuptools`` :pr:`1561`
        * Set ``random_state`` of data splitter in AutoMLSearch to take int to keep consistency in the resulting splits :pr:`1579`
        * Pin sklearn version while we work on adding support :pr:`1594`
        * Pin pandas at <1.2.0 while we work on adding support :pr:`1609`
        * Pin graphviz at < 0.16 while we work on adding support :pr:`1609`
    * Changes
        * Reverting ``save_graph`` :pr:`1550` to resolve kaleido build issues :pr:`1585`
        * Update circleci badge to apply to ``main`` :pr:`1489`
        * Added script to generate github markdown for releases :pr:`1487`
        * Updated selection using pandas ``dtypes`` to selecting using Woodwork logical types :pr:`1551`
        * Updated dependencies to fix ``ImportError: cannot import name 'MaskedArray' from 'sklearn.utils.fixes'`` error and to address Woodwork and Featuretool dependencies :pr:`1540`
        * Made ``get_prediction_vs_actual_data()`` a public method :pr:`1553`
        * Updated ``Woodwork`` version requirement to v0.0.7 :pr:`1560`
        * Move data splitters from ``evalml.automl.data_splitters`` to ``evalml.preprocessing.data_splitters`` :pr:`1597`
        * Rename "# Testing" in automl log output to "# Validation" :pr:`1597`
    * Documentation Changes
        * Added partial dependence methods to API reference :pr:`1537`
        * Updated documentation for confusion matrix methods :pr:`1611`
    * Testing Changes
        * Set ``n_jobs=1`` in most unit tests to reduce memory :pr:`1505`

.. warning::

    **Breaking Changes**
        * Updated minimal dependencies: ``numpy>=1.19.1``, ``pandas>=1.1.0``, ``scikit-learn>=0.23.1``, ``scikit-optimize>=0.8.1``
        * Updated ``AutoMLSearch.best_pipeline`` to return a trained pipeline. Pass in ``train_best_pipeline=False`` to AutoMLSearch in order to return an untrained pipeline.
        * Pipeline component instances can no longer be iterated through using ``Pipeline.component_graph`` :pr:`1543`
        * Update ``AutoMLSearch`` constructor to take training data instead of ``search`` and ``add_to_leaderboard`` :pr:`1597`
        * Update ``split_data`` helper args :pr:`1597`
        * Move data splitters from ``evalml.automl.data_splitters`` to ``evalml.preprocessing.data_splitters`` :pr:`1597`
        * Rename ``AutoMLSearch`` ``data_split`` arg to ``data_splitter`` :pr:`1569`



**v0.16.1 Dec. 1, 2020**
    * Enhancements
        * Pin woodwork version to v0.0.6 to avoid breaking changes :pr:`1484`
        * Updated ``Woodwork`` to >=0.0.5 in ``core-requirements.txt`` :pr:`1473`
        * Removed ``copy_dataframe`` parameter for ``Woodwork``, updated ``Woodwork`` to >=0.0.6 in ``core-requirements.txt`` :pr:`1478`
        * Updated ``detect_problem_type`` to use ``pandas.api.is_numeric_dtype`` :pr:`1476`
    * Changes
        * Changed ``make clean`` to delete coverage reports as a convenience for developers :pr:`1464`
        * Set ``n_jobs=-1`` by default for stacked ensemble components :pr:`1472`
    * Documentation Changes
        * Updated pipeline and component documentation and demos to use ``Woodwork`` :pr:`1466`
    * Testing Changes
        * Update dependency update checker to use everything from core and optional dependencies :pr:`1480`


**v0.16.0 Nov. 24, 2020**
    * Enhancements
        * Updated pipelines and ``make_pipeline`` to accept ``Woodwork`` inputs :pr:`1393`
        * Updated components to accept ``Woodwork`` inputs :pr:`1423`
        * Added ability to freeze hyperparameters for ``AutoMLSearch`` :pr:`1284`
        * Added ``Target Encoder`` into transformer components :pr:`1401`
        * Added callback for error handling in ``AutoMLSearch`` :pr:`1403`
        * Added the index id to the ``explain_predictions_best_worst`` output to help users identify which rows in their data are included :pr:`1365`
        * The top_k features displayed in ``explain_predictions_*`` functions are now determined by the magnitude of shap values as opposed to the ``top_k`` largest and smallest shap values. :pr:`1374`
        * Added a problem type for time series regression :pr:`1386`
        * Added a ``is_defined_for_problem_type`` method to ``ObjectiveBase`` :pr:`1386`
        * Added a ``random_state`` parameter to ``make_pipeline_from_components`` function :pr:`1411`
        * Added ``DelayedFeaturesTransformer`` :pr:`1396`
        * Added a ``TimeSeriesRegressionPipeline`` class :pr:`1418`
        * Removed ``core-requirements.txt`` from the package distribution :pr:`1429`
        * Updated data check messages to include a `"code"` and `"details"` fields :pr:`1451`, :pr:`1462`
        * Added a ``TimeSeriesSplit`` data splitter for time series problems :pr:`1441`
        * Added a ``problem_configuration`` parameter to AutoMLSearch :pr:`1457`
    * Fixes
        * Fixed ``IndexError`` raised in ``AutoMLSearch`` when ``ensembling = True`` but only one pipeline to iterate over :pr:`1397`
        * Fixed stacked ensemble input bug and LightGBM warning and bug in ``AutoMLSearch`` :pr:`1388`
        * Updated enum classes to show possible enum values as attributes :pr:`1391`
        * Updated calls to ``Woodwork``'s ``to_pandas()`` to ``to_series()`` and ``to_dataframe()`` :pr:`1428`
        * Fixed bug in OHE where column names were not guaranteed to be unique :pr:`1349`
        * Fixed bug with percent improvement of ``ExpVariance`` objective on data with highly skewed target :pr:`1467`
        * Fix SimpleImputer error which occurs when all features are bool type :pr:`1215`
    * Changes
        * Changed ``OutliersDataCheck`` to return the list of columns, rather than rows, that contain outliers :pr:`1377`
        * Simplified and cleaned output for Code Generation :pr:`1371`
        * Reverted changes from :pr:`1337` :pr:`1409`
        * Updated data checks to return dictionary of warnings and errors instead of a list :pr:`1448`
        * Updated ``AutoMLSearch`` to pass ``Woodwork`` data structures to every pipeline (instead of pandas DataFrames) :pr:`1450`
        * Update ``AutoMLSearch`` to default to ``max_batches=1`` instead of ``max_iterations=5`` :pr:`1452`
        * Updated _evaluate_pipelines to consolidate side effects :pr:`1410`
    * Documentation Changes
        * Added description of CLA to contributing guide, updated description of draft PRs :pr:`1402`
        * Updated documentation to include all data checks, ``DataChecks``, and usage of data checks in AutoML :pr:`1412`
        * Updated docstrings from ``np.array`` to ``np.ndarray`` :pr:`1417`
        * Added section on stacking ensembles in AutoMLSearch documentation :pr:`1425`
    * Testing Changes
        * Removed ``category_encoders`` from test-requirements.txt :pr:`1373`
        * Tweak codecov.io settings again to avoid flakes :pr:`1413`
        * Modified ``make lint`` to check notebook versions in the docs :pr:`1431`
        * Modified ``make lint-fix`` to standardize notebook versions in the docs :pr:`1431`
        * Use new version of pull request Github Action for dependency check (:pr:`1443`)
        * Reduced number of workers for tests to 4 :pr:`1447`

.. warning::

    **Breaking Changes**
        * The ``top_k`` and ``top_k_features`` parameters in ``explain_predictions_*`` functions now return ``k`` features as opposed to ``2 * k`` features :pr:`1374`
        * Renamed ``problem_type`` to ``problem_types`` in ``RegressionObjective``, ``BinaryClassificationObjective``, and ``MulticlassClassificationObjective`` :pr:`1319`
        * Data checks now return a dictionary of warnings and errors instead of a list :pr:`1448`



**v0.15.0 Oct. 29, 2020**
    * Enhancements
        * Added stacked ensemble component classes (``StackedEnsembleClassifier``, ``StackedEnsembleRegressor``) :pr:`1134`
        * Added stacked ensemble components to ``AutoMLSearch`` :pr:`1253`
        * Added ``DecisionTreeClassifier`` and ``DecisionTreeRegressor`` to AutoML :pr:`1255`
        * Added ``graph_prediction_vs_actual`` in ``model_understanding`` for regression problems :pr:`1252`
        * Added parameter to ``OneHotEncoder`` to enable filtering for features to encode for :pr:`1249`
        * Added percent-better-than-baseline for all objectives to automl.results :pr:`1244`
        * Added ``HighVarianceCVDataCheck`` and replaced synonymous warning in ``AutoMLSearch`` :pr:`1254`
        * Added `PCA Transformer` component for dimensionality reduction :pr:`1270`
        * Added ``generate_pipeline_code`` and ``generate_component_code`` to allow for code generation given a pipeline or component instance :pr:`1306`
        * Added ``PCA Transformer`` component for dimensionality reduction :pr:`1270`
        * Updated ``AutoMLSearch`` to support ``Woodwork`` data structures :pr:`1299`
        * Added cv_folds to ``ClassImbalanceDataCheck`` and added this check to ``DefaultDataChecks`` :pr:`1333`
        * Make ``max_batches`` argument to ``AutoMLSearch.search`` public :pr:`1320`
        * Added text support to automl search :pr:`1062`
        * Added ``_pipelines_per_batch`` as a private argument to ``AutoMLSearch`` :pr:`1355`
    * Fixes
        * Fixed ML performance issue with ordered datasets: always shuffle data in automl's default CV splits :pr:`1265`
        * Fixed broken ``evalml info`` CLI command :pr:`1293`
        * Fixed ``boosting type='rf'`` for LightGBM Classifier, as well as ``num_leaves`` error :pr:`1302`
        * Fixed bug in ``explain_predictions_best_worst`` where a custom index in the target variable would cause a ``ValueError`` :pr:`1318`
        * Added stacked ensemble estimators to to ``evalml.pipelines.__init__`` file :pr:`1326`
        * Fixed bug in OHE where calls to transform were not deterministic if ``top_n`` was less than the number of categories in a column :pr:`1324`
        * Fixed LightGBM warning messages during AutoMLSearch :pr:`1342`
        * Fix warnings thrown during AutoMLSearch in ``HighVarianceCVDataCheck`` :pr:`1346`
        * Fixed bug where TrainingValidationSplit would return invalid location indices for dataframes with a custom index :pr:`1348`
        * Fixed bug where the AutoMLSearch ``random_state`` was not being passed to the created pipelines :pr:`1321`
    * Changes
        * Allow ``add_to_rankings`` to be called before AutoMLSearch is called :pr:`1250`
        * Removed Graphviz from test-requirements to add to requirements.txt :pr:`1327`
        * Removed ``max_pipelines`` parameter from ``AutoMLSearch`` :pr:`1264`
        * Include editable installs in all install make targets :pr:`1335`
        * Made pip dependencies `featuretools` and `nlp_primitives` core dependencies :pr:`1062`
        * Removed `PartOfSpeechCount` from `TextFeaturizer` transform primitives :pr:`1062`
        * Added warning for ``partial_dependency`` when the feature includes null values :pr:`1352`
    * Documentation Changes
        * Fixed and updated code blocks in Release Notes :pr:`1243`
        * Added DecisionTree estimators to API Reference :pr:`1246`
        * Changed class inheritance display to flow vertically :pr:`1248`
        * Updated cost-benefit tutorial to use a holdout/test set :pr:`1159`
        * Added ``evalml info`` command to documentation :pr:`1293`
        * Miscellaneous doc updates :pr:`1269`
        * Removed conda pre-release testing from the release process document :pr:`1282`
        * Updates to contributing guide :pr:`1310`
        * Added Alteryx footer to docs with Twitter and Github link :pr:`1312`
        * Added documentation for evalml installation for Python 3.6 :pr:`1322`
        * Added documentation changes to make the API Docs easier to understand :pr:`1323`
        * Fixed documentation for ``feature_importance`` :pr:`1353`
        * Added tutorial for running `AutoML` with text data :pr:`1357`
        * Added documentation for woodwork integration with automl search :pr:`1361`
    * Testing Changes
        * Added tests for ``jupyter_check`` to handle IPython :pr:`1256`
        * Cleaned up ``make_pipeline`` tests to test for all estimators :pr:`1257`
        * Added a test to check conda build after merge to main :pr:`1247`
        * Removed code that was lacking codecov for ``__main__.py`` and unnecessary :pr:`1293`
        * Codecov: round coverage up instead of down :pr:`1334`
        * Add DockerHub credentials to CI testing environment :pr:`1356`
        * Add DockerHub credentials to conda testing environment :pr:`1363`

.. warning::

    **Breaking Changes**
        * Renamed ``LabelLeakageDataCheck`` to ``TargetLeakageDataCheck`` :pr:`1319`
        * ``max_pipelines`` parameter has been removed from ``AutoMLSearch``. Please use ``max_iterations`` instead. :pr:`1264`
        * ``AutoMLSearch.search()`` will now log a warning if the input is not a ``Woodwork`` data structure (``pandas``, ``numpy``) :pr:`1299`
        * Make ``max_batches`` argument to ``AutoMLSearch.search`` public :pr:`1320`
        * Removed unused argument `feature_types` from AutoMLSearch.search :pr:`1062`

**v0.14.1 Sep. 29, 2020**
    * Enhancements
        * Updated partial dependence methods to support calculating numeric columns in a dataset with non-numeric columns :pr:`1150`
        * Added ``get_feature_names`` on ``OneHotEncoder`` :pr:`1193`
        * Added ``detect_problem_type`` to ``problem_type/utils.py`` to automatically detect the problem type given targets :pr:`1194`
        * Added LightGBM to ``AutoMLSearch`` :pr:`1199`
        * Updated ``scikit-learn`` and ``scikit-optimize`` to use latest versions - 0.23.2 and 0.8.1 respectively :pr:`1141`
        * Added ``__str__`` and ``__repr__`` for pipelines and components :pr:`1218`
        * Included internal target check for both training and validation data in ``AutoMLSearch`` :pr:`1226`
        * Added ``ProblemTypes.all_problem_types`` helper to get list of supported problem types :pr:`1219`
        * Added ``DecisionTreeClassifier`` and ``DecisionTreeRegressor`` classes :pr:`1223`
        * Added ``ProblemTypes.all_problem_types`` helper to get list of supported problem types :pr:`1219`
        * ``DataChecks`` can now be parametrized by passing a list of ``DataCheck`` classes and a parameter dictionary :pr:`1167`
        * Added first CV fold score as validation score in ``AutoMLSearch.rankings`` :pr:`1221`
        * Updated ``flake8`` configuration to enable linting on ``__init__.py`` files :pr:`1234`
        * Refined ``make_pipeline_from_components`` implementation :pr:`1204`
    * Fixes
        * Updated GitHub URL after migration to Alteryx GitHub org :pr:`1207`
        * Changed Problem Type enum to be more similar to the string name :pr:`1208`
        * Wrapped call to scikit-learn's partial dependence method in a ``try``/``finally`` block :pr:`1232`
    * Changes
        * Added ``allow_writing_files`` as a named argument to CatBoost estimators. :pr:`1202`
        * Added ``solver`` and ``multi_class`` as named arguments to ``LogisticRegressionClassifier`` :pr:`1202`
        * Replaced pipeline's ``._transform`` method to evaluate all the preprocessing steps of a pipeline with ``.compute_estimator_features`` :pr:`1231`
        * Changed default large dataset train/test splitting behavior :pr:`1205`
    * Documentation Changes
        * Included description of how to access the component instances and features for pipeline user guide :pr:`1163`
        * Updated API docs to refer to target as "target" instead of "labels" for non-classification tasks and minor docs cleanup :pr:`1160`
        * Added Class Imbalance Data Check to ``api_reference.rst`` :pr:`1190` :pr:`1200`
        * Added pipeline properties to API reference :pr:`1209`
        * Clarified what the objective parameter in AutoML is used for in AutoML API reference and AutoML user guide :pr:`1222`
        * Updated API docs to include ``skopt.space.Categorical`` option for component hyperparameter range definition :pr:`1228`
        * Added install documentation for ``libomp`` in order to use LightGBM on Mac :pr:`1233`
        * Improved description of ``max_iterations`` in documentation :pr:`1212`
        * Removed unused code from sphinx conf :pr:`1235`
    * Testing Changes

.. warning::

    **Breaking Changes**
        * ``DefaultDataChecks`` now accepts a ``problem_type`` parameter that must be specified :pr:`1167`
        * Pipeline's ``._transform`` method to evaluate all the preprocessing steps of a pipeline has been replaced with ``.compute_estimator_features`` :pr:`1231`
        * ``get_objectives`` has been renamed to ``get_core_objectives``. This function will now return a list of valid objective instances :pr:`1230`


**v0.13.2 Sep. 17, 2020**
    * Enhancements
        * Added ``output_format`` field to explain predictions functions :pr:`1107`
        * Modified ``get_objective`` and ``get_objectives`` to be able to return any objective in ``evalml.objectives`` :pr:`1132`
        * Added a ``return_instance`` boolean parameter to ``get_objective`` :pr:`1132`
        * Added ``ClassImbalanceDataCheck`` to determine whether target imbalance falls below a given threshold :pr:`1135`
        * Added label encoder to LightGBM for binary classification :pr:`1152`
        * Added labels for the row index of confusion matrix :pr:`1154`
        * Added ``AutoMLSearch`` object as another parameter in search callbacks :pr:`1156`
        * Added the corresponding probability threshold for each point displayed in ``graph_roc_curve`` :pr:`1161`
        * Added ``__eq__`` for ``ComponentBase`` and ``PipelineBase`` :pr:`1178`
        * Added support for multiclass classification for ``roc_curve`` :pr:`1164`
        * Added ``categories`` accessor to ``OneHotEncoder`` for listing the categories associated with a feature :pr:`1182`
        * Added utility function to create pipeline instances from a list of component instances :pr:`1176`
    * Fixes
        * Fixed XGBoost column names for partial dependence methods :pr:`1104`
        * Removed dead code validating column type from ``TextFeaturizer`` :pr:`1122`
        * Fixed issue where ``Imputer`` cannot fit when there is None in a categorical or boolean column :pr:`1144`
        * ``OneHotEncoder`` preserves the custom index in the input data :pr:`1146`
        * Fixed representation for ``ModelFamily`` :pr:`1165`
        * Removed duplicate ``nbsphinx`` dependency in ``dev-requirements.txt`` :pr:`1168`
        * Users can now pass in any valid kwargs to all estimators :pr:`1157`
        * Remove broken accessor ``OneHotEncoder.get_feature_names`` and unneeded base class :pr:`1179`
        * Removed LightGBM Estimator from AutoML models :pr:`1186`
    * Changes
        * Pinned ``scikit-optimize`` version to 0.7.4 :pr:`1136`
        * Removed ``tqdm`` as a dependency :pr:`1177`
        * Added lightgbm version 3.0.0 to ``latest_dependency_versions.txt`` :pr:`1185`
        * Rename ``max_pipelines`` to ``max_iterations`` :pr:`1169`
    * Documentation Changes
        * Fixed API docs for ``AutoMLSearch`` ``add_result_callback`` :pr:`1113`
        * Added a step to our release process for pushing our latest version to conda-forge :pr:`1118`
        * Added warning for missing ipywidgets dependency for using ``PipelineSearchPlots`` on Jupyterlab :pr:`1145`
        * Updated ``README.md`` example to load demo dataset :pr:`1151`
        * Swapped mapping of breast cancer targets in ``model_understanding.ipynb`` :pr:`1170`
    * Testing Changes
        * Added test confirming ``TextFeaturizer`` never outputs null values :pr:`1122`
        * Changed Python version of ``Update Dependencies`` action to 3.8.x :pr:`1137`
        * Fixed release notes check-in test for ``Update Dependencies`` actions :pr:`1172`

.. warning::

    **Breaking Changes**
        * ``get_objective`` will now return a class definition rather than an instance by default :pr:`1132`
        * Deleted ``OPTIONS`` dictionary in ``evalml.objectives.utils.py`` :pr:`1132`
        * If specifying an objective by string, the string must now match the objective's name field, case-insensitive :pr:`1132`
        * Passing "Cost Benefit Matrix", "Fraud Cost", "Lead Scoring", "Mean Squared Log Error",
            "Recall", "Recall Macro", "Recall Micro", "Recall Weighted", or "Root Mean Squared Log Error" to ``AutoMLSearch`` will now result in a ``ValueError``
            rather than an ``ObjectiveNotFoundError`` :pr:`1132`
        * Search callbacks ``start_iteration_callback`` and ``add_results_callback`` have changed to include a copy of the AutoMLSearch object as a third parameter :pr:`1156`
        * Deleted ``OneHotEncoder.get_feature_names`` method which had been broken for a while, in favor of pipelines' ``input_feature_names`` :pr:`1179`
        * Deleted empty base class ``CategoricalEncoder`` which ``OneHotEncoder`` component was inheriting from :pr:`1176`
        * Results from ``roc_curve`` will now return as a list of dictionaries with each dictionary representing a class :pr:`1164`
        * ``max_pipelines`` now raises a ``DeprecationWarning`` and will be removed in the next release. ``max_iterations`` should be used instead. :pr:`1169`


**v0.13.1 Aug. 25, 2020**
    * Enhancements
        * Added Cost-Benefit Matrix objective for binary classification :pr:`1038`
        * Split ``fill_value`` into ``categorical_fill_value`` and ``numeric_fill_value`` for Imputer :pr:`1019`
        * Added ``explain_predictions`` and ``explain_predictions_best_worst`` for explaining multiple predictions with SHAP :pr:`1016`
        * Added new LSA component for text featurization :pr:`1022`
        * Added guide on installing with conda :pr:`1041`
        * Added a “cost-benefit curve” util method to graph cost-benefit matrix scores vs. binary classification thresholds :pr:`1081`
        * Standardized error when calling transform/predict before fit for pipelines :pr:`1048`
        * Added ``percent_better_than_baseline`` to AutoML search rankings and full rankings table :pr:`1050`
        * Added one-way partial dependence and partial dependence plots :pr:`1079`
        * Added "Feature Value" column to prediction explanation reports. :pr:`1064`
        * Added LightGBM classification estimator :pr:`1082`, :pr:`1114`
        * Added ``max_batches`` parameter to ``AutoMLSearch`` :pr:`1087`
    * Fixes
        * Updated ``TextFeaturizer`` component to no longer require an internet connection to run :pr:`1022`
        * Fixed non-deterministic element of ``TextFeaturizer`` transformations :pr:`1022`
        * Added a StandardScaler to all ElasticNet pipelines :pr:`1065`
        * Updated cost-benefit matrix to normalize score :pr:`1099`
        * Fixed logic in ``calculate_percent_difference`` so that it can handle negative values :pr:`1100`
    * Changes
        * Added ``needs_fitting`` property to ``ComponentBase`` :pr:`1044`
        * Updated references to data types to use datatype lists defined in ``evalml.utils.gen_utils`` :pr:`1039`
        * Remove maximum version limit for SciPy dependency :pr:`1051`
        * Moved ``all_components`` and other component importers into runtime methods :pr:`1045`
        * Consolidated graphing utility methods under ``evalml.utils.graph_utils`` :pr:`1060`
        * Made slight tweaks to how ``TextFeaturizer`` uses ``featuretools``, and did some refactoring of that and of LSA :pr:`1090`
        * Changed ``show_all_features`` parameter into ``importance_threshold``, which allows for thresholding feature importance :pr:`1097`, :pr:`1103`
    * Documentation Changes
        * Update ``setup.py`` URL to point to the github repo :pr:`1037`
        * Added tutorial for using the cost-benefit matrix objective :pr:`1088`
        * Updated ``model_understanding.ipynb`` to include documentation for using plotly on Jupyter Lab :pr:`1108`
    * Testing Changes
        * Refactor CircleCI tests to use matrix jobs (:pr:`1043`)
        * Added a test to check that all test directories are included in evalml package :pr:`1054`


.. warning::

    **Breaking Changes**
        * ``confusion_matrix`` and ``normalize_confusion_matrix`` have been moved to ``evalml.utils`` :pr:`1038`
        * All graph utility methods previously under ``evalml.pipelines.graph_utils`` have been moved to ``evalml.utils.graph_utils`` :pr:`1060`


**v0.12.2 Aug. 6, 2020**
    * Enhancements
        * Add save/load method to components :pr:`1023`
        * Expose pickle ``protocol`` as optional arg to save/load :pr:`1023`
        * Updated estimators used in AutoML to include ExtraTrees and ElasticNet estimators :pr:`1030`
    * Fixes
    * Changes
        * Removed ``DeprecationWarning`` for ``SimpleImputer`` :pr:`1018`
    * Documentation Changes
        * Add note about version numbers to release process docs :pr:`1034`
    * Testing Changes
        * Test files are now included in the evalml package :pr:`1029`


**v0.12.0 Aug. 3, 2020**
    * Enhancements
        * Added string and categorical targets support for binary and multiclass pipelines and check for numeric targets for ``DetectLabelLeakage`` data check :pr:`932`
        * Added clear exception for regression pipelines if target datatype is string or categorical :pr:`960`
        * Added target column names and class labels in ``predict`` and ``predict_proba`` output for pipelines :pr:`951`
        * Added ``_compute_shap_values`` and ``normalize_values`` to ``pipelines/explanations`` module :pr:`958`
        * Added ``explain_prediction`` feature which explains single predictions with SHAP :pr:`974`
        * Added Imputer to allow different imputation strategies for numerical and categorical dtypes :pr:`991`
        * Added support for configuring logfile path using env var, and don't create logger if there are filesystem errors :pr:`975`
        * Updated catboost estimators' default parameters and automl hyperparameter ranges to speed up fit time :pr:`998`
    * Fixes
        * Fixed ReadtheDocs warning failure regarding embedded gif :pr:`943`
        * Removed incorrect parameter passed to pipeline classes in ``_add_baseline_pipelines`` :pr:`941`
        * Added universal error for calling ``predict``, ``predict_proba``, ``transform``, and ``feature_importances`` before fitting :pr:`969`, :pr:`994`
        * Made ``TextFeaturizer`` component and pip dependencies ``featuretools`` and ``nlp_primitives`` optional :pr:`976`
        * Updated imputation strategy in automl to no longer limit impute strategy to ``most_frequent`` for all features if there are any categorical columns :pr:`991`
        * Fixed ``UnboundLocalError`` for ``cv_pipeline`` when automl search errors :pr:`996`
        * Fixed ``Imputer`` to reset dataframe index to preserve behavior expected from  ``SimpleImputer`` :pr:`1009`
    * Changes
        * Moved ``get_estimators`` to ``evalml.pipelines.components.utils`` :pr:`934`
        * Modified Pipelines to raise ``PipelineScoreError`` when they encounter an error during scoring :pr:`936`
        * Moved ``evalml.model_families.list_model_families`` to ``evalml.pipelines.components.allowed_model_families`` :pr:`959`
        * Renamed ``DateTimeFeaturization`` to ``DateTimeFeaturizer`` :pr:`977`
        * Added check to stop search and raise an error if all pipelines in a batch return NaN scores :pr:`1015`
    * Documentation Changes
        * Updated ``README.md`` :pr:`963`
        * Reworded message when errors are returned from data checks in search :pr:`982`
        * Added section on understanding model predictions with ``explain_prediction`` to User Guide :pr:`981`
        * Added a section to the user guide and api reference about how XGBoost and CatBoost are not fully supported. :pr:`992`
        * Added custom components section in user guide :pr:`993`
        * Updated FAQ section formatting :pr:`997`
        * Updated release process documentation :pr:`1003`
    * Testing Changes
        * Moved ``predict_proba`` and ``predict`` tests regarding string / categorical targets to ``test_pipelines.py`` :pr:`972`
        * Fixed dependency update bot by updating python version to 3.7 to avoid frequent github version updates :pr:`1002`


.. warning::

    **Breaking Changes**
        * ``get_estimators`` has been moved to ``evalml.pipelines.components.utils`` (previously was under ``evalml.pipelines.utils``) :pr:`934`
        * Removed the ``raise_errors`` flag in AutoML search. All errors during pipeline evaluation will be caught and logged. :pr:`936`
        * ``evalml.model_families.list_model_families`` has been moved to ``evalml.pipelines.components.allowed_model_families`` :pr:`959`
        * ``TextFeaturizer``: the ``featuretools`` and ``nlp_primitives`` packages must be installed after installing evalml in order to use this component :pr:`976`
        * Renamed ``DateTimeFeaturization`` to ``DateTimeFeaturizer`` :pr:`977`


**v0.11.2 July 16, 2020**
    * Enhancements
        * Added ``NoVarianceDataCheck`` to ``DefaultDataChecks`` :pr:`893`
        * Added text processing and featurization component ``TextFeaturizer`` :pr:`913`, :pr:`924`
        * Added additional checks to ``InvalidTargetDataCheck`` to handle invalid target data types :pr:`929`
        * ``AutoMLSearch`` will now handle ``KeyboardInterrupt`` and prompt user for confirmation :pr:`915`
    * Fixes
        * Makes automl results a read-only property :pr:`919`
    * Changes
        * Deleted static pipelines and refactored tests involving static pipelines, removed ``all_pipelines()`` and ``get_pipelines()`` :pr:`904`
        * Moved ``list_model_families`` to ``evalml.model_family.utils`` :pr:`903`
        * Updated ``all_pipelines``, ``all_estimators``, ``all_components`` to use the same mechanism for dynamically generating their elements :pr:`898`
        * Rename ``master`` branch to ``main`` :pr:`918`
        * Add pypi release github action :pr:`923`
        * Updated ``AutoMLSearch.search`` stdout output and logging and removed tqdm progress bar :pr:`921`
        * Moved automl config checks previously in ``search()`` to init :pr:`933`
    * Documentation Changes
        * Reorganized and rewrote documentation :pr:`937`
        * Updated to use pydata sphinx theme :pr:`937`
        * Updated docs to use ``release_notes`` instead of ``changelog`` :pr:`942`
    * Testing Changes
        * Cleaned up fixture names and usages in tests :pr:`895`


.. warning::

    **Breaking Changes**
        * ``list_model_families`` has been moved to ``evalml.model_family.utils`` (previously was under ``evalml.pipelines.utils``) :pr:`903`
        * ``get_estimators`` has been moved to ``evalml.pipelines.components.utils`` (previously was under ``evalml.pipelines.utils``) :pr:`934`
        * Static pipeline definitions have been removed, but similar pipelines can still be constructed via creating an instance of ``PipelineBase`` :pr:`904`
        * ``all_pipelines()`` and ``get_pipelines()`` utility methods have been removed :pr:`904`


**v0.11.0 June 30, 2020**
    * Enhancements
        * Added multiclass support for ROC curve graphing :pr:`832`
        * Added preprocessing component to drop features whose percentage of NaN values exceeds a specified threshold :pr:`834`
        * Added data check to check for problematic target labels :pr:`814`
        * Added PerColumnImputer that allows imputation strategies per column :pr:`824`
        * Added transformer to drop specific columns :pr:`827`
        * Added support for ``categories``, ``handle_error``, and ``drop`` parameters in ``OneHotEncoder`` :pr:`830` :pr:`897`
        * Added preprocessing component to handle DateTime columns featurization :pr:`838`
        * Added ability to clone pipelines and components :pr:`842`
        * Define getter method for component ``parameters`` :pr:`847`
        * Added utility methods to calculate and graph permutation importances :pr:`860`, :pr:`880`
        * Added new utility functions necessary for generating dynamic preprocessing pipelines :pr:`852`
        * Added kwargs to all components :pr:`863`
        * Updated ``AutoSearchBase`` to use dynamically generated preprocessing pipelines :pr:`870`
        * Added SelectColumns transformer :pr:`873`
        * Added ability to evaluate additional pipelines for automl search :pr:`874`
        * Added ``default_parameters`` class property to components and pipelines :pr:`879`
        * Added better support for disabling data checks in automl search :pr:`892`
        * Added ability to save and load AutoML objects to file :pr:`888`
        * Updated ``AutoSearchBase.get_pipelines`` to return an untrained pipeline instance :pr:`876`
        * Saved learned binary classification thresholds in automl results cv data dict :pr:`876`
    * Fixes
        * Fixed bug where SimpleImputer cannot handle dropped columns :pr:`846`
        * Fixed bug where PerColumnImputer cannot handle dropped columns :pr:`855`
        * Enforce requirement that builtin components save all inputted values in their parameters dict :pr:`847`
        * Don't list base classes in ``all_components`` output :pr:`847`
        * Standardize all components to output pandas data structures, and accept either pandas or numpy :pr:`853`
        * Fixed rankings and full_rankings error when search has not been run :pr:`894`
    * Changes
        * Update ``all_pipelines`` and ``all_components`` to try initializing pipelines/components, and on failure exclude them :pr:`849`
        * Refactor ``handle_components`` to ``handle_components_class``, standardize to ``ComponentBase`` subclass instead of instance :pr:`850`
        * Refactor "blacklist"/"whitelist" to "allow"/"exclude" lists :pr:`854`
        * Replaced ``AutoClassificationSearch`` and ``AutoRegressionSearch`` with ``AutoMLSearch`` :pr:`871`
        * Renamed feature_importances and permutation_importances methods to use singular names (feature_importance and permutation_importance) :pr:`883`
        * Updated ``automl`` default data splitter to train/validation split for large datasets :pr:`877`
        * Added open source license, update some repo metadata :pr:`887`
        * Removed dead code in ``_get_preprocessing_components`` :pr:`896`
    * Documentation Changes
        * Fix some typos and update the EvalML logo :pr:`872`
    * Testing Changes
        * Update the changelog check job to expect the new branching pattern for the deps update bot :pr:`836`
        * Check that all components output pandas datastructures, and can accept either pandas or numpy :pr:`853`
        * Replaced ``AutoClassificationSearch`` and ``AutoRegressionSearch`` with ``AutoMLSearch`` :pr:`871`


.. warning::

    **Breaking Changes**
        * Pipelines' static ``component_graph`` field must contain either ``ComponentBase`` subclasses or ``str``, instead of ``ComponentBase`` subclass instances :pr:`850`
        * Rename ``handle_component`` to ``handle_component_class``. Now standardizes to ``ComponentBase`` subclasses instead of ``ComponentBase`` subclass instances :pr:`850`
        * Renamed automl's ``cv`` argument to ``data_split`` :pr:`877`
        * Pipelines' and classifiers' ``feature_importances`` is renamed ``feature_importance``, ``graph_feature_importances`` is renamed ``graph_feature_importance`` :pr:`883`
        * Passing ``data_checks=None`` to automl search will not perform any data checks as opposed to default checks. :pr:`892`
        * Pipelines to search for in AutoML are now determined automatically, rather than using the statically-defined pipeline classes. :pr:`870`
        * Updated ``AutoSearchBase.get_pipelines`` to return an untrained pipeline instance, instead of one which happened to be trained on the final cross-validation fold :pr:`876`


**v0.10.0 May 29, 2020**
    * Enhancements
        * Added baseline models for classification and regression, add functionality to calculate baseline models before searching in AutoML :pr:`746`
        * Port over highly-null guardrail as a data check and define ``DefaultDataChecks`` and ``DisableDataChecks`` classes :pr:`745`
        * Update ``Tuner`` classes to work directly with pipeline parameters dicts instead of flat parameter lists :pr:`779`
        * Add Elastic Net as a pipeline option :pr:`812`
        * Added new Pipeline option ``ExtraTrees`` :pr:`790`
        * Added precicion-recall curve metrics and plot for binary classification problems in ``evalml.pipeline.graph_utils`` :pr:`794`
        * Update the default automl algorithm to search in batches, starting with default parameters for each pipeline and iterating from there :pr:`793`
        * Added ``AutoMLAlgorithm`` class and ``IterativeAlgorithm`` impl, separated from ``AutoSearchBase`` :pr:`793`
    * Fixes
        * Update pipeline ``score`` to return ``nan`` score for any objective which throws an exception during scoring :pr:`787`
        * Fixed bug introduced in :pr:`787` where binary classification metrics requiring predicted probabilities error in scoring :pr:`798`
        * CatBoost and XGBoost classifiers and regressors can no longer have a learning rate of 0 :pr:`795`
    * Changes
        * Cleanup pipeline ``score`` code, and cleanup codecov :pr:`711`
        * Remove ``pass`` for abstract methods for codecov :pr:`730`
        * Added __str__ for AutoSearch object :pr:`675`
        * Add util methods to graph ROC and confusion matrix :pr:`720`
        * Refactor ``AutoBase`` to ``AutoSearchBase`` :pr:`758`
        * Updated AutoBase with ``data_checks`` parameter, removed previous ``detect_label_leakage`` parameter, and added functionality to run data checks before search in AutoML :pr:`765`
        * Updated our logger to use Python's logging utils :pr:`763`
        * Refactor most of ``AutoSearchBase._do_iteration`` impl into ``AutoSearchBase._evaluate`` :pr:`762`
        * Port over all guardrails to use the new DataCheck API :pr:`789`
        * Expanded ``import_or_raise`` to catch all exceptions :pr:`759`
        * Adds RMSE, MSLE, RMSLE as standard metrics :pr:`788`
        * Don't allow ``Recall`` to be used as an objective for AutoML :pr:`784`
        * Removed feature selection from pipelines :pr:`819`
        * Update default estimator parameters to make automl search faster and more accurate :pr:`793`
    * Documentation Changes
        * Add instructions to freeze ``master`` on ``release.md`` :pr:`726`
        * Update release instructions with more details :pr:`727` :pr:`733`
        * Add objective base classes to API reference :pr:`736`
        * Fix components API to match other modules :pr:`747`
    * Testing Changes
        * Delete codecov yml, use codecov.io's default :pr:`732`
        * Added unit tests for fraud cost, lead scoring, and standard metric objectives :pr:`741`
        * Update codecov client :pr:`782`
        * Updated AutoBase __str__ test to include no parameters case :pr:`783`
        * Added unit tests for ``ExtraTrees`` pipeline :pr:`790`
        * If codecov fails to upload, fail build :pr:`810`
        * Updated Python version of dependency action :pr:`816`
        * Update the dependency update bot to use a suffix when creating branches :pr:`817`

.. warning::

    **Breaking Changes**
        * The ``detect_label_leakage`` parameter for AutoML classes has been removed and replaced by a ``data_checks`` parameter :pr:`765`
        * Moved ROC and confusion matrix methods from ``evalml.pipeline.plot_utils`` to ``evalml.pipeline.graph_utils`` :pr:`720`
        * ``Tuner`` classes require a pipeline hyperparameter range dict as an init arg instead of a space definition :pr:`779`
        * ``Tuner.propose`` and ``Tuner.add`` work directly with pipeline parameters dicts instead of flat parameter lists :pr:`779`
        * ``PipelineBase.hyperparameters`` and ``custom_hyperparameters`` use pipeline parameters dict format instead of being represented as a flat list :pr:`779`
        * All guardrail functions previously under ``evalml.guardrails.utils`` will be removed and replaced by data checks :pr:`789`
        * ``Recall`` disallowed as an objective for AutoML :pr:`784`
        * ``AutoSearchBase`` parameter ``tuner`` has been renamed to ``tuner_class`` :pr:`793`
        * ``AutoSearchBase`` parameter ``possible_pipelines`` and ``possible_model_families`` have been renamed to ``allowed_pipelines`` and ``allowed_model_families`` :pr:`793`


**v0.9.0 Apr. 27, 2020**
    * Enhancements
        * Added ``Accuracy`` as an standard objective :pr:`624`
        * Added verbose parameter to load_fraud :pr:`560`
        * Added Balanced Accuracy metric for binary, multiclass :pr:`612` :pr:`661`
        * Added XGBoost regressor and XGBoost regression pipeline :pr:`666`
        * Added ``Accuracy`` metric for multiclass :pr:`672`
        * Added objective name in ``AutoBase.describe_pipeline`` :pr:`686`
        * Added ``DataCheck`` and ``DataChecks``, ``Message`` classes and relevant subclasses :pr:`739`
    * Fixes
        * Removed direct access to ``cls.component_graph`` :pr:`595`
        * Add testing files to .gitignore :pr:`625`
        * Remove circular dependencies from ``Makefile`` :pr:`637`
        * Add error case for ``normalize_confusion_matrix()`` :pr:`640`
        * Fixed ``XGBoostClassifier`` and ``XGBoostRegressor`` bug with feature names that contain [, ], or < :pr:`659`
        * Update ``make_pipeline_graph`` to not accidentally create empty file when testing if path is valid :pr:`649`
        * Fix pip installation warning about docsutils version, from boto dependency :pr:`664`
        * Removed zero division warning for F1/precision/recall metrics :pr:`671`
        * Fixed ``summary`` for pipelines without estimators :pr:`707`
    * Changes
        * Updated default objective for binary/multiclass classification to log loss :pr:`613`
        * Created classification and regression pipeline subclasses and removed objective as an attribute of pipeline classes :pr:`405`
        * Changed the output of ``score`` to return one dictionary :pr:`429`
        * Created binary and multiclass objective subclasses :pr:`504`
        * Updated objectives API :pr:`445`
        * Removed call to ``get_plot_data`` from AutoML :pr:`615`
        * Set ``raise_error`` to default to True for AutoML classes :pr:`638`
        * Remove unnecessary "u" prefixes on some unicode strings :pr:`641`
        * Changed one-hot encoder to return uint8 dtypes instead of ints :pr:`653`
        * Pipeline ``_name`` field changed to ``custom_name`` :pr:`650`
        * Removed ``graphs.py`` and moved methods into ``PipelineBase`` :pr:`657`, :pr:`665`
        * Remove s3fs as a dev dependency :pr:`664`
        * Changed requirements-parser to be a core dependency :pr:`673`
        * Replace ``supported_problem_types`` field on pipelines with ``problem_type`` attribute on base classes :pr:`678`
        * Changed AutoML to only show best results for a given pipeline template in ``rankings``, added ``full_rankings`` property to show all :pr:`682`
        * Update ``ModelFamily`` values: don't list xgboost/catboost as classifiers now that we have regression pipelines for them :pr:`677`
        * Changed AutoML's ``describe_pipeline`` to get problem type from pipeline instead :pr:`685`
        * Standardize ``import_or_raise`` error messages :pr:`683`
        * Updated argument order of objectives to align with sklearn's :pr:`698`
        * Renamed ``pipeline.feature_importance_graph`` to ``pipeline.graph_feature_importances`` :pr:`700`
        * Moved ROC and confusion matrix methods to ``evalml.pipelines.plot_utils`` :pr:`704`
        * Renamed ``MultiClassificationObjective`` to ``MulticlassClassificationObjective``, to align with pipeline naming scheme :pr:`715`
    * Documentation Changes
        * Fixed some sphinx warnings :pr:`593`
        * Fixed docstring for ``AutoClassificationSearch`` with correct command :pr:`599`
        * Limit readthedocs formats to pdf, not htmlzip and epub :pr:`594` :pr:`600`
        * Clean up objectives API documentation :pr:`605`
        * Fixed function on Exploring search results page :pr:`604`
        * Update release process doc :pr:`567`
        * ``AutoClassificationSearch`` and ``AutoRegressionSearch`` show inherited methods in API reference :pr:`651`
        * Fixed improperly formatted code in breaking changes for changelog :pr:`655`
        * Added configuration to treat Sphinx warnings as errors :pr:`660`
        * Removed separate plotting section for pipelines in API reference :pr:`657`, :pr:`665`
        * Have leads example notebook load S3 files using https, so we can delete s3fs dev dependency :pr:`664`
        * Categorized components in API reference and added descriptions for each category :pr:`663`
        * Fixed Sphinx warnings about ``BalancedAccuracy`` objective :pr:`669`
        * Updated API reference to include missing components and clean up pipeline docstrings :pr:`689`
        * Reorganize API ref, and clarify pipeline sub-titles :pr:`688`
        * Add and update preprocessing utils in API reference :pr:`687`
        * Added inheritance diagrams to API reference :pr:`695`
        * Documented which default objective AutoML optimizes for :pr:`699`
        * Create seperate install page :pr:`701`
        * Include more utils in API ref, like ``import_or_raise`` :pr:`704`
        * Add more color to pipeline documentation :pr:`705`
    * Testing Changes
        * Matched install commands of ``check_latest_dependencies`` test and it's GitHub action :pr:`578`
        * Added Github app to auto assign PR author as assignee :pr:`477`
        * Removed unneeded conda installation of xgboost in windows checkin tests :pr:`618`
        * Update graph tests to always use tmpfile dir :pr:`649`
        * Changelog checkin test workaround for release PRs: If 'future release' section is empty of PR refs, pass check :pr:`658`
        * Add changelog checkin test exception for ``dep-update`` branch :pr:`723`

.. warning::

    **Breaking Changes**

    * Pipelines will now no longer take an objective parameter during instantiation, and will no longer have an objective attribute.
    * ``fit()`` and ``predict()`` now use an optional ``objective`` parameter, which is only used in binary classification pipelines to fit for a specific objective.
    * ``score()`` will now use a required ``objectives`` parameter that is used to determine all the objectives to score on. This differs from the previous behavior, where the pipeline's objective was scored on regardless.
    * ``score()`` will now return one dictionary of all objective scores.
    * ``ROC`` and ``ConfusionMatrix`` plot methods via ``Auto(*).plot`` have been removed by :pr:`615` and are replaced by ``roc_curve`` and ``confusion_matrix`` in ``evamlm.pipelines.plot_utils`` in :pr:`704`
    * ``normalize_confusion_matrix`` has been moved to ``evalml.pipelines.plot_utils`` :pr:`704`
    * Pipelines ``_name`` field changed to ``custom_name``
    * Pipelines ``supported_problem_types`` field is removed because it is no longer necessary :pr:`678`
    * Updated argument order of objectives' ``objective_function`` to align with sklearn :pr:`698`
    * ``pipeline.feature_importance_graph`` has been renamed to ``pipeline.graph_feature_importances`` in :pr:`700`
    * Removed unsupported ``MSLE`` objective :pr:`704`


**v0.8.0 Apr. 1, 2020**
    * Enhancements
        * Add normalization option and information to confusion matrix :pr:`484`
        * Add util function to drop rows with NaN values :pr:`487`
        * Renamed ``PipelineBase.name`` as ``PipelineBase.summary`` and redefined ``PipelineBase.name`` as class property :pr:`491`
        * Added access to parameters in Pipelines with ``PipelineBase.parameters`` (used to be return of ``PipelineBase.describe``) :pr:`501`
        * Added ``fill_value`` parameter for ``SimpleImputer`` :pr:`509`
        * Added functionality to override component hyperparameters and made pipelines take hyperparemeters from components :pr:`516`
        * Allow ``numpy.random.RandomState`` for random_state parameters :pr:`556`
    * Fixes
        * Removed unused dependency ``matplotlib``, and move ``category_encoders`` to test reqs :pr:`572`
    * Changes
        * Undo version cap in XGBoost placed in :pr:`402` and allowed all released of XGBoost :pr:`407`
        * Support pandas 1.0.0 :pr:`486`
        * Made all references to the logger static :pr:`503`
        * Refactored ``model_type`` parameter for components and pipelines to ``model_family`` :pr:`507`
        * Refactored ``problem_types`` for pipelines and components into ``supported_problem_types`` :pr:`515`
        * Moved ``pipelines/utils.save_pipeline`` and ``pipelines/utils.load_pipeline`` to ``PipelineBase.save`` and ``PipelineBase.load`` :pr:`526`
        * Limit number of categories encoded by ``OneHotEncoder`` :pr:`517`
    * Documentation Changes
        * Updated API reference to remove ``PipelinePlot`` and added moved ``PipelineBase`` plotting methods :pr:`483`
        * Add code style and github issue guides :pr:`463` :pr:`512`
        * Updated API reference for to surface class variables for pipelines and components :pr:`537`
        * Fixed README documentation link :pr:`535`
        * Unhid PR references in changelog :pr:`656`
    * Testing Changes
        * Added automated dependency check PR :pr:`482`, :pr:`505`
        * Updated automated dependency check comment :pr:`497`
        * Have build_docs job use python executor, so that env vars are set properly :pr:`547`
        * Added simple test to make sure ``OneHotEncoder``'s top_n works with large number of categories :pr:`552`
        * Run windows unit tests on PRs :pr:`557`


.. warning::

    **Breaking Changes**

    * ``AutoClassificationSearch`` and ``AutoRegressionSearch``'s ``model_types`` parameter has been refactored into ``allowed_model_families``
    * ``ModelTypes`` enum has been changed to ``ModelFamily``
    * Components and Pipelines now have a ``model_family`` field instead of ``model_type``
    * ``get_pipelines`` utility function now accepts ``model_families`` as an argument instead of ``model_types``
    * ``PipelineBase.name`` no longer returns structure of pipeline and has been replaced by ``PipelineBase.summary``
    * ``PipelineBase.problem_types`` and ``Estimator.problem_types`` has been renamed to ``supported_problem_types``
    * ``pipelines/utils.save_pipeline`` and ``pipelines/utils.load_pipeline`` moved to ``PipelineBase.save`` and ``PipelineBase.load``


**v0.7.0 Mar. 9, 2020**
    * Enhancements
        * Added emacs buffers to .gitignore :pr:`350`
        * Add CatBoost (gradient-boosted trees) classification and regression components and pipelines :pr:`247`
        * Added Tuner abstract base class :pr:`351`
        * Added ``n_jobs`` as parameter for ``AutoClassificationSearch`` and ``AutoRegressionSearch`` :pr:`403`
        * Changed colors of confusion matrix to shades of blue and updated axis order to match scikit-learn's :pr:`426`
        * Added ``PipelineBase`` ``.graph`` and ``.feature_importance_graph`` methods, moved from previous location :pr:`423`
        * Added support for python 3.8 :pr:`462`
    * Fixes
        * Fixed ROC and confusion matrix plots not being calculated if user passed own additional_objectives :pr:`276`
        * Fixed ReadtheDocs ``FileNotFoundError`` exception for fraud dataset :pr:`439`
    * Changes
        * Added ``n_estimators`` as a tunable parameter for XGBoost :pr:`307`
        * Remove unused parameter ``ObjectiveBase.fit_needs_proba`` :pr:`320`
        * Remove extraneous parameter ``component_type`` from all components :pr:`361`
        * Remove unused ``rankings.csv`` file :pr:`397`
        * Downloaded demo and test datasets so unit tests can run offline :pr:`408`
        * Remove ``_needs_fitting`` attribute from Components :pr:`398`
        * Changed plot.feature_importance to show only non-zero feature importances by default, added optional parameter to show all :pr:`413`
        * Refactored ``PipelineBase`` to take in parameter dictionary and moved pipeline metadata to class attribute :pr:`421`
        * Dropped support for Python 3.5 :pr:`438`
        * Removed unused ``apply.py`` file :pr:`449`
        * Clean up ``requirements.txt`` to remove unused deps :pr:`451`
        * Support installation without all required dependencies :pr:`459`
    * Documentation Changes
        * Update release.md with instructions to release to internal license key :pr:`354`
    * Testing Changes
        * Added tests for utils (and moved current utils to gen_utils) :pr:`297`
        * Moved XGBoost install into it's own separate step on Windows using Conda :pr:`313`
        * Rewind pandas version to before 1.0.0, to diagnose test failures for that version :pr:`325`
        * Added dependency update checkin test :pr:`324`
        * Rewind XGBoost version to before 1.0.0 to diagnose test failures for that version :pr:`402`
        * Update dependency check to use a whitelist :pr:`417`
        * Update unit test jobs to not install dev deps :pr:`455`

.. warning::

    **Breaking Changes**

    * Python 3.5 will not be actively supported.

**v0.6.0 Dec. 16, 2019**
    * Enhancements
        * Added ability to create a plot of feature importances :pr:`133`
        * Add early stopping to AutoML using patience and tolerance parameters :pr:`241`
        * Added ROC and confusion matrix metrics and plot for classification problems and introduce PipelineSearchPlots class :pr:`242`
        * Enhanced AutoML results with search order :pr:`260`
        * Added utility function to show system and environment information :pr:`300`
    * Fixes
        * Lower botocore requirement :pr:`235`
        * Fixed decision_function calculation for ``FraudCost`` objective :pr:`254`
        * Fixed return value of ``Recall`` metrics :pr:`264`
        * Components return ``self`` on fit :pr:`289`
    * Changes
        * Renamed automl classes to ``AutoRegressionSearch`` and ``AutoClassificationSearch`` :pr:`287`
        * Updating demo datasets to retain column names :pr:`223`
        * Moving pipeline visualization to ``PipelinePlot`` class :pr:`228`
        * Standarizing inputs as ``pd.Dataframe`` / ``pd.Series`` :pr:`130`
        * Enforcing that pipelines must have an estimator as last component :pr:`277`
        * Added ``ipywidgets`` as a dependency in ``requirements.txt`` :pr:`278`
        * Added Random and Grid Search Tuners :pr:`240`
    * Documentation Changes
        * Adding class properties to API reference :pr:`244`
        * Fix and filter FutureWarnings from scikit-learn :pr:`249`, :pr:`257`
        * Adding Linear Regression to API reference and cleaning up some Sphinx warnings :pr:`227`
    * Testing Changes
        * Added support for testing on Windows with CircleCI :pr:`226`
        * Added support for doctests :pr:`233`

.. warning::

    **Breaking Changes**

    * The ``fit()`` method for ``AutoClassifier`` and ``AutoRegressor`` has been renamed to ``search()``.
    * ``AutoClassifier`` has been renamed to ``AutoClassificationSearch``
    * ``AutoRegressor`` has been renamed to ``AutoRegressionSearch``
    * ``AutoClassificationSearch.results`` and ``AutoRegressionSearch.results`` now is a dictionary with ``pipeline_results`` and ``search_order`` keys. ``pipeline_results`` can be used to access a dictionary that is identical to the old ``.results`` dictionary. Whereas, ``search_order`` returns a list of the search order in terms of ``pipeline_id``.
    * Pipelines now require an estimator as the last component in ``component_list``. Slicing pipelines now throws an ``NotImplementedError`` to avoid returning pipelines without an estimator.

**v0.5.2 Nov. 18, 2019**
    * Enhancements
        * Adding basic pipeline structure visualization :pr:`211`
    * Documentation Changes
        * Added notebooks to build process :pr:`212`

**v0.5.1 Nov. 15, 2019**
    * Enhancements
        * Added basic outlier detection guardrail :pr:`151`
        * Added basic ID column guardrail :pr:`135`
        * Added support for unlimited pipelines with a ``max_time`` limit :pr:`70`
        * Updated .readthedocs.yaml to successfully build :pr:`188`
    * Fixes
        * Removed MSLE from default additional objectives :pr:`203`
        * Fixed ``random_state`` passed in pipelines :pr:`204`
        * Fixed slow down in RFRegressor :pr:`206`
    * Changes
        * Pulled information for describe_pipeline from pipeline's new describe method :pr:`190`
        * Refactored pipelines :pr:`108`
        * Removed guardrails from Auto(*) :pr:`202`, :pr:`208`
    * Documentation Changes
        * Updated documentation to show ``max_time`` enhancements :pr:`189`
        * Updated release instructions for RTD :pr:`193`
        * Added notebooks to build process :pr:`212`
        * Added contributing instructions :pr:`213`
        * Added new content :pr:`222`

**v0.5.0 Oct. 29, 2019**
    * Enhancements
        * Added basic one hot encoding :pr:`73`
        * Use enums for model_type :pr:`110`
        * Support for splitting regression datasets :pr:`112`
        * Auto-infer multiclass classification :pr:`99`
        * Added support for other units in ``max_time`` :pr:`125`
        * Detect highly null columns :pr:`121`
        * Added additional regression objectives :pr:`100`
        * Show an interactive iteration vs. score plot when using fit() :pr:`134`
    * Fixes
        * Reordered ``describe_pipeline`` :pr:`94`
        * Added type check for ``model_type`` :pr:`109`
        * Fixed ``s`` units when setting string ``max_time`` :pr:`132`
        * Fix objectives not appearing in API documentation :pr:`150`
    * Changes
        * Reorganized tests :pr:`93`
        * Moved logging to its own module :pr:`119`
        * Show progress bar history :pr:`111`
        * Using ``cloudpickle`` instead of pickle to allow unloading of custom objectives :pr:`113`
        * Removed render.py :pr:`154`
    * Documentation Changes
        * Update release instructions :pr:`140`
        * Include additional_objectives parameter :pr:`124`
        * Added Changelog :pr:`136`
    * Testing Changes
        * Code coverage :pr:`90`
        * Added CircleCI tests for other Python versions :pr:`104`
        * Added doc notebooks as tests :pr:`139`
        * Test metadata for CircleCI and 2 core parallelism :pr:`137`

**v0.4.1 Sep. 16, 2019**
    * Enhancements
        * Added AutoML for classification and regressor using Autobase and Skopt :pr:`7` :pr:`9`
        * Implemented standard classification and regression metrics :pr:`7`
        * Added logistic regression, random forest, and XGBoost pipelines :pr:`7`
        * Implemented support for custom objectives :pr:`15`
        * Feature importance for pipelines :pr:`18`
        * Serialization for pipelines :pr:`19`
        * Allow fitting on objectives for optimal threshold :pr:`27`
        * Added detect label leakage :pr:`31`
        * Implemented callbacks :pr:`42`
        * Allow for multiclass classification :pr:`21`
        * Added support for additional objectives :pr:`79`
    * Fixes
        * Fixed feature selection in pipelines :pr:`13`
        * Made ``random_seed`` usage consistent :pr:`45`
    * Documentation Changes
        * Documentation Changes
        * Added docstrings :pr:`6`
        * Created notebooks for docs :pr:`6`
        * Initialized readthedocs EvalML :pr:`6`
        * Added favicon :pr:`38`
    * Testing Changes
        * Added testing for loading data :pr:`39`

**v0.2.0 Aug. 13, 2019**
    * Enhancements
        * Created fraud detection objective :pr:`4`

**v0.1.0 July. 31, 2019**
    * *First Release*
    * Enhancements
        * Added lead scoring objecitve :pr:`1`
        * Added basic classifier :pr:`1`
    * Documentation Changes
        * Initialized Sphinx for docs :pr:`1`<|MERGE_RESOLUTION|>--- conflicted
+++ resolved
@@ -30,12 +30,9 @@
 .. warning::
 
     **Breaking Changes**
-<<<<<<< HEAD
         * Removed default logging setup and debugging log file :pr:`2645`
-=======
         * Renamed the current top level ``search`` method to ``search_iterative`` and defined a new ``search`` method for the ``DefaultAlgorithm`` :pr:`2634`
         * Replaced ``SMOTEOversampler``, ``SMOTENOversampler`` and ``SMOTENCOversampler`` with consolidated ``Oversampler`` component :pr:`2695`
->>>>>>> 490d4ab0
         * Removed ``LinearRegressor`` from the list of default ``AutoMLSearch`` estimators due to poor performance :pr:`2660`
     
 
