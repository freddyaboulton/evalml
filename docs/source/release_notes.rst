Release Notes
-------------
**Future Release**
    * Enhancements
    * Fixes
<<<<<<< HEAD
        * Added change for ``k_neighbors`` parameter in SMOTE Oversamplers to automatically handle small samples :pr:`2375`
=======
        * Fixed partial dependence graph method failing on multiclass problems when the class labels are numeric :pr:`2372`
>>>>>>> 0ec9206c
        * Added ``thresholding_objective`` argument to ``AutoMLSearch`` for binary classification problems :pr:`2320`
    * Changes
    * Documentation Changes
    * Testing Changes
        * Add ``pytest-timeout``. All tests that run longer than 6 minutes will fail. :pr:`2374`
        * Separated the dask tests out into separate github action jobs to isolate dask failures. :pr:`2376`
        * Refactored dask tests :pr:`2377`

.. warning::

    **Breaking Changes**


**v0.26.0 Jun. 08, 2021**
    * Enhancements
        * Removed self-reference from ``AutoMLSearch`` :pr:`2304`
        * Added support for nonlinear pipelines for ``generate_pipeline_code`` :pr:`2332`
        * Added ``inverse_transform`` method to pipelines :pr:`2256`
    * Fixes
        * Preserve user-specified woodwork types throughout pipeline fit/predict :pr:`2297`
    * Changes
        * Cleaned up ``PipelineBase``'s ``component_graph`` and ``_component_graph`` attributes. Updated ``PipelineBase`` ``__repr__`` and added ``__eq__`` for ``ComponentGraph`` :pr:`2332`
        * Added and applied  ``black`` linting package to the EvalML repo in place of ``autopep8`` :pr:`2306`
        * Separated `custom_hyperparameters` from pipelines and added them as an argument to ``AutoMLSearch`` :pr:`2317`
    * Documentation Changes
    * Testing Changes
        * Update minimum unit tests to run on all pull requests :pr:`2314`
        * Pass token to authorize uploading of codecov reports :pr:`2344`

.. warning::

    **Breaking Changes**
        * Removed ``PipelineBase``'s ``_component_graph`` attribute. Updated ``PipelineBase`` ``__repr__`` and added ``__eq__`` for ``ComponentGraph`` :pr:`2332`
        * `pipeline_parameters` will no longer accept `skopt.space` variables since hyperparameter ranges will now be specified through `custom_hyperparameters` :pr:`2317`


**v0.25.0 Jun. 01, 2021**
    * Enhancements
        * Upgraded minimum woodwork to version 0.3.1. Previous versions will not be supported :pr:`2181`
        * Added a new callback parameter for ``explain_predictions_best_worst`` :pr:`2308`
    * Fixes
    * Changes
        * Deleted the ``return_pandas`` flag from our demo data loaders :pr:`2181`
        * Moved ``default_parameters`` to ``ComponentGraph`` from ``PipelineBase`` :pr:`2307`
    * Documentation Changes
        * Updated the release procedure documentation :pr:`2230`
    * Testing Changes
        * Ignoring ``test_saving_png_file`` while building conda package :pr:`2323`

.. warning::

    **Breaking Changes**
        * Deleted the ``return_pandas`` flag from our demo data loaders :pr:`2181`
        * Upgraded minimum woodwork to version 0.3.1. Previous versions will not be supported :pr:`2181`
        * Due to the weak-ref in woodwork, set the result of ``infer_feature_types`` to a variable before accessing woodwork :pr:`2181`

**v0.24.2 May. 24, 2021**
    * Enhancements
        * Added oversamplers to AutoMLSearch :pr:`2213` :pr:`2286`
        * Added dictionary input functionality for ``Undersampler`` component :pr:`2271`
        * Changed the default parameter values for ``Elastic Net Classifier`` and ``Elastic Net Regressor`` :pr:`2269`
        * Added dictionary input functionality for the Oversampler components :pr:`2288`
    * Fixes
        * Set default `n_jobs` to 1 for `StackedEnsembleClassifier` and `StackedEnsembleRegressor` until fix for text-based parallelism in sklearn stacking can be found :pr:`2295`
    * Changes
        * Updated ``start_iteration_callback`` to accept a pipeline instance instead of a pipeline class and no longer accept pipeline parameters as a parameter :pr:`2290`
        * Refactored ``calculate_permutation_importance`` method and add per-column permutation importance method :pr:`2302`
        * Updated logging information in ``AutoMLSearch.__init__`` to clarify pipeline generation :pr:`2263`
    * Documentation Changes
        * Minor changes to the release procedure :pr:`2230`
    * Testing Changes
        * Use codecov action to update coverage reports :pr:`2238`
        * Removed MarkupSafe dependency version pin from requirements.txt and moved instead into RTD docs build CI :pr:`2261`

.. warning::

    **Breaking Changes**
        * Updated ``start_iteration_callback`` to accept a pipeline instance instead of a pipeline class and no longer accept pipeline parameters as a parameter :pr:`2290`
        * Moved ``default_parameters`` to ``ComponentGraph`` from ``PipelineBase``. A pipeline's ``default_parameters`` is now accessible via ``pipeline.component_graph.default_parameters`` :pr:`2307`


**v0.24.1 May. 16, 2021**
    * Enhancements
        * Integrated ``ARIMARegressor`` into AutoML :pr:`2009`
        * Updated ``HighlyNullDataCheck`` to also perform a null row check :pr:`2222`
        * Set ``max_depth`` to 1 in calls to featuretools dfs :pr:`2231`
    * Fixes
        * Removed data splitter sampler calls during training :pr:`2253`
        * Set minimum required version for for pyzmq, colorama, and docutils :pr:`2254`
        * Changed BaseSampler to return None instead of y :pr:`2272`
    * Changes
        * Removed ensemble split and indices in ``AutoMLSearch`` :pr:`2260`
        * Updated pipeline ``repr()`` and ``generate_pipeline_code`` to return pipeline instances without generating custom pipeline class :pr:`2227`
    * Documentation Changes
        * Capped Sphinx version under 4.0.0 :pr:`2244`
    * Testing Changes
        * Change number of cores for pytest from 4 to 2 :pr:`2266`
        * Add minimum dependency checker to generate minimum requirement files :pr:`2267`
        * Add unit tests with minimum dependencies  :pr:`2277`


**v0.24.0 May. 04, 2021**
    * Enhancements
        * Added `date_index` as a required parameter for TimeSeries problems :pr:`2217`
        * Have the ``OneHotEncoder`` return the transformed columns as booleans rather than floats :pr:`2170`
        * Added Oversampler transformer component to EvalML :pr:`2079`
        * Added Undersampler to AutoMLSearch, as well as arguments ``_sampler_method`` and ``sampler_balanced_ratio`` :pr:`2128`
        * Updated prediction explanations functions to allow pipelines with XGBoost estimators :pr:`2162`
        * Added partial dependence for datetime columns :pr:`2180`
        * Update precision-recall curve with positive label index argument, and fix for 2d predicted probabilities :pr:`2090`
        * Add pct_null_rows to ``HighlyNullDataCheck`` :pr:`2211`
        * Added a standalone AutoML `search` method for convenience, which runs data checks and then runs automl :pr:`2152`
        * Make the first batch of AutoML have a predefined order, with linear models first and complex models last :pr:`2223` :pr:`2225`
        * Added sampling dictionary support to ``BalancedClassficationSampler`` :pr:`2235`
    * Fixes
        * Fixed partial dependence not respecting grid resolution parameter for numerical features :pr:`2180`
        * Enable prediction explanations for catboost for multiclass problems :pr:`2224`
    * Changes
        * Deleted baseline pipeline classes :pr:`2202`
        * Reverting user specified date feature PR :pr:`2155` until `pmdarima` installation fix is found :pr:`2214`
        * Updated pipeline API to accept component graph and other class attributes as instance parameters. Old pipeline API still works but will not be supported long-term. :pr:`2091`
        * Removed all old datasplitters from EvalML :pr:`2193`
        * Deleted ``make_pipeline_from_components`` :pr:`2218`
    * Documentation Changes
        * Renamed dataset to clarify that its gzipped but not a tarball :pr:`2183`
        * Updated documentation to use pipeline instances instead of pipeline subclasses :pr:`2195`
        * Updated contributing guide with a note about GitHub Actions permissions :pr:`2090`
        * Updated automl and model understanding user guides :pr:`2090`
    * Testing Changes
        * Use machineFL user token for dependency update bot, and add more reviewers :pr:`2189`


.. warning::

    **Breaking Changes**
        * All baseline pipeline classes (``BaselineBinaryPipeline``, ``BaselineMulticlassPipeline``, ``BaselineRegressionPipeline``, etc.) have been deleted :pr:`2202`
        * Updated pipeline API to accept component graph and other class attributes as instance parameters. Old pipeline API still works but will not be supported long-term. Pipelines can now be initialized by specifying the component graph as the first parameter, and then passing in optional arguments such as ``custom_name``, ``parameters``, etc. For example, ``BinaryClassificationPipeline(["Random Forest Classifier"], parameters={})``.  :pr:`2091`
        * Removed all old datasplitters from EvalML :pr:`2193`
        * Deleted utility method ``make_pipeline_from_components`` :pr:`2218`


**v0.23.0 Apr. 20, 2021**
    * Enhancements
        * Refactored ``EngineBase`` and ``SequentialEngine`` api. Adding ``DaskEngine`` :pr:`1975`.
        * Added optional ``engine`` argument to ``AutoMLSearch`` :pr:`1975`
        * Added a warning about how time series support is still in beta when a user passes in a time series problem to ``AutoMLSearch`` :pr:`2118`
        * Added ``NaturalLanguageNaNDataCheck`` data check :pr:`2122`
        * Added ValueError to ``partial_dependence`` to prevent users from computing partial dependence on columns with all NaNs :pr:`2120`
        * Added standard deviation of cv scores to rankings table :pr:`2154`
    * Fixes
        * Fixed ``BalancedClassificationDataCVSplit``, ``BalancedClassificationDataTVSplit``, and ``BalancedClassificationSampler`` to use ``minority:majority`` ratio instead of ``majority:minority`` :pr:`2077`
        * Fixed bug where two-way partial dependence plots with categorical variables were not working correctly :pr:`2117`
        * Fixed bug where ``hyperparameters`` were not displaying properly for pipelines with a list ``component_graph`` and duplicate components :pr:`2133`
        * Fixed bug where ``pipeline_parameters`` argument in ``AutoMLSearch`` was not applied to pipelines passed in as ``allowed_pipelines`` :pr:`2133`
        * Fixed bug where ``AutoMLSearch`` was not applying custom hyperparameters to pipelines with a list ``component_graph`` and duplicate components :pr:`2133`
    * Changes
        * Removed ``hyperparameter_ranges`` from Undersampler and renamed ``balanced_ratio`` to ``sampling_ratio`` for samplers :pr:`2113`
        * Renamed ``TARGET_BINARY_NOT_TWO_EXAMPLES_PER_CLASS`` data check message code to ``TARGET_MULTICLASS_NOT_TWO_EXAMPLES_PER_CLASS`` :pr:`2126`
        * Modified one-way partial dependence plots of categorical features to display data with a bar plot :pr:`2117`
        * Renamed ``score`` column for ``automl.rankings`` as ``mean_cv_score`` :pr:`2135`
        * Remove 'warning' from docs tool output :pr:`2031`
    * Documentation Changes
        * Fixed ``conf.py`` file :pr:`2112`
        * Added a sentence to the automl user guide stating that our support for time series problems is still in beta. :pr:`2118`
        * Fixed documentation demos :pr:`2139`
        * Update test badge in README to use GitHub Actions :pr:`2150`
    * Testing Changes
        * Fixed ``test_describe_pipeline`` for ``pandas`` ``v1.2.4`` :pr:`2129`
        * Added a GitHub Action for building the conda package :pr:`1870` :pr:`2148`


.. warning::

    **Breaking Changes**
        * Renamed ``balanced_ratio`` to ``sampling_ratio`` for the ``BalancedClassificationDataCVSplit``, ``BalancedClassificationDataTVSplit``, ``BalancedClassficationSampler``, and Undersampler :pr:`2113`
        * Deleted the "errors" key from automl results :pr:`1975`
        * Deleted the ``raise_and_save_error_callback`` and the ``log_and_save_error_callback`` :pr:`1975`
        * Fixed ``BalancedClassificationDataCVSplit``, ``BalancedClassificationDataTVSplit``, and ``BalancedClassificationSampler`` to use minority:majority ratio instead of majority:minority :pr:`2077`


**v0.22.0 Apr. 06, 2021**
    * Enhancements
        * Added a GitHub Action for ``linux_unit_tests``:pr:`2013`
        * Added recommended actions for ``InvalidTargetDataCheck``, updated ``_make_component_list_from_actions`` to address new action, and added ``TargetImputer`` component :pr:`1989`
        * Updated ``AutoMLSearch._check_for_high_variance`` to not emit ``RuntimeWarning`` :pr:`2024`
        * Added exception when pipeline passed to ``explain_predictions`` is a ``Stacked Ensemble`` pipeline :pr:`2033`
        * Added sensitivity at low alert rates as an objective :pr:`2001`
        * Added ``Undersampler`` transformer component :pr:`2030`
    * Fixes
        * Updated Engine's ``train_batch`` to apply undersampling :pr:`2038`
        * Fixed bug in where Time Series Classification pipelines were not encoding targets in ``predict`` and ``predict_proba`` :pr:`2040`
        * Fixed data splitting errors if target is float for classification problems :pr:`2050`
        * Pinned ``docutils`` to <0.17 to fix ReadtheDocs warning issues :pr:`2088`
    * Changes
        * Removed lists as acceptable hyperparameter ranges in ``AutoMLSearch`` :pr:`2028`
        * Renamed "details" to "metadata" for data check actions :pr:`2008`
    * Documentation Changes
        * Catch and suppress warnings in documentation :pr:`1991` :pr:`2097`
        * Change spacing in ``start.ipynb`` to provide clarity for ``AutoMLSearch`` :pr:`2078`
        * Fixed start code on README :pr:`2108`
    * Testing Changes


**v0.21.0 Mar. 24, 2021**
    * Enhancements
        * Changed ``AutoMLSearch`` to default ``optimize_thresholds`` to True :pr:`1943`
        * Added multiple oversampling and undersampling sampling methods as data splitters for imbalanced classification :pr:`1775`
        * Added params to balanced classification data splitters for visibility :pr:`1966`
        * Updated ``make_pipeline`` to not add ``Imputer`` if input data does not have numeric or categorical columns :pr:`1967`
        * Updated ``ClassImbalanceDataCheck`` to better handle multiclass imbalances :pr:`1986`
        * Added recommended actions for the output of data check's ``validate`` method :pr:`1968`
        * Added error message for ``partial_dependence`` when features are mostly the same value :pr:`1994`
        * Updated ``OneHotEncoder`` to drop one redundant feature by default for features with two categories :pr:`1997`
        * Added a ``PolynomialDetrender`` component :pr:`1992`
        * Added ``DateTimeNaNDataCheck`` data check :pr:`2039`
    * Fixes
        * Changed best pipeline to train on the entire dataset rather than just ensemble indices for ensemble problems :pr:`2037`
        * Updated binary classification pipelines to use objective decision function during scoring of custom objectives :pr:`1934`
    * Changes
        * Removed ``data_checks`` parameter, ``data_check_results`` and data checks logic from ``AutoMLSearch`` :pr:`1935`
        * Deleted ``random_state`` argument :pr:`1985`
        * Updated Woodwork version requirement to ``v0.0.11`` :pr:`1996`
    * Documentation Changes
    * Testing Changes
        * Removed ``build_docs`` CI job in favor of RTD GH builder :pr:`1974`
        * Added tests to confirm support for Python 3.9 :pr:`1724`
        * Added tests to support Dask AutoML/Engine :pr:`1990`
        * Changed ``build_conda_pkg`` job to use ``latest_release_changes`` branch in the feedstock. :pr:`1979`

.. warning::

    **Breaking Changes**
        * Changed ``AutoMLSearch`` to default ``optimize_thresholds`` to True :pr:`1943`
        * Removed ``data_checks`` parameter, ``data_check_results`` and data checks logic from ``AutoMLSearch``. To run the data checks which were previously run by default in ``AutoMLSearch``, please call ``DefaultDataChecks().validate(X_train, y_train)`` or take a look at our documentation for more examples. :pr:`1935`
        * Deleted ``random_state`` argument :pr:`1985`

**v0.20.0 Mar. 10, 2021**
    * Enhancements
        * Added a GitHub Action for Detecting dependency changes :pr:`1933`
        * Create a separate CV split to train stacked ensembler on for AutoMLSearch :pr:`1814`
        * Added a GitHub Action for Linux unit tests :pr:`1846`
        * Added ``ARIMARegressor`` estimator :pr:`1894`
        * Added ``DataCheckAction`` class and ``DataCheckActionCode`` enum :pr:`1896`
        * Updated ``Woodwork`` requirement to ``v0.0.10`` :pr:`1900`
        * Added ``BalancedClassificationDataCVSplit`` and ``BalancedClassificationDataTVSplit`` to AutoMLSearch :pr:`1875`
        * Update default classification data splitter to use downsampling for highly imbalanced data :pr:`1875`
        * Updated ``describe_pipeline`` to return more information, including ``id`` of pipelines used for ensemble models :pr:`1909`
        * Added utility method to create list of components from a list of ``DataCheckAction`` :pr:`1907`
        * Updated ``validate`` method to include a ``action`` key in returned dictionary for all ``DataCheck``and ``DataChecks`` :pr:`1916`
        * Aggregating the shap values for predictions that we know the provenance of, e.g. OHE, text, and date-time. :pr:`1901`
        * Improved error message when custom objective is passed as a string in ``pipeline.score`` :pr:`1941`
        * Added ``score_pipelines`` and ``train_pipelines`` methods to ``AutoMLSearch`` :pr:`1913`
        * Added support for ``pandas`` version 1.2.0 :pr:`1708`
        * Added ``score_batch`` and ``train_batch`` abstact methods to ``EngineBase`` and implementations in ``SequentialEngine`` :pr:`1913`
        * Added ability to handle index columns in ``AutoMLSearch`` and ``DataChecks`` :pr:`2138`
    * Fixes
        * Removed CI check for ``check_dependencies_updated_linux`` :pr:`1950`
        * Added metaclass for time series pipelines and fix binary classification pipeline ``predict`` not using objective if it is passed as a named argument :pr:`1874`
        * Fixed stack trace in prediction explanation functions caused by mixed string/numeric pandas column names :pr:`1871`
        * Fixed stack trace caused by passing pipelines with duplicate names to ``AutoMLSearch`` :pr:`1932`
        * Fixed ``AutoMLSearch.get_pipelines`` returning pipelines with the same attributes :pr:`1958`
    * Changes
        * Reversed GitHub Action for Linux unit tests until a fix for report generation is found :pr:`1920`
        * Updated ``add_results`` in ``AutoMLAlgorithm`` to take in entire pipeline results dictionary from ``AutoMLSearch`` :pr:`1891`
        * Updated ``ClassImbalanceDataCheck`` to look for severe class imbalance scenarios :pr:`1905`
        * Deleted the ``explain_prediction`` function :pr:`1915`
        * Removed ``HighVarianceCVDataCheck`` and convered it to an ``AutoMLSearch`` method instead :pr:`1928`
        * Removed warning in ``InvalidTargetDataCheck`` returned when numeric binary classification targets are not (0, 1) :pr:`1959`
    * Documentation Changes
        * Updated ``model_understanding.ipynb`` to demo the two-way partial dependence capability :pr:`1919`
    * Testing Changes

.. warning::

    **Breaking Changes**
        * Deleted the ``explain_prediction`` function :pr:`1915`
        * Removed ``HighVarianceCVDataCheck`` and convered it to an ``AutoMLSearch`` method instead :pr:`1928`
        * Added ``score_batch`` and ``train_batch`` abstact methods to ``EngineBase``. These need to be implemented in Engine subclasses :pr:`1913`


**v0.19.0 Feb. 23, 2021**
    * Enhancements
        * Added a GitHub Action for Python windows unit tests :pr:`1844`
        * Added a GitHub Action for checking updated release notes :pr:`1849`
        * Added a GitHub Action for Python lint checks :pr:`1837`
        * Adjusted ``explain_prediction``, ``explain_predictions`` and ``explain_predictions_best_worst`` to handle timeseries problems. :pr:`1818`
        * Updated ``InvalidTargetDataCheck`` to check for mismatched indices in target and features :pr:`1816`
        * Updated ``Woodwork`` structures returned from components to support ``Woodwork`` logical type overrides set by the user :pr:`1784`
        * Updated estimators to keep track of input feature names during ``fit()`` :pr:`1794`
        * Updated ``visualize_decision_tree`` to include feature names in output :pr:`1813`
        * Added ``is_bounded_like_percentage`` property for objectives. If true, the ``calculate_percent_difference`` method will return the absolute difference rather than relative difference :pr:`1809`
        * Added full error traceback to AutoMLSearch logger file :pr:`1840`
        * Changed ``TargetEncoder`` to preserve custom indices in the data :pr:`1836`
        * Refactored ``explain_predictions`` and ``explain_predictions_best_worst`` to only compute features once for all rows that need to be explained :pr:`1843`
        * Added custom random undersampler data splitter for classification :pr:`1857`
        * Updated ``OutliersDataCheck`` implementation to calculate the probability of having no outliers :pr:`1855`
        * Added ``Engines`` pipeline processing API :pr:`1838`
    * Fixes
        * Changed EngineBase random_state arg to random_seed and same for user guide docs :pr:`1889`
    * Changes
        * Modified ``calculate_percent_difference`` so that division by 0 is now inf rather than nan :pr:`1809`
        * Removed ``text_columns`` parameter from ``LSA`` and ``TextFeaturizer`` components :pr:`1652`
        * Added ``random_seed`` as an argument to our automl/pipeline/component API. Using ``random_state`` will raise a warning :pr:`1798`
        * Added ``DataCheckError`` message in ``InvalidTargetDataCheck`` if input target is None and removed exception raised :pr:`1866`
    * Documentation Changes
    * Testing Changes
        * Added back coverage for ``_get_feature_provenance`` in ``TextFeaturizer`` after ``text_columns`` was removed :pr:`1842`
        * Pin graphviz version for windows builds :pr:`1847`
        * Unpin graphviz version for windows builds :pr:`1851`

.. warning::

    **Breaking Changes**
        * Added a deprecation warning to ``explain_prediction``. It will be deleted in the next release. :pr:`1860`


**v0.18.2 Feb. 10, 2021**
    * Enhancements
        * Added uniqueness score data check :pr:`1785`
        * Added "dataframe" output format for prediction explanations :pr:`1781`
        * Updated LightGBM estimators to handle ``pandas.MultiIndex`` :pr:`1770`
        * Sped up permutation importance for some pipelines :pr:`1762`
        * Added sparsity data check :pr:`1797`
        * Confirmed support for threshold tuning for binary time series classification problems :pr:`1803`
    * Fixes
    * Changes
    * Documentation Changes
        * Added section on conda to the contributing guide :pr:`1771`
        * Updated release process to reflect freezing `main` before perf tests :pr:`1787`
        * Moving some prs to the right section of the release notes :pr:`1789`
        * Tweak README.md. :pr:`1800`
        * Fixed back arrow on install page docs :pr:`1795`
        * Fixed docstring for `ClassImbalanceDataCheck.validate()` :pr:`1817`
    * Testing Changes

**v0.18.1 Feb. 1, 2021**
    * Enhancements
        * Added ``graph_t_sne`` as a visualization tool for high dimensional data :pr:`1731`
        * Added the ability to see the linear coefficients of features in linear models terms :pr:`1738`
        * Added support for ``scikit-learn`` ``v0.24.0`` :pr:`1733`
        * Added support for ``scipy`` ``v1.6.0`` :pr:`1752`
        * Added SVM Classifier and Regressor to estimators :pr:`1714` :pr:`1761`
    * Fixes
        * Addressed bug with ``partial_dependence`` and categorical data with more categories than grid resolution :pr:`1748`
        * Removed ``random_state`` arg from ``get_pipelines`` in ``AutoMLSearch`` :pr:`1719`
        * Pinned pyzmq at less than 22.0.0 till we add support :pr:`1756`
        * Remove ``ProphetRegressor`` from main as windows tests were flaky :pr:`1764`
    * Changes
        * Updated components and pipelines to return ``Woodwork`` data structures :pr:`1668`
        * Updated ``clone()`` for pipelines and components to copy over random state automatically :pr:`1753`
        * Dropped support for Python version 3.6 :pr:`1751`
        * Removed deprecated ``verbose`` flag from ``AutoMLSearch`` parameters :pr:`1772`
    * Documentation Changes
        * Add Twitter and Github link to documentation toolbar :pr:`1754`
        * Added Open Graph info to documentation :pr:`1758`
    * Testing Changes

.. warning::

    **Breaking Changes**
        * Components and pipelines return ``Woodwork`` data structures instead of ``pandas`` data structures :pr:`1668`
        * Python 3.6 will not be actively supported due to discontinued support from EvalML dependencies.
        * Deprecated ``verbose`` flag is removed for ``AutoMLSearch`` :pr:`1772`


**v0.18.0 Jan. 26, 2021**
    * Enhancements
        * Added RMSLE, MSLE, and MAPE to core objectives while checking for negative target values in ``invalid_targets_data_check`` :pr:`1574`
        * Added validation checks for binary problems with regression-like datasets and multiclass problems without true multiclass targets in ``invalid_targets_data_check`` :pr:`1665`
        * Added time series support for ``make_pipeline`` :pr:`1566`
        * Added target name for output of pipeline ``predict`` method :pr:`1578`
        * Added multiclass check to ``InvalidTargetDataCheck`` for two examples per class :pr:`1596`
        * Added support for ``graphviz`` ``v0.16`` :pr:`1657`
        * Enhanced time series pipelines to accept empty features :pr:`1651`
        * Added KNN Classifier to estimators. :pr:`1650`
        * Added support for list inputs for objectives :pr:`1663`
        * Added support for ``AutoMLSearch`` to handle time series classification pipelines :pr:`1666`
        * Enhanced ``DelayedFeaturesTransformer`` to encode categorical features and targets before delaying them :pr:`1691`
        * Added 2-way dependence plots. :pr:`1690`
        * Added ability to directly iterate through components within Pipelines :pr:`1583`
    * Fixes
        * Fixed inconsistent attributes and added Exceptions to docs :pr:`1673`
        * Fixed ``TargetLeakageDataCheck`` to use Woodwork ``mutual_information`` rather than using Pandas' Pearson Correlation :pr:`1616`
        * Fixed thresholding for pipelines in ``AutoMLSearch`` to only threshold binary classification pipelines :pr:`1622` :pr:`1626`
        * Updated ``load_data`` to return Woodwork structures and update default parameter value for ``index`` to ``None`` :pr:`1610`
        * Pinned scipy at < 1.6.0 while we work on adding support :pr:`1629`
        * Fixed data check message formatting in ``AutoMLSearch`` :pr:`1633`
        * Addressed stacked ensemble component for ``scikit-learn`` v0.24 support by setting ``shuffle=True`` for default CV :pr:`1613`
        * Fixed bug where ``Imputer`` reset the index on ``X`` :pr:`1590`
        * Fixed ``AutoMLSearch`` stacktrace when a cutom objective was passed in as a primary objective or additional objective :pr:`1575`
        * Fixed custom index bug for ``MAPE`` objective :pr:`1641`
        * Fixed index bug for ``TextFeaturizer`` and ``LSA`` components :pr:`1644`
        * Limited ``load_fraud`` dataset loaded into ``automl.ipynb`` :pr:`1646`
        * ``add_to_rankings`` updates ``AutoMLSearch.best_pipeline`` when necessary :pr:`1647`
        * Fixed bug where time series baseline estimators were not receiving ``gap`` and ``max_delay`` in ``AutoMLSearch`` :pr:`1645`
        * Fixed jupyter notebooks to help the RTD buildtime :pr:`1654`
        * Added ``positive_only`` objectives to ``non_core_objectives`` :pr:`1661`
        * Fixed stacking argument ``n_jobs`` for IterativeAlgorithm :pr:`1706`
        * Updated CatBoost estimators to return self in ``.fit()`` rather than the underlying model for consistency :pr:`1701`
        * Added ability to initialize pipeline parameters in ``AutoMLSearch`` constructor :pr:`1676`
    * Changes
        * Added labeling to ``graph_confusion_matrix`` :pr:`1632`
        * Rerunning search for ``AutoMLSearch`` results in a message thrown rather than failing the search, and removed ``has_searched`` property :pr:`1647`
        * Changed tuner class to allow and ignore single parameter values as input :pr:`1686`
        * Capped LightGBM version limit to remove bug in docs :pr:`1711`
        * Removed support for `np.random.RandomState` in EvalML :pr:`1727`
    * Documentation Changes
        * Update Model Understanding in the user guide to include ``visualize_decision_tree`` :pr:`1678`
        * Updated docs to include information about ``AutoMLSearch`` callback parameters and methods :pr:`1577`
        * Updated docs to prompt users to install graphiz on Mac :pr:`1656`
        * Added ``infer_feature_types`` to the ``start.ipynb`` guide :pr:`1700`
        * Added multicollinearity data check to API reference and docs :pr:`1707`
    * Testing Changes

.. warning::

    **Breaking Changes**
        * Removed ``has_searched`` property from ``AutoMLSearch`` :pr:`1647`
        * Components and pipelines return ``Woodwork`` data structures instead of ``pandas`` data structures :pr:`1668`
        * Removed support for `np.random.RandomState` in EvalML. Rather than passing ``np.random.RandomState`` as component and pipeline random_state values, we use int random_seed :pr:`1727`


**v0.17.0 Dec. 29, 2020**
    * Enhancements
        * Added ``save_plot`` that allows for saving figures from different backends :pr:`1588`
        * Added ``LightGBM Regressor`` to regression components :pr:`1459`
        * Added ``visualize_decision_tree`` for tree visualization with ``decision_tree_data_from_estimator`` and ``decision_tree_data_from_pipeline`` to reformat tree structure output :pr:`1511`
        * Added `DFS Transformer` component into transformer components :pr:`1454`
        * Added ``MAPE`` to the standard metrics for time series problems and update objectives :pr:`1510`
        * Added ``graph_prediction_vs_actual_over_time`` and ``get_prediction_vs_actual_over_time_data`` to the model understanding module for time series problems :pr:`1483`
        * Added a ``ComponentGraph`` class that will support future pipelines as directed acyclic graphs :pr:`1415`
        * Updated data checks to accept ``Woodwork`` data structures :pr:`1481`
        * Added parameter to ``InvalidTargetDataCheck`` to show only top unique values rather than all unique values :pr:`1485`
        * Added multicollinearity data check :pr:`1515`
        * Added baseline pipeline and components for time series regression problems :pr:`1496`
        * Added more information to users about ensembling behavior in ``AutoMLSearch`` :pr:`1527`
        * Add woodwork support for more utility and graph methods :pr:`1544`
        * Changed ``DateTimeFeaturizer`` to encode features as int :pr:`1479`
        * Return trained pipelines from ``AutoMLSearch.best_pipeline`` :pr:`1547`
        * Added utility method so that users can set feature types without having to learn about Woodwork directly :pr:`1555`
        * Added Linear Discriminant Analysis transformer for dimensionality reduction :pr:`1331`
        * Added multiclass support for ``partial_dependence`` and ``graph_partial_dependence`` :pr:`1554`
        * Added ``TimeSeriesBinaryClassificationPipeline`` and ``TimeSeriesMulticlassClassificationPipeline`` classes :pr:`1528`
        * Added ``make_data_splitter`` method for easier automl data split customization :pr:`1568`
        * Integrated ``ComponentGraph`` class into Pipelines for full non-linear pipeline support :pr:`1543`
        * Update ``AutoMLSearch`` constructor to take training data instead of ``search`` and ``add_to_leaderboard`` :pr:`1597`
        * Update ``split_data`` helper args :pr:`1597`
        * Add problem type utils ``is_regression``, ``is_classification``, ``is_timeseries`` :pr:`1597`
        * Rename ``AutoMLSearch`` ``data_split`` arg to ``data_splitter`` :pr:`1569`
    * Fixes
        * Fix AutoML not passing CV folds to ``DefaultDataChecks`` for usage by ``ClassImbalanceDataCheck`` :pr:`1619`
        * Fix Windows CI jobs: install ``numba`` via conda, required for ``shap`` :pr:`1490`
        * Added custom-index support for `reset-index-get_prediction_vs_actual_over_time_data` :pr:`1494`
        * Fix ``generate_pipeline_code`` to account for boolean and None differences between Python and JSON :pr:`1524` :pr:`1531`
        * Set max value for plotly and xgboost versions while we debug CI failures with newer versions :pr:`1532`
        * Undo version pinning for plotly :pr:`1533`
        * Fix ReadTheDocs build by updating the version of ``setuptools`` :pr:`1561`
        * Set ``random_state`` of data splitter in AutoMLSearch to take int to keep consistency in the resulting splits :pr:`1579`
        * Pin sklearn version while we work on adding support :pr:`1594`
        * Pin pandas at <1.2.0 while we work on adding support :pr:`1609`
        * Pin graphviz at < 0.16 while we work on adding support :pr:`1609`
    * Changes
        * Reverting ``save_graph`` :pr:`1550` to resolve kaleido build issues :pr:`1585`
        * Update circleci badge to apply to ``main`` :pr:`1489`
        * Added script to generate github markdown for releases :pr:`1487`
        * Updated selection using pandas ``dtypes`` to selecting using Woodwork logical types :pr:`1551`
        * Updated dependencies to fix ``ImportError: cannot import name 'MaskedArray' from 'sklearn.utils.fixes'`` error and to address Woodwork and Featuretool dependencies :pr:`1540`
        * Made ``get_prediction_vs_actual_data()`` a public method :pr:`1553`
        * Updated ``Woodwork`` version requirement to v0.0.7 :pr:`1560`
        * Move data splitters from ``evalml.automl.data_splitters`` to ``evalml.preprocessing.data_splitters`` :pr:`1597`
        * Rename "# Testing" in automl log output to "# Validation" :pr:`1597`
    * Documentation Changes
        * Added partial dependence methods to API reference :pr:`1537`
        * Updated documentation for confusion matrix methods :pr:`1611`
    * Testing Changes
        * Set ``n_jobs=1`` in most unit tests to reduce memory :pr:`1505`

.. warning::

    **Breaking Changes**
        * Updated minimal dependencies: ``numpy>=1.19.1``, ``pandas>=1.1.0``, ``scikit-learn>=0.23.1``, ``scikit-optimize>=0.8.1``
        * Updated ``AutoMLSearch.best_pipeline`` to return a trained pipeline. Pass in ``train_best_pipeline=False`` to AutoMLSearch in order to return an untrained pipeline.
        * Pipeline component instances can no longer be iterated through using ``Pipeline.component_graph`` :pr:`1543`
        * Update ``AutoMLSearch`` constructor to take training data instead of ``search`` and ``add_to_leaderboard`` :pr:`1597`
        * Update ``split_data`` helper args :pr:`1597`
        * Move data splitters from ``evalml.automl.data_splitters`` to ``evalml.preprocessing.data_splitters`` :pr:`1597`
        * Rename ``AutoMLSearch`` ``data_split`` arg to ``data_splitter`` :pr:`1569`



**v0.16.1 Dec. 1, 2020**
    * Enhancements
        * Pin woodwork version to v0.0.6 to avoid breaking changes :pr:`1484`
        * Updated ``Woodwork`` to >=0.0.5 in ``core-requirements.txt`` :pr:`1473`
        * Removed ``copy_dataframe`` parameter for ``Woodwork``, updated ``Woodwork`` to >=0.0.6 in ``core-requirements.txt`` :pr:`1478`
        * Updated ``detect_problem_type`` to use ``pandas.api.is_numeric_dtype`` :pr:`1476`
    * Changes
        * Changed ``make clean`` to delete coverage reports as a convenience for developers :pr:`1464`
        * Set ``n_jobs=-1`` by default for stacked ensemble components :pr:`1472`
    * Documentation Changes
        * Updated pipeline and component documentation and demos to use ``Woodwork`` :pr:`1466`
    * Testing Changes
        * Update dependency update checker to use everything from core and optional dependencies :pr:`1480`


**v0.16.0 Nov. 24, 2020**
    * Enhancements
        * Updated pipelines and ``make_pipeline`` to accept ``Woodwork`` inputs :pr:`1393`
        * Updated components to accept ``Woodwork`` inputs :pr:`1423`
        * Added ability to freeze hyperparameters for ``AutoMLSearch`` :pr:`1284`
        * Added ``Target Encoder`` into transformer components :pr:`1401`
        * Added callback for error handling in ``AutoMLSearch`` :pr:`1403`
        * Added the index id to the ``explain_predictions_best_worst`` output to help users identify which rows in their data are included :pr:`1365`
        * The top_k features displayed in ``explain_predictions_*`` functions are now determined by the magnitude of shap values as opposed to the ``top_k`` largest and smallest shap values. :pr:`1374`
        * Added a problem type for time series regression :pr:`1386`
        * Added a ``is_defined_for_problem_type`` method to ``ObjectiveBase`` :pr:`1386`
        * Added a ``random_state`` parameter to ``make_pipeline_from_components`` function :pr:`1411`
        * Added ``DelayedFeaturesTransformer`` :pr:`1396`
        * Added a ``TimeSeriesRegressionPipeline`` class :pr:`1418`
        * Removed ``core-requirements.txt`` from the package distribution :pr:`1429`
        * Updated data check messages to include a `"code"` and `"details"` fields :pr:`1451`, :pr:`1462`
        * Added a ``TimeSeriesSplit`` data splitter for time series problems :pr:`1441`
        * Added a ``problem_configuration`` parameter to AutoMLSearch :pr:`1457`
    * Fixes
        * Fixed ``IndexError`` raised in ``AutoMLSearch`` when ``ensembling = True`` but only one pipeline to iterate over :pr:`1397`
        * Fixed stacked ensemble input bug and LightGBM warning and bug in ``AutoMLSearch`` :pr:`1388`
        * Updated enum classes to show possible enum values as attributes :pr:`1391`
        * Updated calls to ``Woodwork``'s ``to_pandas()`` to ``to_series()`` and ``to_dataframe()`` :pr:`1428`
        * Fixed bug in OHE where column names were not guaranteed to be unique :pr:`1349`
        * Fixed bug with percent improvement of ``ExpVariance`` objective on data with highly skewed target :pr:`1467`
        * Fix SimpleImputer error which occurs when all features are bool type :pr:`1215`
    * Changes
        * Changed ``OutliersDataCheck`` to return the list of columns, rather than rows, that contain outliers :pr:`1377`
        * Simplified and cleaned output for Code Generation :pr:`1371`
        * Reverted changes from :pr:`1337` :pr:`1409`
        * Updated data checks to return dictionary of warnings and errors instead of a list :pr:`1448`
        * Updated ``AutoMLSearch`` to pass ``Woodwork`` data structures to every pipeline (instead of pandas DataFrames) :pr:`1450`
        * Update ``AutoMLSearch`` to default to ``max_batches=1`` instead of ``max_iterations=5`` :pr:`1452`
        * Updated _evaluate_pipelines to consolidate side effects :pr:`1410`
    * Documentation Changes
        * Added description of CLA to contributing guide, updated description of draft PRs :pr:`1402`
        * Updated documentation to include all data checks, ``DataChecks``, and usage of data checks in AutoML :pr:`1412`
        * Updated docstrings from ``np.array`` to ``np.ndarray`` :pr:`1417`
        * Added section on stacking ensembles in AutoMLSearch documentation :pr:`1425`
    * Testing Changes
        * Removed ``category_encoders`` from test-requirements.txt :pr:`1373`
        * Tweak codecov.io settings again to avoid flakes :pr:`1413`
        * Modified ``make lint`` to check notebook versions in the docs :pr:`1431`
        * Modified ``make lint-fix`` to standardize notebook versions in the docs :pr:`1431`
        * Use new version of pull request Github Action for dependency check (:pr:`1443`)
        * Reduced number of workers for tests to 4 :pr:`1447`

.. warning::

    **Breaking Changes**
        * The ``top_k`` and ``top_k_features`` parameters in ``explain_predictions_*`` functions now return ``k`` features as opposed to ``2 * k`` features :pr:`1374`
        * Renamed ``problem_type`` to ``problem_types`` in ``RegressionObjective``, ``BinaryClassificationObjective``, and ``MulticlassClassificationObjective`` :pr:`1319`
        * Data checks now return a dictionary of warnings and errors instead of a list :pr:`1448`



**v0.15.0 Oct. 29, 2020**
    * Enhancements
        * Added stacked ensemble component classes (``StackedEnsembleClassifier``, ``StackedEnsembleRegressor``) :pr:`1134`
        * Added stacked ensemble components to ``AutoMLSearch`` :pr:`1253`
        * Added ``DecisionTreeClassifier`` and ``DecisionTreeRegressor`` to AutoML :pr:`1255`
        * Added ``graph_prediction_vs_actual`` in ``model_understanding`` for regression problems :pr:`1252`
        * Added parameter to ``OneHotEncoder`` to enable filtering for features to encode for :pr:`1249`
        * Added percent-better-than-baseline for all objectives to automl.results :pr:`1244`
        * Added ``HighVarianceCVDataCheck`` and replaced synonymous warning in ``AutoMLSearch`` :pr:`1254`
        * Added `PCA Transformer` component for dimensionality reduction :pr:`1270`
        * Added ``generate_pipeline_code`` and ``generate_component_code`` to allow for code generation given a pipeline or component instance :pr:`1306`
        * Added ``PCA Transformer`` component for dimensionality reduction :pr:`1270`
        * Updated ``AutoMLSearch`` to support ``Woodwork`` data structures :pr:`1299`
        * Added cv_folds to ``ClassImbalanceDataCheck`` and added this check to ``DefaultDataChecks`` :pr:`1333`
        * Make ``max_batches`` argument to ``AutoMLSearch.search`` public :pr:`1320`
        * Added text support to automl search :pr:`1062`
        * Added ``_pipelines_per_batch`` as a private argument to ``AutoMLSearch`` :pr:`1355`
    * Fixes
        * Fixed ML performance issue with ordered datasets: always shuffle data in automl's default CV splits :pr:`1265`
        * Fixed broken ``evalml info`` CLI command :pr:`1293`
        * Fixed ``boosting type='rf'`` for LightGBM Classifier, as well as ``num_leaves`` error :pr:`1302`
        * Fixed bug in ``explain_predictions_best_worst`` where a custom index in the target variable would cause a ``ValueError`` :pr:`1318`
        * Added stacked ensemble estimators to to ``evalml.pipelines.__init__`` file :pr:`1326`
        * Fixed bug in OHE where calls to transform were not deterministic if ``top_n`` was less than the number of categories in a column :pr:`1324`
        * Fixed LightGBM warning messages during AutoMLSearch :pr:`1342`
        * Fix warnings thrown during AutoMLSearch in ``HighVarianceCVDataCheck`` :pr:`1346`
        * Fixed bug where TrainingValidationSplit would return invalid location indices for dataframes with a custom index :pr:`1348`
        * Fixed bug where the AutoMLSearch ``random_state`` was not being passed to the created pipelines :pr:`1321`
    * Changes
        * Allow ``add_to_rankings`` to be called before AutoMLSearch is called :pr:`1250`
        * Removed Graphviz from test-requirements to add to requirements.txt :pr:`1327`
        * Removed ``max_pipelines`` parameter from ``AutoMLSearch`` :pr:`1264`
        * Include editable installs in all install make targets :pr:`1335`
        * Made pip dependencies `featuretools` and `nlp_primitives` core dependencies :pr:`1062`
        * Removed `PartOfSpeechCount` from `TextFeaturizer` transform primitives :pr:`1062`
        * Added warning for ``partial_dependency`` when the feature includes null values :pr:`1352`
    * Documentation Changes
        * Fixed and updated code blocks in Release Notes :pr:`1243`
        * Added DecisionTree estimators to API Reference :pr:`1246`
        * Changed class inheritance display to flow vertically :pr:`1248`
        * Updated cost-benefit tutorial to use a holdout/test set :pr:`1159`
        * Added ``evalml info`` command to documentation :pr:`1293`
        * Miscellaneous doc updates :pr:`1269`
        * Removed conda pre-release testing from the release process document :pr:`1282`
        * Updates to contributing guide :pr:`1310`
        * Added Alteryx footer to docs with Twitter and Github link :pr:`1312`
        * Added documentation for evalml installation for Python 3.6 :pr:`1322`
        * Added documentation changes to make the API Docs easier to understand :pr:`1323`
        * Fixed documentation for ``feature_importance`` :pr:`1353`
        * Added tutorial for running `AutoML` with text data :pr:`1357`
        * Added documentation for woodwork integration with automl search :pr:`1361`
    * Testing Changes
        * Added tests for ``jupyter_check`` to handle IPython :pr:`1256`
        * Cleaned up ``make_pipeline`` tests to test for all estimators :pr:`1257`
        * Added a test to check conda build after merge to main :pr:`1247`
        * Removed code that was lacking codecov for ``__main__.py`` and unnecessary :pr:`1293`
        * Codecov: round coverage up instead of down :pr:`1334`
        * Add DockerHub credentials to CI testing environment :pr:`1356`
        * Add DockerHub credentials to conda testing environment :pr:`1363`

.. warning::

    **Breaking Changes**
        * Renamed ``LabelLeakageDataCheck`` to ``TargetLeakageDataCheck`` :pr:`1319`
        * ``max_pipelines`` parameter has been removed from ``AutoMLSearch``. Please use ``max_iterations`` instead. :pr:`1264`
        * ``AutoMLSearch.search()`` will now log a warning if the input is not a ``Woodwork`` data structure (``pandas``, ``numpy``) :pr:`1299`
        * Make ``max_batches`` argument to ``AutoMLSearch.search`` public :pr:`1320`
        * Removed unused argument `feature_types` from AutoMLSearch.search :pr:`1062`

**v0.14.1 Sep. 29, 2020**
    * Enhancements
        * Updated partial dependence methods to support calculating numeric columns in a dataset with non-numeric columns :pr:`1150`
        * Added ``get_feature_names`` on ``OneHotEncoder`` :pr:`1193`
        * Added ``detect_problem_type`` to ``problem_type/utils.py`` to automatically detect the problem type given targets :pr:`1194`
        * Added LightGBM to ``AutoMLSearch`` :pr:`1199`
        * Updated ``scikit-learn`` and ``scikit-optimize`` to use latest versions - 0.23.2 and 0.8.1 respectively :pr:`1141`
        * Added ``__str__`` and ``__repr__`` for pipelines and components :pr:`1218`
        * Included internal target check for both training and validation data in ``AutoMLSearch`` :pr:`1226`
        * Added ``ProblemTypes.all_problem_types`` helper to get list of supported problem types :pr:`1219`
        * Added ``DecisionTreeClassifier`` and ``DecisionTreeRegressor`` classes :pr:`1223`
        * Added ``ProblemTypes.all_problem_types`` helper to get list of supported problem types :pr:`1219`
        * ``DataChecks`` can now be parametrized by passing a list of ``DataCheck`` classes and a parameter dictionary :pr:`1167`
        * Added first CV fold score as validation score in ``AutoMLSearch.rankings`` :pr:`1221`
        * Updated ``flake8`` configuration to enable linting on ``__init__.py`` files :pr:`1234`
        * Refined ``make_pipeline_from_components`` implementation :pr:`1204`
    * Fixes
        * Updated GitHub URL after migration to Alteryx GitHub org :pr:`1207`
        * Changed Problem Type enum to be more similar to the string name :pr:`1208`
        * Wrapped call to scikit-learn's partial dependence method in a ``try``/``finally`` block :pr:`1232`
    * Changes
        * Added ``allow_writing_files`` as a named argument to CatBoost estimators. :pr:`1202`
        * Added ``solver`` and ``multi_class`` as named arguments to ``LogisticRegressionClassifier`` :pr:`1202`
        * Replaced pipeline's ``._transform`` method to evaluate all the preprocessing steps of a pipeline with ``.compute_estimator_features`` :pr:`1231`
        * Changed default large dataset train/test splitting behavior :pr:`1205`
    * Documentation Changes
        * Included description of how to access the component instances and features for pipeline user guide :pr:`1163`
        * Updated API docs to refer to target as "target" instead of "labels" for non-classification tasks and minor docs cleanup :pr:`1160`
        * Added Class Imbalance Data Check to ``api_reference.rst`` :pr:`1190` :pr:`1200`
        * Added pipeline properties to API reference :pr:`1209`
        * Clarified what the objective parameter in AutoML is used for in AutoML API reference and AutoML user guide :pr:`1222`
        * Updated API docs to include ``skopt.space.Categorical`` option for component hyperparameter range definition :pr:`1228`
        * Added install documentation for ``libomp`` in order to use LightGBM on Mac :pr:`1233`
        * Improved description of ``max_iterations`` in documentation :pr:`1212`
        * Removed unused code from sphinx conf :pr:`1235`
    * Testing Changes

.. warning::

    **Breaking Changes**
        * ``DefaultDataChecks`` now accepts a ``problem_type`` parameter that must be specified :pr:`1167`
        * Pipeline's ``._transform`` method to evaluate all the preprocessing steps of a pipeline has been replaced with ``.compute_estimator_features`` :pr:`1231`
        * ``get_objectives`` has been renamed to ``get_core_objectives``. This function will now return a list of valid objective instances :pr:`1230`


**v0.13.2 Sep. 17, 2020**
    * Enhancements
        * Added ``output_format`` field to explain predictions functions :pr:`1107`
        * Modified ``get_objective`` and ``get_objectives`` to be able to return any objective in ``evalml.objectives`` :pr:`1132`
        * Added a ``return_instance`` boolean parameter to ``get_objective`` :pr:`1132`
        * Added ``ClassImbalanceDataCheck`` to determine whether target imbalance falls below a given threshold :pr:`1135`
        * Added label encoder to LightGBM for binary classification :pr:`1152`
        * Added labels for the row index of confusion matrix :pr:`1154`
        * Added ``AutoMLSearch`` object as another parameter in search callbacks :pr:`1156`
        * Added the corresponding probability threshold for each point displayed in ``graph_roc_curve`` :pr:`1161`
        * Added ``__eq__`` for ``ComponentBase`` and ``PipelineBase`` :pr:`1178`
        * Added support for multiclass classification for ``roc_curve`` :pr:`1164`
        * Added ``categories`` accessor to ``OneHotEncoder`` for listing the categories associated with a feature :pr:`1182`
        * Added utility function to create pipeline instances from a list of component instances :pr:`1176`
    * Fixes
        * Fixed XGBoost column names for partial dependence methods :pr:`1104`
        * Removed dead code validating column type from ``TextFeaturizer`` :pr:`1122`
        * Fixed issue where ``Imputer`` cannot fit when there is None in a categorical or boolean column :pr:`1144`
        * ``OneHotEncoder`` preserves the custom index in the input data :pr:`1146`
        * Fixed representation for ``ModelFamily`` :pr:`1165`
        * Removed duplicate ``nbsphinx`` dependency in ``dev-requirements.txt`` :pr:`1168`
        * Users can now pass in any valid kwargs to all estimators :pr:`1157`
        * Remove broken accessor ``OneHotEncoder.get_feature_names`` and unneeded base class :pr:`1179`
        * Removed LightGBM Estimator from AutoML models :pr:`1186`
    * Changes
        * Pinned ``scikit-optimize`` version to 0.7.4 :pr:`1136`
        * Removed ``tqdm`` as a dependency :pr:`1177`
        * Added lightgbm version 3.0.0 to ``latest_dependency_versions.txt`` :pr:`1185`
        * Rename ``max_pipelines`` to ``max_iterations`` :pr:`1169`
    * Documentation Changes
        * Fixed API docs for ``AutoMLSearch`` ``add_result_callback`` :pr:`1113`
        * Added a step to our release process for pushing our latest version to conda-forge :pr:`1118`
        * Added warning for missing ipywidgets dependency for using ``PipelineSearchPlots`` on Jupyterlab :pr:`1145`
        * Updated ``README.md`` example to load demo dataset :pr:`1151`
        * Swapped mapping of breast cancer targets in ``model_understanding.ipynb`` :pr:`1170`
    * Testing Changes
        * Added test confirming ``TextFeaturizer`` never outputs null values :pr:`1122`
        * Changed Python version of ``Update Dependencies`` action to 3.8.x :pr:`1137`
        * Fixed release notes check-in test for ``Update Dependencies`` actions :pr:`1172`

.. warning::

    **Breaking Changes**
        * ``get_objective`` will now return a class definition rather than an instance by default :pr:`1132`
        * Deleted ``OPTIONS`` dictionary in ``evalml.objectives.utils.py`` :pr:`1132`
        * If specifying an objective by string, the string must now match the objective's name field, case-insensitive :pr:`1132`
        * Passing "Cost Benefit Matrix", "Fraud Cost", "Lead Scoring", "Mean Squared Log Error",
            "Recall", "Recall Macro", "Recall Micro", "Recall Weighted", or "Root Mean Squared Log Error" to ``AutoMLSearch`` will now result in a ``ValueError``
            rather than an ``ObjectiveNotFoundError`` :pr:`1132`
        * Search callbacks ``start_iteration_callback`` and ``add_results_callback`` have changed to include a copy of the AutoMLSearch object as a third parameter :pr:`1156`
        * Deleted ``OneHotEncoder.get_feature_names`` method which had been broken for a while, in favor of pipelines' ``input_feature_names`` :pr:`1179`
        * Deleted empty base class ``CategoricalEncoder`` which ``OneHotEncoder`` component was inheriting from :pr:`1176`
        * Results from ``roc_curve`` will now return as a list of dictionaries with each dictionary representing a class :pr:`1164`
        * ``max_pipelines`` now raises a ``DeprecationWarning`` and will be removed in the next release. ``max_iterations`` should be used instead. :pr:`1169`


**v0.13.1 Aug. 25, 2020**
    * Enhancements
        * Added Cost-Benefit Matrix objective for binary classification :pr:`1038`
        * Split ``fill_value`` into ``categorical_fill_value`` and ``numeric_fill_value`` for Imputer :pr:`1019`
        * Added ``explain_predictions`` and ``explain_predictions_best_worst`` for explaining multiple predictions with SHAP :pr:`1016`
        * Added new LSA component for text featurization :pr:`1022`
        * Added guide on installing with conda :pr:`1041`
        * Added a “cost-benefit curve” util method to graph cost-benefit matrix scores vs. binary classification thresholds :pr:`1081`
        * Standardized error when calling transform/predict before fit for pipelines :pr:`1048`
        * Added ``percent_better_than_baseline`` to AutoML search rankings and full rankings table :pr:`1050`
        * Added one-way partial dependence and partial dependence plots :pr:`1079`
        * Added "Feature Value" column to prediction explanation reports. :pr:`1064`
        * Added LightGBM classification estimator :pr:`1082`, :pr:`1114`
        * Added ``max_batches`` parameter to ``AutoMLSearch`` :pr:`1087`
    * Fixes
        * Updated ``TextFeaturizer`` component to no longer require an internet connection to run :pr:`1022`
        * Fixed non-deterministic element of ``TextFeaturizer`` transformations :pr:`1022`
        * Added a StandardScaler to all ElasticNet pipelines :pr:`1065`
        * Updated cost-benefit matrix to normalize score :pr:`1099`
        * Fixed logic in ``calculate_percent_difference`` so that it can handle negative values :pr:`1100`
    * Changes
        * Added ``needs_fitting`` property to ``ComponentBase`` :pr:`1044`
        * Updated references to data types to use datatype lists defined in ``evalml.utils.gen_utils`` :pr:`1039`
        * Remove maximum version limit for SciPy dependency :pr:`1051`
        * Moved ``all_components`` and other component importers into runtime methods :pr:`1045`
        * Consolidated graphing utility methods under ``evalml.utils.graph_utils`` :pr:`1060`
        * Made slight tweaks to how ``TextFeaturizer`` uses ``featuretools``, and did some refactoring of that and of LSA :pr:`1090`
        * Changed ``show_all_features`` parameter into ``importance_threshold``, which allows for thresholding feature importance :pr:`1097`, :pr:`1103`
    * Documentation Changes
        * Update ``setup.py`` URL to point to the github repo :pr:`1037`
        * Added tutorial for using the cost-benefit matrix objective :pr:`1088`
        * Updated ``model_understanding.ipynb`` to include documentation for using plotly on Jupyter Lab :pr:`1108`
    * Testing Changes
        * Refactor CircleCI tests to use matrix jobs (:pr:`1043`)
        * Added a test to check that all test directories are included in evalml package :pr:`1054`


.. warning::

    **Breaking Changes**
        * ``confusion_matrix`` and ``normalize_confusion_matrix`` have been moved to ``evalml.utils`` :pr:`1038`
        * All graph utility methods previously under ``evalml.pipelines.graph_utils`` have been moved to ``evalml.utils.graph_utils`` :pr:`1060`


**v0.12.2 Aug. 6, 2020**
    * Enhancements
        * Add save/load method to components :pr:`1023`
        * Expose pickle ``protocol`` as optional arg to save/load :pr:`1023`
        * Updated estimators used in AutoML to include ExtraTrees and ElasticNet estimators :pr:`1030`
    * Fixes
    * Changes
        * Removed ``DeprecationWarning`` for ``SimpleImputer`` :pr:`1018`
    * Documentation Changes
        * Add note about version numbers to release process docs :pr:`1034`
    * Testing Changes
        * Test files are now included in the evalml package :pr:`1029`


**v0.12.0 Aug. 3, 2020**
    * Enhancements
        * Added string and categorical targets support for binary and multiclass pipelines and check for numeric targets for ``DetectLabelLeakage`` data check :pr:`932`
        * Added clear exception for regression pipelines if target datatype is string or categorical :pr:`960`
        * Added target column names and class labels in ``predict`` and ``predict_proba`` output for pipelines :pr:`951`
        * Added ``_compute_shap_values`` and ``normalize_values`` to ``pipelines/explanations`` module :pr:`958`
        * Added ``explain_prediction`` feature which explains single predictions with SHAP :pr:`974`
        * Added Imputer to allow different imputation strategies for numerical and categorical dtypes :pr:`991`
        * Added support for configuring logfile path using env var, and don't create logger if there are filesystem errors :pr:`975`
        * Updated catboost estimators' default parameters and automl hyperparameter ranges to speed up fit time :pr:`998`
    * Fixes
        * Fixed ReadtheDocs warning failure regarding embedded gif :pr:`943`
        * Removed incorrect parameter passed to pipeline classes in ``_add_baseline_pipelines`` :pr:`941`
        * Added universal error for calling ``predict``, ``predict_proba``, ``transform``, and ``feature_importances`` before fitting :pr:`969`, :pr:`994`
        * Made ``TextFeaturizer`` component and pip dependencies ``featuretools`` and ``nlp_primitives`` optional :pr:`976`
        * Updated imputation strategy in automl to no longer limit impute strategy to ``most_frequent`` for all features if there are any categorical columns :pr:`991`
        * Fixed ``UnboundLocalError`` for ``cv_pipeline`` when automl search errors :pr:`996`
        * Fixed ``Imputer`` to reset dataframe index to preserve behavior expected from  ``SimpleImputer`` :pr:`1009`
    * Changes
        * Moved ``get_estimators`` to ``evalml.pipelines.components.utils`` :pr:`934`
        * Modified Pipelines to raise ``PipelineScoreError`` when they encounter an error during scoring :pr:`936`
        * Moved ``evalml.model_families.list_model_families`` to ``evalml.pipelines.components.allowed_model_families`` :pr:`959`
        * Renamed ``DateTimeFeaturization`` to ``DateTimeFeaturizer`` :pr:`977`
        * Added check to stop search and raise an error if all pipelines in a batch return NaN scores :pr:`1015`
    * Documentation Changes
        * Updated ``README.md`` :pr:`963`
        * Reworded message when errors are returned from data checks in search :pr:`982`
        * Added section on understanding model predictions with ``explain_prediction`` to User Guide :pr:`981`
        * Added a section to the user guide and api reference about how XGBoost and CatBoost are not fully supported. :pr:`992`
        * Added custom components section in user guide :pr:`993`
        * Updated FAQ section formatting :pr:`997`
        * Updated release process documentation :pr:`1003`
    * Testing Changes
        * Moved ``predict_proba`` and ``predict`` tests regarding string / categorical targets to ``test_pipelines.py`` :pr:`972`
        * Fixed dependency update bot by updating python version to 3.7 to avoid frequent github version updates :pr:`1002`


.. warning::

    **Breaking Changes**
        * ``get_estimators`` has been moved to ``evalml.pipelines.components.utils`` (previously was under ``evalml.pipelines.utils``) :pr:`934`
        * Removed the ``raise_errors`` flag in AutoML search. All errors during pipeline evaluation will be caught and logged. :pr:`936`
        * ``evalml.model_families.list_model_families`` has been moved to ``evalml.pipelines.components.allowed_model_families`` :pr:`959`
        * ``TextFeaturizer``: the ``featuretools`` and ``nlp_primitives`` packages must be installed after installing evalml in order to use this component :pr:`976`
        * Renamed ``DateTimeFeaturization`` to ``DateTimeFeaturizer`` :pr:`977`


**v0.11.2 July 16, 2020**
    * Enhancements
        * Added ``NoVarianceDataCheck`` to ``DefaultDataChecks`` :pr:`893`
        * Added text processing and featurization component ``TextFeaturizer`` :pr:`913`, :pr:`924`
        * Added additional checks to ``InvalidTargetDataCheck`` to handle invalid target data types :pr:`929`
        * ``AutoMLSearch`` will now handle ``KeyboardInterrupt`` and prompt user for confirmation :pr:`915`
    * Fixes
        * Makes automl results a read-only property :pr:`919`
    * Changes
        * Deleted static pipelines and refactored tests involving static pipelines, removed ``all_pipelines()`` and ``get_pipelines()`` :pr:`904`
        * Moved ``list_model_families`` to ``evalml.model_family.utils`` :pr:`903`
        * Updated ``all_pipelines``, ``all_estimators``, ``all_components`` to use the same mechanism for dynamically generating their elements :pr:`898`
        * Rename ``master`` branch to ``main`` :pr:`918`
        * Add pypi release github action :pr:`923`
        * Updated ``AutoMLSearch.search`` stdout output and logging and removed tqdm progress bar :pr:`921`
        * Moved automl config checks previously in ``search()`` to init :pr:`933`
    * Documentation Changes
        * Reorganized and rewrote documentation :pr:`937`
        * Updated to use pydata sphinx theme :pr:`937`
        * Updated docs to use ``release_notes`` instead of ``changelog`` :pr:`942`
    * Testing Changes
        * Cleaned up fixture names and usages in tests :pr:`895`


.. warning::

    **Breaking Changes**
        * ``list_model_families`` has been moved to ``evalml.model_family.utils`` (previously was under ``evalml.pipelines.utils``) :pr:`903`
        * ``get_estimators`` has been moved to ``evalml.pipelines.components.utils`` (previously was under ``evalml.pipelines.utils``) :pr:`934`
        * Static pipeline definitions have been removed, but similar pipelines can still be constructed via creating an instance of ``PipelineBase`` :pr:`904`
        * ``all_pipelines()`` and ``get_pipelines()`` utility methods have been removed :pr:`904`


**v0.11.0 June 30, 2020**
    * Enhancements
        * Added multiclass support for ROC curve graphing :pr:`832`
        * Added preprocessing component to drop features whose percentage of NaN values exceeds a specified threshold :pr:`834`
        * Added data check to check for problematic target labels :pr:`814`
        * Added PerColumnImputer that allows imputation strategies per column :pr:`824`
        * Added transformer to drop specific columns :pr:`827`
        * Added support for ``categories``, ``handle_error``, and ``drop`` parameters in ``OneHotEncoder`` :pr:`830` :pr:`897`
        * Added preprocessing component to handle DateTime columns featurization :pr:`838`
        * Added ability to clone pipelines and components :pr:`842`
        * Define getter method for component ``parameters`` :pr:`847`
        * Added utility methods to calculate and graph permutation importances :pr:`860`, :pr:`880`
        * Added new utility functions necessary for generating dynamic preprocessing pipelines :pr:`852`
        * Added kwargs to all components :pr:`863`
        * Updated ``AutoSearchBase`` to use dynamically generated preprocessing pipelines :pr:`870`
        * Added SelectColumns transformer :pr:`873`
        * Added ability to evaluate additional pipelines for automl search :pr:`874`
        * Added ``default_parameters`` class property to components and pipelines :pr:`879`
        * Added better support for disabling data checks in automl search :pr:`892`
        * Added ability to save and load AutoML objects to file :pr:`888`
        * Updated ``AutoSearchBase.get_pipelines`` to return an untrained pipeline instance :pr:`876`
        * Saved learned binary classification thresholds in automl results cv data dict :pr:`876`
    * Fixes
        * Fixed bug where SimpleImputer cannot handle dropped columns :pr:`846`
        * Fixed bug where PerColumnImputer cannot handle dropped columns :pr:`855`
        * Enforce requirement that builtin components save all inputted values in their parameters dict :pr:`847`
        * Don't list base classes in ``all_components`` output :pr:`847`
        * Standardize all components to output pandas data structures, and accept either pandas or numpy :pr:`853`
        * Fixed rankings and full_rankings error when search has not been run :pr:`894`
    * Changes
        * Update ``all_pipelines`` and ``all_components`` to try initializing pipelines/components, and on failure exclude them :pr:`849`
        * Refactor ``handle_components`` to ``handle_components_class``, standardize to ``ComponentBase`` subclass instead of instance :pr:`850`
        * Refactor "blacklist"/"whitelist" to "allow"/"exclude" lists :pr:`854`
        * Replaced ``AutoClassificationSearch`` and ``AutoRegressionSearch`` with ``AutoMLSearch`` :pr:`871`
        * Renamed feature_importances and permutation_importances methods to use singular names (feature_importance and permutation_importance) :pr:`883`
        * Updated ``automl`` default data splitter to train/validation split for large datasets :pr:`877`
        * Added open source license, update some repo metadata :pr:`887`
        * Removed dead code in ``_get_preprocessing_components`` :pr:`896`
    * Documentation Changes
        * Fix some typos and update the EvalML logo :pr:`872`
    * Testing Changes
        * Update the changelog check job to expect the new branching pattern for the deps update bot :pr:`836`
        * Check that all components output pandas datastructures, and can accept either pandas or numpy :pr:`853`
        * Replaced ``AutoClassificationSearch`` and ``AutoRegressionSearch`` with ``AutoMLSearch`` :pr:`871`


.. warning::

    **Breaking Changes**
        * Pipelines' static ``component_graph`` field must contain either ``ComponentBase`` subclasses or ``str``, instead of ``ComponentBase`` subclass instances :pr:`850`
        * Rename ``handle_component`` to ``handle_component_class``. Now standardizes to ``ComponentBase`` subclasses instead of ``ComponentBase`` subclass instances :pr:`850`
        * Renamed automl's ``cv`` argument to ``data_split`` :pr:`877`
        * Pipelines' and classifiers' ``feature_importances`` is renamed ``feature_importance``, ``graph_feature_importances`` is renamed ``graph_feature_importance`` :pr:`883`
        * Passing ``data_checks=None`` to automl search will not perform any data checks as opposed to default checks. :pr:`892`
        * Pipelines to search for in AutoML are now determined automatically, rather than using the statically-defined pipeline classes. :pr:`870`
        * Updated ``AutoSearchBase.get_pipelines`` to return an untrained pipeline instance, instead of one which happened to be trained on the final cross-validation fold :pr:`876`


**v0.10.0 May 29, 2020**
    * Enhancements
        * Added baseline models for classification and regression, add functionality to calculate baseline models before searching in AutoML :pr:`746`
        * Port over highly-null guardrail as a data check and define ``DefaultDataChecks`` and ``DisableDataChecks`` classes :pr:`745`
        * Update ``Tuner`` classes to work directly with pipeline parameters dicts instead of flat parameter lists :pr:`779`
        * Add Elastic Net as a pipeline option :pr:`812`
        * Added new Pipeline option ``ExtraTrees`` :pr:`790`
        * Added precicion-recall curve metrics and plot for binary classification problems in ``evalml.pipeline.graph_utils`` :pr:`794`
        * Update the default automl algorithm to search in batches, starting with default parameters for each pipeline and iterating from there :pr:`793`
        * Added ``AutoMLAlgorithm`` class and ``IterativeAlgorithm`` impl, separated from ``AutoSearchBase`` :pr:`793`
    * Fixes
        * Update pipeline ``score`` to return ``nan`` score for any objective which throws an exception during scoring :pr:`787`
        * Fixed bug introduced in :pr:`787` where binary classification metrics requiring predicted probabilities error in scoring :pr:`798`
        * CatBoost and XGBoost classifiers and regressors can no longer have a learning rate of 0 :pr:`795`
    * Changes
        * Cleanup pipeline ``score`` code, and cleanup codecov :pr:`711`
        * Remove ``pass`` for abstract methods for codecov :pr:`730`
        * Added __str__ for AutoSearch object :pr:`675`
        * Add util methods to graph ROC and confusion matrix :pr:`720`
        * Refactor ``AutoBase`` to ``AutoSearchBase`` :pr:`758`
        * Updated AutoBase with ``data_checks`` parameter, removed previous ``detect_label_leakage`` parameter, and added functionality to run data checks before search in AutoML :pr:`765`
        * Updated our logger to use Python's logging utils :pr:`763`
        * Refactor most of ``AutoSearchBase._do_iteration`` impl into ``AutoSearchBase._evaluate`` :pr:`762`
        * Port over all guardrails to use the new DataCheck API :pr:`789`
        * Expanded ``import_or_raise`` to catch all exceptions :pr:`759`
        * Adds RMSE, MSLE, RMSLE as standard metrics :pr:`788`
        * Don't allow ``Recall`` to be used as an objective for AutoML :pr:`784`
        * Removed feature selection from pipelines :pr:`819`
        * Update default estimator parameters to make automl search faster and more accurate :pr:`793`
    * Documentation Changes
        * Add instructions to freeze ``master`` on ``release.md`` :pr:`726`
        * Update release instructions with more details :pr:`727` :pr:`733`
        * Add objective base classes to API reference :pr:`736`
        * Fix components API to match other modules :pr:`747`
    * Testing Changes
        * Delete codecov yml, use codecov.io's default :pr:`732`
        * Added unit tests for fraud cost, lead scoring, and standard metric objectives :pr:`741`
        * Update codecov client :pr:`782`
        * Updated AutoBase __str__ test to include no parameters case :pr:`783`
        * Added unit tests for ``ExtraTrees`` pipeline :pr:`790`
        * If codecov fails to upload, fail build :pr:`810`
        * Updated Python version of dependency action :pr:`816`
        * Update the dependency update bot to use a suffix when creating branches :pr:`817`

.. warning::

    **Breaking Changes**
        * The ``detect_label_leakage`` parameter for AutoML classes has been removed and replaced by a ``data_checks`` parameter :pr:`765`
        * Moved ROC and confusion matrix methods from ``evalml.pipeline.plot_utils`` to ``evalml.pipeline.graph_utils`` :pr:`720`
        * ``Tuner`` classes require a pipeline hyperparameter range dict as an init arg instead of a space definition :pr:`779`
        * ``Tuner.propose`` and ``Tuner.add`` work directly with pipeline parameters dicts instead of flat parameter lists :pr:`779`
        * ``PipelineBase.hyperparameters`` and ``custom_hyperparameters`` use pipeline parameters dict format instead of being represented as a flat list :pr:`779`
        * All guardrail functions previously under ``evalml.guardrails.utils`` will be removed and replaced by data checks :pr:`789`
        * ``Recall`` disallowed as an objective for AutoML :pr:`784`
        * ``AutoSearchBase`` parameter ``tuner`` has been renamed to ``tuner_class`` :pr:`793`
        * ``AutoSearchBase`` parameter ``possible_pipelines`` and ``possible_model_families`` have been renamed to ``allowed_pipelines`` and ``allowed_model_families`` :pr:`793`


**v0.9.0 Apr. 27, 2020**
    * Enhancements
        * Added ``Accuracy`` as an standard objective :pr:`624`
        * Added verbose parameter to load_fraud :pr:`560`
        * Added Balanced Accuracy metric for binary, multiclass :pr:`612` :pr:`661`
        * Added XGBoost regressor and XGBoost regression pipeline :pr:`666`
        * Added ``Accuracy`` metric for multiclass :pr:`672`
        * Added objective name in ``AutoBase.describe_pipeline`` :pr:`686`
        * Added ``DataCheck`` and ``DataChecks``, ``Message`` classes and relevant subclasses :pr:`739`
    * Fixes
        * Removed direct access to ``cls.component_graph`` :pr:`595`
        * Add testing files to .gitignore :pr:`625`
        * Remove circular dependencies from ``Makefile`` :pr:`637`
        * Add error case for ``normalize_confusion_matrix()`` :pr:`640`
        * Fixed ``XGBoostClassifier`` and ``XGBoostRegressor`` bug with feature names that contain [, ], or < :pr:`659`
        * Update ``make_pipeline_graph`` to not accidentally create empty file when testing if path is valid :pr:`649`
        * Fix pip installation warning about docsutils version, from boto dependency :pr:`664`
        * Removed zero division warning for F1/precision/recall metrics :pr:`671`
        * Fixed ``summary`` for pipelines without estimators :pr:`707`
    * Changes
        * Updated default objective for binary/multiclass classification to log loss :pr:`613`
        * Created classification and regression pipeline subclasses and removed objective as an attribute of pipeline classes :pr:`405`
        * Changed the output of ``score`` to return one dictionary :pr:`429`
        * Created binary and multiclass objective subclasses :pr:`504`
        * Updated objectives API :pr:`445`
        * Removed call to ``get_plot_data`` from AutoML :pr:`615`
        * Set ``raise_error`` to default to True for AutoML classes :pr:`638`
        * Remove unnecessary "u" prefixes on some unicode strings :pr:`641`
        * Changed one-hot encoder to return uint8 dtypes instead of ints :pr:`653`
        * Pipeline ``_name`` field changed to ``custom_name`` :pr:`650`
        * Removed ``graphs.py`` and moved methods into ``PipelineBase`` :pr:`657`, :pr:`665`
        * Remove s3fs as a dev dependency :pr:`664`
        * Changed requirements-parser to be a core dependency :pr:`673`
        * Replace ``supported_problem_types`` field on pipelines with ``problem_type`` attribute on base classes :pr:`678`
        * Changed AutoML to only show best results for a given pipeline template in ``rankings``, added ``full_rankings`` property to show all :pr:`682`
        * Update ``ModelFamily`` values: don't list xgboost/catboost as classifiers now that we have regression pipelines for them :pr:`677`
        * Changed AutoML's ``describe_pipeline`` to get problem type from pipeline instead :pr:`685`
        * Standardize ``import_or_raise`` error messages :pr:`683`
        * Updated argument order of objectives to align with sklearn's :pr:`698`
        * Renamed ``pipeline.feature_importance_graph`` to ``pipeline.graph_feature_importances`` :pr:`700`
        * Moved ROC and confusion matrix methods to ``evalml.pipelines.plot_utils`` :pr:`704`
        * Renamed ``MultiClassificationObjective`` to ``MulticlassClassificationObjective``, to align with pipeline naming scheme :pr:`715`
    * Documentation Changes
        * Fixed some sphinx warnings :pr:`593`
        * Fixed docstring for ``AutoClassificationSearch`` with correct command :pr:`599`
        * Limit readthedocs formats to pdf, not htmlzip and epub :pr:`594` :pr:`600`
        * Clean up objectives API documentation :pr:`605`
        * Fixed function on Exploring search results page :pr:`604`
        * Update release process doc :pr:`567`
        * ``AutoClassificationSearch`` and ``AutoRegressionSearch`` show inherited methods in API reference :pr:`651`
        * Fixed improperly formatted code in breaking changes for changelog :pr:`655`
        * Added configuration to treat Sphinx warnings as errors :pr:`660`
        * Removed separate plotting section for pipelines in API reference :pr:`657`, :pr:`665`
        * Have leads example notebook load S3 files using https, so we can delete s3fs dev dependency :pr:`664`
        * Categorized components in API reference and added descriptions for each category :pr:`663`
        * Fixed Sphinx warnings about ``BalancedAccuracy`` objective :pr:`669`
        * Updated API reference to include missing components and clean up pipeline docstrings :pr:`689`
        * Reorganize API ref, and clarify pipeline sub-titles :pr:`688`
        * Add and update preprocessing utils in API reference :pr:`687`
        * Added inheritance diagrams to API reference :pr:`695`
        * Documented which default objective AutoML optimizes for :pr:`699`
        * Create seperate install page :pr:`701`
        * Include more utils in API ref, like ``import_or_raise`` :pr:`704`
        * Add more color to pipeline documentation :pr:`705`
    * Testing Changes
        * Matched install commands of ``check_latest_dependencies`` test and it's GitHub action :pr:`578`
        * Added Github app to auto assign PR author as assignee :pr:`477`
        * Removed unneeded conda installation of xgboost in windows checkin tests :pr:`618`
        * Update graph tests to always use tmpfile dir :pr:`649`
        * Changelog checkin test workaround for release PRs: If 'future release' section is empty of PR refs, pass check :pr:`658`
        * Add changelog checkin test exception for ``dep-update`` branch :pr:`723`

.. warning::

    **Breaking Changes**

    * Pipelines will now no longer take an objective parameter during instantiation, and will no longer have an objective attribute.
    * ``fit()`` and ``predict()`` now use an optional ``objective`` parameter, which is only used in binary classification pipelines to fit for a specific objective.
    * ``score()`` will now use a required ``objectives`` parameter that is used to determine all the objectives to score on. This differs from the previous behavior, where the pipeline's objective was scored on regardless.
    * ``score()`` will now return one dictionary of all objective scores.
    * ``ROC`` and ``ConfusionMatrix`` plot methods via ``Auto(*).plot`` have been removed by :pr:`615` and are replaced by ``roc_curve`` and ``confusion_matrix`` in ``evamlm.pipelines.plot_utils`` in :pr:`704`
    * ``normalize_confusion_matrix`` has been moved to ``evalml.pipelines.plot_utils`` :pr:`704`
    * Pipelines ``_name`` field changed to ``custom_name``
    * Pipelines ``supported_problem_types`` field is removed because it is no longer necessary :pr:`678`
    * Updated argument order of objectives' ``objective_function`` to align with sklearn :pr:`698`
    * ``pipeline.feature_importance_graph`` has been renamed to ``pipeline.graph_feature_importances`` in :pr:`700`
    * Removed unsupported ``MSLE`` objective :pr:`704`


**v0.8.0 Apr. 1, 2020**
    * Enhancements
        * Add normalization option and information to confusion matrix :pr:`484`
        * Add util function to drop rows with NaN values :pr:`487`
        * Renamed ``PipelineBase.name`` as ``PipelineBase.summary`` and redefined ``PipelineBase.name`` as class property :pr:`491`
        * Added access to parameters in Pipelines with ``PipelineBase.parameters`` (used to be return of ``PipelineBase.describe``) :pr:`501`
        * Added ``fill_value`` parameter for ``SimpleImputer`` :pr:`509`
        * Added functionality to override component hyperparameters and made pipelines take hyperparemeters from components :pr:`516`
        * Allow ``numpy.random.RandomState`` for random_state parameters :pr:`556`
    * Fixes
        * Removed unused dependency ``matplotlib``, and move ``category_encoders`` to test reqs :pr:`572`
    * Changes
        * Undo version cap in XGBoost placed in :pr:`402` and allowed all released of XGBoost :pr:`407`
        * Support pandas 1.0.0 :pr:`486`
        * Made all references to the logger static :pr:`503`
        * Refactored ``model_type`` parameter for components and pipelines to ``model_family`` :pr:`507`
        * Refactored ``problem_types`` for pipelines and components into ``supported_problem_types`` :pr:`515`
        * Moved ``pipelines/utils.save_pipeline`` and ``pipelines/utils.load_pipeline`` to ``PipelineBase.save`` and ``PipelineBase.load`` :pr:`526`
        * Limit number of categories encoded by ``OneHotEncoder`` :pr:`517`
    * Documentation Changes
        * Updated API reference to remove ``PipelinePlot`` and added moved ``PipelineBase`` plotting methods :pr:`483`
        * Add code style and github issue guides :pr:`463` :pr:`512`
        * Updated API reference for to surface class variables for pipelines and components :pr:`537`
        * Fixed README documentation link :pr:`535`
        * Unhid PR references in changelog :pr:`656`
    * Testing Changes
        * Added automated dependency check PR :pr:`482`, :pr:`505`
        * Updated automated dependency check comment :pr:`497`
        * Have build_docs job use python executor, so that env vars are set properly :pr:`547`
        * Added simple test to make sure ``OneHotEncoder``'s top_n works with large number of categories :pr:`552`
        * Run windows unit tests on PRs :pr:`557`


.. warning::

    **Breaking Changes**

    * ``AutoClassificationSearch`` and ``AutoRegressionSearch``'s ``model_types`` parameter has been refactored into ``allowed_model_families``
    * ``ModelTypes`` enum has been changed to ``ModelFamily``
    * Components and Pipelines now have a ``model_family`` field instead of ``model_type``
    * ``get_pipelines`` utility function now accepts ``model_families`` as an argument instead of ``model_types``
    * ``PipelineBase.name`` no longer returns structure of pipeline and has been replaced by ``PipelineBase.summary``
    * ``PipelineBase.problem_types`` and ``Estimator.problem_types`` has been renamed to ``supported_problem_types``
    * ``pipelines/utils.save_pipeline`` and ``pipelines/utils.load_pipeline`` moved to ``PipelineBase.save`` and ``PipelineBase.load``


**v0.7.0 Mar. 9, 2020**
    * Enhancements
        * Added emacs buffers to .gitignore :pr:`350`
        * Add CatBoost (gradient-boosted trees) classification and regression components and pipelines :pr:`247`
        * Added Tuner abstract base class :pr:`351`
        * Added ``n_jobs`` as parameter for ``AutoClassificationSearch`` and ``AutoRegressionSearch`` :pr:`403`
        * Changed colors of confusion matrix to shades of blue and updated axis order to match scikit-learn's :pr:`426`
        * Added ``PipelineBase`` ``.graph`` and ``.feature_importance_graph`` methods, moved from previous location :pr:`423`
        * Added support for python 3.8 :pr:`462`
    * Fixes
        * Fixed ROC and confusion matrix plots not being calculated if user passed own additional_objectives :pr:`276`
        * Fixed ReadtheDocs ``FileNotFoundError`` exception for fraud dataset :pr:`439`
    * Changes
        * Added ``n_estimators`` as a tunable parameter for XGBoost :pr:`307`
        * Remove unused parameter ``ObjectiveBase.fit_needs_proba`` :pr:`320`
        * Remove extraneous parameter ``component_type`` from all components :pr:`361`
        * Remove unused ``rankings.csv`` file :pr:`397`
        * Downloaded demo and test datasets so unit tests can run offline :pr:`408`
        * Remove ``_needs_fitting`` attribute from Components :pr:`398`
        * Changed plot.feature_importance to show only non-zero feature importances by default, added optional parameter to show all :pr:`413`
        * Refactored ``PipelineBase`` to take in parameter dictionary and moved pipeline metadata to class attribute :pr:`421`
        * Dropped support for Python 3.5 :pr:`438`
        * Removed unused ``apply.py`` file :pr:`449`
        * Clean up ``requirements.txt`` to remove unused deps :pr:`451`
        * Support installation without all required dependencies :pr:`459`
    * Documentation Changes
        * Update release.md with instructions to release to internal license key :pr:`354`
    * Testing Changes
        * Added tests for utils (and moved current utils to gen_utils) :pr:`297`
        * Moved XGBoost install into it's own separate step on Windows using Conda :pr:`313`
        * Rewind pandas version to before 1.0.0, to diagnose test failures for that version :pr:`325`
        * Added dependency update checkin test :pr:`324`
        * Rewind XGBoost version to before 1.0.0 to diagnose test failures for that version :pr:`402`
        * Update dependency check to use a whitelist :pr:`417`
        * Update unit test jobs to not install dev deps :pr:`455`

.. warning::

    **Breaking Changes**

    * Python 3.5 will not be actively supported.

**v0.6.0 Dec. 16, 2019**
    * Enhancements
        * Added ability to create a plot of feature importances :pr:`133`
        * Add early stopping to AutoML using patience and tolerance parameters :pr:`241`
        * Added ROC and confusion matrix metrics and plot for classification problems and introduce PipelineSearchPlots class :pr:`242`
        * Enhanced AutoML results with search order :pr:`260`
        * Added utility function to show system and environment information :pr:`300`
    * Fixes
        * Lower botocore requirement :pr:`235`
        * Fixed decision_function calculation for ``FraudCost`` objective :pr:`254`
        * Fixed return value of ``Recall`` metrics :pr:`264`
        * Components return ``self`` on fit :pr:`289`
    * Changes
        * Renamed automl classes to ``AutoRegressionSearch`` and ``AutoClassificationSearch`` :pr:`287`
        * Updating demo datasets to retain column names :pr:`223`
        * Moving pipeline visualization to ``PipelinePlot`` class :pr:`228`
        * Standarizing inputs as ``pd.Dataframe`` / ``pd.Series`` :pr:`130`
        * Enforcing that pipelines must have an estimator as last component :pr:`277`
        * Added ``ipywidgets`` as a dependency in ``requirements.txt`` :pr:`278`
        * Added Random and Grid Search Tuners :pr:`240`
    * Documentation Changes
        * Adding class properties to API reference :pr:`244`
        * Fix and filter FutureWarnings from scikit-learn :pr:`249`, :pr:`257`
        * Adding Linear Regression to API reference and cleaning up some Sphinx warnings :pr:`227`
    * Testing Changes
        * Added support for testing on Windows with CircleCI :pr:`226`
        * Added support for doctests :pr:`233`

.. warning::

    **Breaking Changes**

    * The ``fit()`` method for ``AutoClassifier`` and ``AutoRegressor`` has been renamed to ``search()``.
    * ``AutoClassifier`` has been renamed to ``AutoClassificationSearch``
    * ``AutoRegressor`` has been renamed to ``AutoRegressionSearch``
    * ``AutoClassificationSearch.results`` and ``AutoRegressionSearch.results`` now is a dictionary with ``pipeline_results`` and ``search_order`` keys. ``pipeline_results`` can be used to access a dictionary that is identical to the old ``.results`` dictionary. Whereas, ``search_order`` returns a list of the search order in terms of ``pipeline_id``.
    * Pipelines now require an estimator as the last component in ``component_list``. Slicing pipelines now throws an ``NotImplementedError`` to avoid returning pipelines without an estimator.

**v0.5.2 Nov. 18, 2019**
    * Enhancements
        * Adding basic pipeline structure visualization :pr:`211`
    * Documentation Changes
        * Added notebooks to build process :pr:`212`

**v0.5.1 Nov. 15, 2019**
    * Enhancements
        * Added basic outlier detection guardrail :pr:`151`
        * Added basic ID column guardrail :pr:`135`
        * Added support for unlimited pipelines with a ``max_time`` limit :pr:`70`
        * Updated .readthedocs.yaml to successfully build :pr:`188`
    * Fixes
        * Removed MSLE from default additional objectives :pr:`203`
        * Fixed ``random_state`` passed in pipelines :pr:`204`
        * Fixed slow down in RFRegressor :pr:`206`
    * Changes
        * Pulled information for describe_pipeline from pipeline's new describe method :pr:`190`
        * Refactored pipelines :pr:`108`
        * Removed guardrails from Auto(*) :pr:`202`, :pr:`208`
    * Documentation Changes
        * Updated documentation to show ``max_time`` enhancements :pr:`189`
        * Updated release instructions for RTD :pr:`193`
        * Added notebooks to build process :pr:`212`
        * Added contributing instructions :pr:`213`
        * Added new content :pr:`222`

**v0.5.0 Oct. 29, 2019**
    * Enhancements
        * Added basic one hot encoding :pr:`73`
        * Use enums for model_type :pr:`110`
        * Support for splitting regression datasets :pr:`112`
        * Auto-infer multiclass classification :pr:`99`
        * Added support for other units in ``max_time`` :pr:`125`
        * Detect highly null columns :pr:`121`
        * Added additional regression objectives :pr:`100`
        * Show an interactive iteration vs. score plot when using fit() :pr:`134`
    * Fixes
        * Reordered ``describe_pipeline`` :pr:`94`
        * Added type check for ``model_type`` :pr:`109`
        * Fixed ``s`` units when setting string ``max_time`` :pr:`132`
        * Fix objectives not appearing in API documentation :pr:`150`
    * Changes
        * Reorganized tests :pr:`93`
        * Moved logging to its own module :pr:`119`
        * Show progress bar history :pr:`111`
        * Using ``cloudpickle`` instead of pickle to allow unloading of custom objectives :pr:`113`
        * Removed render.py :pr:`154`
    * Documentation Changes
        * Update release instructions :pr:`140`
        * Include additional_objectives parameter :pr:`124`
        * Added Changelog :pr:`136`
    * Testing Changes
        * Code coverage :pr:`90`
        * Added CircleCI tests for other Python versions :pr:`104`
        * Added doc notebooks as tests :pr:`139`
        * Test metadata for CircleCI and 2 core parallelism :pr:`137`

**v0.4.1 Sep. 16, 2019**
    * Enhancements
        * Added AutoML for classification and regressor using Autobase and Skopt :pr:`7` :pr:`9`
        * Implemented standard classification and regression metrics :pr:`7`
        * Added logistic regression, random forest, and XGBoost pipelines :pr:`7`
        * Implemented support for custom objectives :pr:`15`
        * Feature importance for pipelines :pr:`18`
        * Serialization for pipelines :pr:`19`
        * Allow fitting on objectives for optimal threshold :pr:`27`
        * Added detect label leakage :pr:`31`
        * Implemented callbacks :pr:`42`
        * Allow for multiclass classification :pr:`21`
        * Added support for additional objectives :pr:`79`
    * Fixes
        * Fixed feature selection in pipelines :pr:`13`
        * Made ``random_seed`` usage consistent :pr:`45`
    * Documentation Changes
        * Documentation Changes
        * Added docstrings :pr:`6`
        * Created notebooks for docs :pr:`6`
        * Initialized readthedocs EvalML :pr:`6`
        * Added favicon :pr:`38`
    * Testing Changes
        * Added testing for loading data :pr:`39`

**v0.2.0 Aug. 13, 2019**
    * Enhancements
        * Created fraud detection objective :pr:`4`

**v0.1.0 July. 31, 2019**
    * *First Release*
    * Enhancements
        * Added lead scoring objecitve :pr:`1`
        * Added basic classifier :pr:`1`
    * Documentation Changes
        * Initialized Sphinx for docs :pr:`1`<|MERGE_RESOLUTION|>--- conflicted
+++ resolved
@@ -3,11 +3,8 @@
 **Future Release**
     * Enhancements
     * Fixes
-<<<<<<< HEAD
         * Added change for ``k_neighbors`` parameter in SMOTE Oversamplers to automatically handle small samples :pr:`2375`
-=======
         * Fixed partial dependence graph method failing on multiclass problems when the class labels are numeric :pr:`2372`
->>>>>>> 0ec9206c
         * Added ``thresholding_objective`` argument to ``AutoMLSearch`` for binary classification problems :pr:`2320`
     * Changes
     * Documentation Changes
