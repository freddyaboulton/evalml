Release Notes
-------------
**Future Releases**
    * Enhancements
<<<<<<< HEAD
        * Updated ``HighlyNullDataCheck`` to also perform a null row check :pr:`2222`
=======
        * Integrated ``ARIMARegressor`` into AutoML :pr:`2009`
>>>>>>> 5da49284
        * Set ``max_depth`` to 1 in calls to featuretools dfs :pr:`2231`
    * Fixes
    * Changes
        * Updated pipeline ``repr()`` and ``generate_pipeline_code`` to return pipeline instances without generating custom pipeline class :pr:`2227`
    * Documentation Changes
        * Capped Sphinx version under 4.0.0 :pr:`2244`
    * Testing Changes


.. warning::

    **Breaking Changes**

**v0.24.0 May. 04, 2021**
    * Enhancements
        * Added `date_index` as a required parameter for TimeSeries problems :pr:`2217`
        * Have the ``OneHotEncoder`` return the transformed columns as booleans rather than floats :pr:`2170`
        * Added Oversampler transformer component to EvalML :pr:`2079`
        * Added Undersampler to AutoMLSearch, as well as arguments ``_sampler_method`` and ``sampler_balanced_ratio`` :pr:`2128`
        * Updated prediction explanations functions to allow pipelines with XGBoost estimators :pr:`2162`
        * Added partial dependence for datetime columns :pr:`2180`
        * Update precision-recall curve with positive label index argument, and fix for 2d predicted probabilities :pr:`2090`
        * Add pct_null_rows to ``HighlyNullDataCheck`` :pr:`2211`
        * Added a standalone AutoML `search` method for convenience, which runs data checks and then runs automl :pr:`2152`
        * Make the first batch of AutoML have a predefined order, with linear models first and complex models last :pr:`2223`
    * Fixes
        * Fixed partial dependence not respecting grid resolution parameter for numerical features :pr:`2180`
        * Enable prediction explanations for catboost for multiclass problems :pr:`2224`
    * Changes
        * Deleted baseline pipeline classes :pr:`2202`
        * Reverting user specified date feature PR :pr:`2155` until `pmdarima` installation fix is found :pr:`2214`
        * Updated pipeline API to accept component graph and other class attributes as instance parameters. Old pipeline API still works but will not be supported long-term. :pr:`2091`
        * Removed all old datasplitters from EvalML :pr:`2193`
        * Deleted ``make_pipeline_from_components`` :pr:`2218`
    * Documentation Changes
        * Renamed dataset to clarify that its gzipped but not a tarball :pr:`2183`
        * Updated documentation to use pipeline instances instead of pipeline subclasses :pr:`2195`
        * Updated contributing guide with a note about GitHub Actions permissions :pr:`2090`
        * Updated automl and model understanding user guides :pr:`2090`
    * Testing Changes
        * Use machineFL user token for dependency update bot, and add more reviewers :pr:`2189`


.. warning::

    **Breaking Changes**
        * All baseline pipeline classes (``BaselineBinaryPipeline``, ``BaselineMulticlassPipeline``, ``BaselineRegressionPipeline``, etc.) have been deleted :pr:`2202`
        * Updated pipeline API to accept component graph and other class attributes as instance parameters. Old pipeline API still works but will not be supported long-term. Pipelines can now be initialized by specifying the component graph as the first parameter, and then passing in optional arguments such as ``custom_name``, ``parameters``, etc. For example, ``BinaryClassificationPipeline(["Random Forest Classifier"], parameters={})``.  :pr:`2091`
        * Removed all old datasplitters from EvalML :pr:`2193`
        * Deleted utility method ``make_pipeline_from_components`` :pr:`2218`


**v0.23.0 Apr. 20, 2021**
    * Enhancements
        * Refactored ``EngineBase`` and ``SequentialEngine`` api. Adding ``DaskEngine`` :pr:`1975`.
        * Added optional ``engine`` argument to ``AutoMLSearch`` :pr:`1975`
        * Added a warning about how time series support is still in beta when a user passes in a time series problem to ``AutoMLSearch`` :pr:`2118`
        * Added ``NaturalLanguageNaNDataCheck`` data check :pr:`2122`
        * Added ValueError to ``partial_dependence`` to prevent users from computing partial dependence on columns with all NaNs :pr:`2120`
        * Added standard deviation of cv scores to rankings table :pr:`2154`
    * Fixes
        * Fixed ``BalancedClassificationDataCVSplit``, ``BalancedClassificationDataTVSplit``, and ``BalancedClassificationSampler`` to use ``minority:majority`` ratio instead of ``majority:minority`` :pr:`2077`
        * Fixed bug where two-way partial dependence plots with categorical variables were not working correctly :pr:`2117`
        * Fixed bug where ``hyperparameters`` were not displaying properly for pipelines with a list ``component_graph`` and duplicate components :pr:`2133`
        * Fixed bug where ``pipeline_parameters`` argument in ``AutoMLSearch`` was not applied to pipelines passed in as ``allowed_pipelines`` :pr:`2133`
        * Fixed bug where ``AutoMLSearch`` was not applying custom hyperparameters to pipelines with a list ``component_graph`` and duplicate components :pr:`2133`
    * Changes
        * Removed ``hyperparameter_ranges`` from Undersampler and renamed ``balanced_ratio`` to ``sampling_ratio`` for samplers :pr:`2113`
        * Renamed ``TARGET_BINARY_NOT_TWO_EXAMPLES_PER_CLASS`` data check message code to ``TARGET_MULTICLASS_NOT_TWO_EXAMPLES_PER_CLASS`` :pr:`2126`
        * Modified one-way partial dependence plots of categorical features to display data with a bar plot :pr:`2117`
        * Renamed ``score`` column for ``automl.rankings`` as ``mean_cv_score`` :pr:`2135`
        * Remove 'warning' from docs tool output :pr:`2031`
    * Documentation Changes
        * Fixed ``conf.py`` file :pr:`2112`
        * Added a sentence to the automl user guide stating that our support for time series problems is still in beta. :pr:`2118`
        * Fixed documentation demos :pr:`2139`
        * Update test badge in README to use GitHub Actions :pr:`2150`
    * Testing Changes
        * Fixed ``test_describe_pipeline`` for ``pandas`` ``v1.2.4`` :pr:`2129`
        * Added a GitHub Action for building the conda package :pr:`1870` :pr:`2148`


.. warning::

    **Breaking Changes**
        * Renamed ``balanced_ratio`` to ``sampling_ratio`` for the ``BalancedClassificationDataCVSplit``, ``BalancedClassificationDataTVSplit``, ``BalancedClassficationSampler``, and Undersampler :pr:`2113`
        * Deleted the "errors" key from automl results :pr:`1975`
        * Deleted the ``raise_and_save_error_callback`` and the ``log_and_save_error_callback`` :pr:`1975`
        * Fixed ``BalancedClassificationDataCVSplit``, ``BalancedClassificationDataTVSplit``, and ``BalancedClassificationSampler`` to use minority:majority ratio instead of majority:minority :pr:`2077`


**v0.22.0 Apr. 06, 2021**
    * Enhancements
        * Added a GitHub Action for ``linux_unit_tests``:pr:`2013`
        * Added recommended actions for ``InvalidTargetDataCheck``, updated ``_make_component_list_from_actions`` to address new action, and added ``TargetImputer`` component :pr:`1989`
        * Updated ``AutoMLSearch._check_for_high_variance`` to not emit ``RuntimeWarning`` :pr:`2024`
        * Added exception when pipeline passed to ``explain_predictions`` is a ``Stacked Ensemble`` pipeline :pr:`2033`
        * Added sensitivity at low alert rates as an objective :pr:`2001`
        * Added ``Undersampler`` transformer component :pr:`2030`
    * Fixes
        * Updated Engine's ``train_batch`` to apply undersampling :pr:`2038`
        * Fixed bug in where Time Series Classification pipelines were not encoding targets in ``predict`` and ``predict_proba`` :pr:`2040`
        * Fixed data splitting errors if target is float for classification problems :pr:`2050`
        * Pinned ``docutils`` to <0.17 to fix ReadtheDocs warning issues :pr:`2088`
    * Changes
        * Removed lists as acceptable hyperparameter ranges in ``AutoMLSearch`` :pr:`2028`
        * Renamed "details" to "metadata" for data check actions :pr:`2008`
    * Documentation Changes
        * Catch and suppress warnings in documentation :pr:`1991` :pr:`2097`
        * Change spacing in ``start.ipynb`` to provide clarity for ``AutoMLSearch`` :pr:`2078`
        * Fixed start code on README :pr:`2108`
    * Testing Changes


**v0.21.0 Mar. 24, 2021**
    * Enhancements
        * Changed ``AutoMLSearch`` to default ``optimize_thresholds`` to True :pr:`1943`
        * Added multiple oversampling and undersampling sampling methods as data splitters for imbalanced classification :pr:`1775`
        * Added params to balanced classification data splitters for visibility :pr:`1966`
        * Updated ``make_pipeline`` to not add ``Imputer`` if input data does not have numeric or categorical columns :pr:`1967`
        * Updated ``ClassImbalanceDataCheck`` to better handle multiclass imbalances :pr:`1986`
        * Added recommended actions for the output of data check's ``validate`` method :pr:`1968`
        * Added error message for ``partial_dependence`` when features are mostly the same value :pr:`1994`
        * Updated ``OneHotEncoder`` to drop one redundant feature by default for features with two categories :pr:`1997`
        * Added a ``PolynomialDetrender`` component :pr:`1992`
        * Added ``DateTimeNaNDataCheck`` data check :pr:`2039`
    * Fixes
        * Changed best pipeline to train on the entire dataset rather than just ensemble indices for ensemble problems :pr:`2037`
        * Updated binary classification pipelines to use objective decision function during scoring of custom objectives :pr:`1934`
    * Changes
        * Removed ``data_checks`` parameter, ``data_check_results`` and data checks logic from ``AutoMLSearch`` :pr:`1935`
        * Deleted ``random_state`` argument :pr:`1985`
        * Updated Woodwork version requirement to ``v0.0.11`` :pr:`1996`
    * Documentation Changes
    * Testing Changes
        * Removed ``build_docs`` CI job in favor of RTD GH builder :pr:`1974`
        * Added tests to confirm support for Python 3.9 :pr:`1724`
        * Added tests to support Dask AutoML/Engine :pr:`1990`
        * Changed ``build_conda_pkg`` job to use ``latest_release_changes`` branch in the feedstock. :pr:`1979`

.. warning::

    **Breaking Changes**
        * Changed ``AutoMLSearch`` to default ``optimize_thresholds`` to True :pr:`1943`
        * Removed ``data_checks`` parameter, ``data_check_results`` and data checks logic from ``AutoMLSearch``. To run the data checks which were previously run by default in ``AutoMLSearch``, please call ``DefaultDataChecks().validate(X_train, y_train)`` or take a look at our documentation for more examples. :pr:`1935`
        * Deleted ``random_state`` argument :pr:`1985`

**v0.20.0 Mar. 10, 2021**
    * Enhancements
        * Added a GitHub Action for Detecting dependency changes :pr:`1933`
        * Create a separate CV split to train stacked ensembler on for AutoMLSearch :pr:`1814`
        * Added a GitHub Action for Linux unit tests :pr:`1846`
        * Added ``ARIMARegressor`` estimator :pr:`1894`
        * Added ``DataCheckAction`` class and ``DataCheckActionCode`` enum :pr:`1896`
        * Updated ``Woodwork`` requirement to ``v0.0.10`` :pr:`1900`
        * Added ``BalancedClassificationDataCVSplit`` and ``BalancedClassificationDataTVSplit`` to AutoMLSearch :pr:`1875`
        * Update default classification data splitter to use downsampling for highly imbalanced data :pr:`1875`
        * Updated ``describe_pipeline`` to return more information, including ``id`` of pipelines used for ensemble models :pr:`1909`
        * Added utility method to create list of components from a list of ``DataCheckAction`` :pr:`1907`
        * Updated ``validate`` method to include a ``action`` key in returned dictionary for all ``DataCheck``and ``DataChecks`` :pr:`1916`
        * Aggregating the shap values for predictions that we know the provenance of, e.g. OHE, text, and date-time. :pr:`1901`
        * Improved error message when custom objective is passed as a string in ``pipeline.score`` :pr:`1941`
        * Added ``score_pipelines`` and ``train_pipelines`` methods to ``AutoMLSearch`` :pr:`1913`
        * Added support for ``pandas`` version 1.2.0 :pr:`1708`
        * Added ``score_batch`` and ``train_batch`` abstact methods to ``EngineBase`` and implementations in ``SequentialEngine`` :pr:`1913`
        * Added ability to handle index columns in ``AutoMLSearch`` and ``DataChecks`` :pr:`2138`
    * Fixes
        * Removed CI check for ``check_dependencies_updated_linux`` :pr:`1950`
        * Added metaclass for time series pipelines and fix binary classification pipeline ``predict`` not using objective if it is passed as a named argument :pr:`1874`
        * Fixed stack trace in prediction explanation functions caused by mixed string/numeric pandas column names :pr:`1871`
        * Fixed stack trace caused by passing pipelines with duplicate names to ``AutoMLSearch`` :pr:`1932`
        * Fixed ``AutoMLSearch.get_pipelines`` returning pipelines with the same attributes :pr:`1958`
    * Changes
        * Reversed GitHub Action for Linux unit tests until a fix for report generation is found :pr:`1920`
        * Updated ``add_results`` in ``AutoMLAlgorithm`` to take in entire pipeline results dictionary from ``AutoMLSearch`` :pr:`1891`
        * Updated ``ClassImbalanceDataCheck`` to look for severe class imbalance scenarios :pr:`1905`
        * Deleted the ``explain_prediction`` function :pr:`1915`
        * Removed ``HighVarianceCVDataCheck`` and convered it to an ``AutoMLSearch`` method instead :pr:`1928`
        * Removed warning in ``InvalidTargetDataCheck`` returned when numeric binary classification targets are not (0, 1) :pr:`1959`
    * Documentation Changes
        * Updated ``model_understanding.ipynb`` to demo the two-way partial dependence capability :pr:`1919`
    * Testing Changes

.. warning::

    **Breaking Changes**
        * Deleted the ``explain_prediction`` function :pr:`1915`
        * Removed ``HighVarianceCVDataCheck`` and convered it to an ``AutoMLSearch`` method instead :pr:`1928`
        * Added ``score_batch`` and ``train_batch`` abstact methods to ``EngineBase``. These need to be implemented in Engine subclasses :pr:`1913`


**v0.19.0 Feb. 23, 2021**
    * Enhancements
        * Added a GitHub Action for Python windows unit tests :pr:`1844`
        * Added a GitHub Action for checking updated release notes :pr:`1849`
        * Added a GitHub Action for Python lint checks :pr:`1837`
        * Adjusted ``explain_prediction``, ``explain_predictions`` and ``explain_predictions_best_worst`` to handle timeseries problems. :pr:`1818`
        * Updated ``InvalidTargetDataCheck`` to check for mismatched indices in target and features :pr:`1816`
        * Updated ``Woodwork`` structures returned from components to support ``Woodwork`` logical type overrides set by the user :pr:`1784`
        * Updated estimators to keep track of input feature names during ``fit()`` :pr:`1794`
        * Updated ``visualize_decision_tree`` to include feature names in output :pr:`1813`
        * Added ``is_bounded_like_percentage`` property for objectives. If true, the ``calculate_percent_difference`` method will return the absolute difference rather than relative difference :pr:`1809`
        * Added full error traceback to AutoMLSearch logger file :pr:`1840`
        * Changed ``TargetEncoder`` to preserve custom indices in the data :pr:`1836`
        * Refactored ``explain_predictions`` and ``explain_predictions_best_worst`` to only compute features once for all rows that need to be explained :pr:`1843`
        * Added custom random undersampler data splitter for classification :pr:`1857`
        * Updated ``OutliersDataCheck`` implementation to calculate the probability of having no outliers :pr:`1855`
        * Added ``Engines`` pipeline processing API :pr:`1838`
    * Fixes
        * Changed EngineBase random_state arg to random_seed and same for user guide docs :pr:`1889`
    * Changes
        * Modified ``calculate_percent_difference`` so that division by 0 is now inf rather than nan :pr:`1809`
        * Removed ``text_columns`` parameter from ``LSA`` and ``TextFeaturizer`` components :pr:`1652`
        * Added ``random_seed`` as an argument to our automl/pipeline/component API. Using ``random_state`` will raise a warning :pr:`1798`
        * Added ``DataCheckError`` message in ``InvalidTargetDataCheck`` if input target is None and removed exception raised :pr:`1866`
    * Documentation Changes
    * Testing Changes
        * Added back coverage for ``_get_feature_provenance`` in ``TextFeaturizer`` after ``text_columns`` was removed :pr:`1842`
        * Pin graphviz version for windows builds :pr:`1847`
        * Unpin graphviz version for windows builds :pr:`1851`

.. warning::

    **Breaking Changes**
        * Added a deprecation warning to ``explain_prediction``. It will be deleted in the next release. :pr:`1860`


**v0.18.2 Feb. 10, 2021**
    * Enhancements
        * Added uniqueness score data check :pr:`1785`
        * Added "dataframe" output format for prediction explanations :pr:`1781`
        * Updated LightGBM estimators to handle ``pandas.MultiIndex`` :pr:`1770`
        * Sped up permutation importance for some pipelines :pr:`1762`
        * Added sparsity data check :pr:`1797`
        * Confirmed support for threshold tuning for binary time series classification problems :pr:`1803`
    * Fixes
    * Changes
    * Documentation Changes
        * Added section on conda to the contributing guide :pr:`1771`
        * Updated release process to reflect freezing `main` before perf tests :pr:`1787`
        * Moving some prs to the right section of the release notes :pr:`1789`
        * Tweak README.md. :pr:`1800`
        * Fixed back arrow on install page docs :pr:`1795`
        * Fixed docstring for `ClassImbalanceDataCheck.validate()` :pr:`1817`
    * Testing Changes

**v0.18.1 Feb. 1, 2021**
    * Enhancements
        * Added ``graph_t_sne`` as a visualization tool for high dimensional data :pr:`1731`
        * Added the ability to see the linear coefficients of features in linear models terms :pr:`1738`
        * Added support for ``scikit-learn`` ``v0.24.0`` :pr:`1733`
        * Added support for ``scipy`` ``v1.6.0`` :pr:`1752`
        * Added SVM Classifier and Regressor to estimators :pr:`1714` :pr:`1761`
    * Fixes
        * Addressed bug with ``partial_dependence`` and categorical data with more categories than grid resolution :pr:`1748`
        * Removed ``random_state`` arg from ``get_pipelines`` in ``AutoMLSearch`` :pr:`1719`
        * Pinned pyzmq at less than 22.0.0 till we add support :pr:`1756`
        * Remove ``ProphetRegressor`` from main as windows tests were flaky :pr:`1764`
    * Changes
        * Updated components and pipelines to return ``Woodwork`` data structures :pr:`1668`
        * Updated ``clone()`` for pipelines and components to copy over random state automatically :pr:`1753`
        * Dropped support for Python version 3.6 :pr:`1751`
        * Removed deprecated ``verbose`` flag from ``AutoMLSearch`` parameters :pr:`1772`
    * Documentation Changes
        * Add Twitter and Github link to documentation toolbar :pr:`1754`
        * Added Open Graph info to documentation :pr:`1758`
    * Testing Changes

.. warning::

    **Breaking Changes**
        * Components and pipelines return ``Woodwork`` data structures instead of ``pandas`` data structures :pr:`1668`
        * Python 3.6 will not be actively supported due to discontinued support from EvalML dependencies.
        * Deprecated ``verbose`` flag is removed for ``AutoMLSearch`` :pr:`1772`


**v0.18.0 Jan. 26, 2021**
    * Enhancements
        * Added RMSLE, MSLE, and MAPE to core objectives while checking for negative target values in ``invalid_targets_data_check`` :pr:`1574`
        * Added validation checks for binary problems with regression-like datasets and multiclass problems without true multiclass targets in ``invalid_targets_data_check`` :pr:`1665`
        * Added time series support for ``make_pipeline`` :pr:`1566`
        * Added target name for output of pipeline ``predict`` method :pr:`1578`
        * Added multiclass check to ``InvalidTargetDataCheck`` for two examples per class :pr:`1596`
        * Added support for ``graphviz`` ``v0.16`` :pr:`1657`
        * Enhanced time series pipelines to accept empty features :pr:`1651`
        * Added KNN Classifier to estimators. :pr:`1650`
        * Added support for list inputs for objectives :pr:`1663`
        * Added support for ``AutoMLSearch`` to handle time series classification pipelines :pr:`1666`
        * Enhanced ``DelayedFeaturesTransformer`` to encode categorical features and targets before delaying them :pr:`1691`
        * Added 2-way dependence plots. :pr:`1690`
        * Added ability to directly iterate through components within Pipelines :pr:`1583`
    * Fixes
        * Fixed inconsistent attributes and added Exceptions to docs :pr:`1673`
        * Fixed ``TargetLeakageDataCheck`` to use Woodwork ``mutual_information`` rather than using Pandas' Pearson Correlation :pr:`1616`
        * Fixed thresholding for pipelines in ``AutoMLSearch`` to only threshold binary classification pipelines :pr:`1622` :pr:`1626`
        * Updated ``load_data`` to return Woodwork structures and update default parameter value for ``index`` to ``None`` :pr:`1610`
        * Pinned scipy at < 1.6.0 while we work on adding support :pr:`1629`
        * Fixed data check message formatting in ``AutoMLSearch`` :pr:`1633`
        * Addressed stacked ensemble component for ``scikit-learn`` v0.24 support by setting ``shuffle=True`` for default CV :pr:`1613`
        * Fixed bug where ``Imputer`` reset the index on ``X`` :pr:`1590`
        * Fixed ``AutoMLSearch`` stacktrace when a cutom objective was passed in as a primary objective or additional objective :pr:`1575`
        * Fixed custom index bug for ``MAPE`` objective :pr:`1641`
        * Fixed index bug for ``TextFeaturizer`` and ``LSA`` components :pr:`1644`
        * Limited ``load_fraud`` dataset loaded into ``automl.ipynb`` :pr:`1646`
        * ``add_to_rankings`` updates ``AutoMLSearch.best_pipeline`` when necessary :pr:`1647`
        * Fixed bug where time series baseline estimators were not receiving ``gap`` and ``max_delay`` in ``AutoMLSearch`` :pr:`1645`
        * Fixed jupyter notebooks to help the RTD buildtime :pr:`1654`
        * Added ``positive_only`` objectives to ``non_core_objectives`` :pr:`1661`
        * Fixed stacking argument ``n_jobs`` for IterativeAlgorithm :pr:`1706`
        * Updated CatBoost estimators to return self in ``.fit()`` rather than the underlying model for consistency :pr:`1701`
        * Added ability to initialize pipeline parameters in ``AutoMLSearch`` constructor :pr:`1676`
    * Changes
        * Added labeling to ``graph_confusion_matrix`` :pr:`1632`
        * Rerunning search for ``AutoMLSearch`` results in a message thrown rather than failing the search, and removed ``has_searched`` property :pr:`1647`
        * Changed tuner class to allow and ignore single parameter values as input :pr:`1686`
        * Capped LightGBM version limit to remove bug in docs :pr:`1711`
        * Removed support for `np.random.RandomState` in EvalML :pr:`1727`
    * Documentation Changes
        * Update Model Understanding in the user guide to include ``visualize_decision_tree`` :pr:`1678`
        * Updated docs to include information about ``AutoMLSearch`` callback parameters and methods :pr:`1577`
        * Updated docs to prompt users to install graphiz on Mac :pr:`1656`
        * Added ``infer_feature_types`` to the ``start.ipynb`` guide :pr:`1700`
        * Added multicollinearity data check to API reference and docs :pr:`1707`
    * Testing Changes

.. warning::

    **Breaking Changes**
        * Removed ``has_searched`` property from ``AutoMLSearch`` :pr:`1647`
        * Components and pipelines return ``Woodwork`` data structures instead of ``pandas`` data structures :pr:`1668`
        * Removed support for `np.random.RandomState` in EvalML. Rather than passing ``np.random.RandomState`` as component and pipeline random_state values, we use int random_seed :pr:`1727`


**v0.17.0 Dec. 29, 2020**
    * Enhancements
        * Added ``save_plot`` that allows for saving figures from different backends :pr:`1588`
        * Added ``LightGBM Regressor`` to regression components :pr:`1459`
        * Added ``visualize_decision_tree`` for tree visualization with ``decision_tree_data_from_estimator`` and ``decision_tree_data_from_pipeline`` to reformat tree structure output :pr:`1511`
        * Added `DFS Transformer` component into transformer components :pr:`1454`
        * Added ``MAPE`` to the standard metrics for time series problems and update objectives :pr:`1510`
        * Added ``graph_prediction_vs_actual_over_time`` and ``get_prediction_vs_actual_over_time_data`` to the model understanding module for time series problems :pr:`1483`
        * Added a ``ComponentGraph`` class that will support future pipelines as directed acyclic graphs :pr:`1415`
        * Updated data checks to accept ``Woodwork`` data structures :pr:`1481`
        * Added parameter to ``InvalidTargetDataCheck`` to show only top unique values rather than all unique values :pr:`1485`
        * Added multicollinearity data check :pr:`1515`
        * Added baseline pipeline and components for time series regression problems :pr:`1496`
        * Added more information to users about ensembling behavior in ``AutoMLSearch`` :pr:`1527`
        * Add woodwork support for more utility and graph methods :pr:`1544`
        * Changed ``DateTimeFeaturizer`` to encode features as int :pr:`1479`
        * Return trained pipelines from ``AutoMLSearch.best_pipeline`` :pr:`1547`
        * Added utility method so that users can set feature types without having to learn about Woodwork directly :pr:`1555`
        * Added Linear Discriminant Analysis transformer for dimensionality reduction :pr:`1331`
        * Added multiclass support for ``partial_dependence`` and ``graph_partial_dependence`` :pr:`1554`
        * Added ``TimeSeriesBinaryClassificationPipeline`` and ``TimeSeriesMulticlassClassificationPipeline`` classes :pr:`1528`
        * Added ``make_data_splitter`` method for easier automl data split customization :pr:`1568`
        * Integrated ``ComponentGraph`` class into Pipelines for full non-linear pipeline support :pr:`1543`
        * Update ``AutoMLSearch`` constructor to take training data instead of ``search`` and ``add_to_leaderboard`` :pr:`1597`
        * Update ``split_data`` helper args :pr:`1597`
        * Add problem type utils ``is_regression``, ``is_classification``, ``is_timeseries`` :pr:`1597`
        * Rename ``AutoMLSearch`` ``data_split`` arg to ``data_splitter`` :pr:`1569`
    * Fixes
        * Fix AutoML not passing CV folds to ``DefaultDataChecks`` for usage by ``ClassImbalanceDataCheck`` :pr:`1619`
        * Fix Windows CI jobs: install ``numba`` via conda, required for ``shap`` :pr:`1490`
        * Added custom-index support for `reset-index-get_prediction_vs_actual_over_time_data` :pr:`1494`
        * Fix ``generate_pipeline_code`` to account for boolean and None differences between Python and JSON :pr:`1524` :pr:`1531`
        * Set max value for plotly and xgboost versions while we debug CI failures with newer versions :pr:`1532`
        * Undo version pinning for plotly :pr:`1533`
        * Fix ReadTheDocs build by updating the version of ``setuptools`` :pr:`1561`
        * Set ``random_state`` of data splitter in AutoMLSearch to take int to keep consistency in the resulting splits :pr:`1579`
        * Pin sklearn version while we work on adding support :pr:`1594`
        * Pin pandas at <1.2.0 while we work on adding support :pr:`1609`
        * Pin graphviz at < 0.16 while we work on adding support :pr:`1609`
    * Changes
        * Reverting ``save_graph`` :pr:`1550` to resolve kaleido build issues :pr:`1585`
        * Update circleci badge to apply to ``main`` :pr:`1489`
        * Added script to generate github markdown for releases :pr:`1487`
        * Updated selection using pandas ``dtypes`` to selecting using Woodwork logical types :pr:`1551`
        * Updated dependencies to fix ``ImportError: cannot import name 'MaskedArray' from 'sklearn.utils.fixes'`` error and to address Woodwork and Featuretool dependencies :pr:`1540`
        * Made ``get_prediction_vs_actual_data()`` a public method :pr:`1553`
        * Updated ``Woodwork`` version requirement to v0.0.7 :pr:`1560`
        * Move data splitters from ``evalml.automl.data_splitters`` to ``evalml.preprocessing.data_splitters`` :pr:`1597`
        * Rename "# Testing" in automl log output to "# Validation" :pr:`1597`
    * Documentation Changes
        * Added partial dependence methods to API reference :pr:`1537`
        * Updated documentation for confusion matrix methods :pr:`1611`
    * Testing Changes
        * Set ``n_jobs=1`` in most unit tests to reduce memory :pr:`1505`

.. warning::

    **Breaking Changes**
        * Updated minimal dependencies: ``numpy>=1.19.1``, ``pandas>=1.1.0``, ``scikit-learn>=0.23.1``, ``scikit-optimize>=0.8.1``
        * Updated ``AutoMLSearch.best_pipeline`` to return a trained pipeline. Pass in ``train_best_pipeline=False`` to AutoMLSearch in order to return an untrained pipeline.
        * Pipeline component instances can no longer be iterated through using ``Pipeline.component_graph`` :pr:`1543`
        * Update ``AutoMLSearch`` constructor to take training data instead of ``search`` and ``add_to_leaderboard`` :pr:`1597`
        * Update ``split_data`` helper args :pr:`1597`
        * Move data splitters from ``evalml.automl.data_splitters`` to ``evalml.preprocessing.data_splitters`` :pr:`1597`
        * Rename ``AutoMLSearch`` ``data_split`` arg to ``data_splitter`` :pr:`1569`



**v0.16.1 Dec. 1, 2020**
    * Enhancements
        * Pin woodwork version to v0.0.6 to avoid breaking changes :pr:`1484`
        * Updated ``Woodwork`` to >=0.0.5 in ``core-requirements.txt`` :pr:`1473`
        * Removed ``copy_dataframe`` parameter for ``Woodwork``, updated ``Woodwork`` to >=0.0.6 in ``core-requirements.txt`` :pr:`1478`
        * Updated ``detect_problem_type`` to use ``pandas.api.is_numeric_dtype`` :pr:`1476`
    * Changes
        * Changed ``make clean`` to delete coverage reports as a convenience for developers :pr:`1464`
        * Set ``n_jobs=-1`` by default for stacked ensemble components :pr:`1472`
    * Documentation Changes
        * Updated pipeline and component documentation and demos to use ``Woodwork`` :pr:`1466`
    * Testing Changes
        * Update dependency update checker to use everything from core and optional dependencies :pr:`1480`


**v0.16.0 Nov. 24, 2020**
    * Enhancements
        * Updated pipelines and ``make_pipeline`` to accept ``Woodwork`` inputs :pr:`1393`
        * Updated components to accept ``Woodwork`` inputs :pr:`1423`
        * Added ability to freeze hyperparameters for ``AutoMLSearch`` :pr:`1284`
        * Added ``Target Encoder`` into transformer components :pr:`1401`
        * Added callback for error handling in ``AutoMLSearch`` :pr:`1403`
        * Added the index id to the ``explain_predictions_best_worst`` output to help users identify which rows in their data are included :pr:`1365`
        * The top_k features displayed in ``explain_predictions_*`` functions are now determined by the magnitude of shap values as opposed to the ``top_k`` largest and smallest shap values. :pr:`1374`
        * Added a problem type for time series regression :pr:`1386`
        * Added a ``is_defined_for_problem_type`` method to ``ObjectiveBase`` :pr:`1386`
        * Added a ``random_state`` parameter to ``make_pipeline_from_components`` function :pr:`1411`
        * Added ``DelayedFeaturesTransformer`` :pr:`1396`
        * Added a ``TimeSeriesRegressionPipeline`` class :pr:`1418`
        * Removed ``core-requirements.txt`` from the package distribution :pr:`1429`
        * Updated data check messages to include a `"code"` and `"details"` fields :pr:`1451`, :pr:`1462`
        * Added a ``TimeSeriesSplit`` data splitter for time series problems :pr:`1441`
        * Added a ``problem_configuration`` parameter to AutoMLSearch :pr:`1457`
    * Fixes
        * Fixed ``IndexError`` raised in ``AutoMLSearch`` when ``ensembling = True`` but only one pipeline to iterate over :pr:`1397`
        * Fixed stacked ensemble input bug and LightGBM warning and bug in ``AutoMLSearch`` :pr:`1388`
        * Updated enum classes to show possible enum values as attributes :pr:`1391`
        * Updated calls to ``Woodwork``'s ``to_pandas()`` to ``to_series()`` and ``to_dataframe()`` :pr:`1428`
        * Fixed bug in OHE where column names were not guaranteed to be unique :pr:`1349`
        * Fixed bug with percent improvement of ``ExpVariance`` objective on data with highly skewed target :pr:`1467`
        * Fix SimpleImputer error which occurs when all features are bool type :pr:`1215`
    * Changes
        * Changed ``OutliersDataCheck`` to return the list of columns, rather than rows, that contain outliers :pr:`1377`
        * Simplified and cleaned output for Code Generation :pr:`1371`
        * Reverted changes from :pr:`1337` :pr:`1409`
        * Updated data checks to return dictionary of warnings and errors instead of a list :pr:`1448`
        * Updated ``AutoMLSearch`` to pass ``Woodwork`` data structures to every pipeline (instead of pandas DataFrames) :pr:`1450`
        * Update ``AutoMLSearch`` to default to ``max_batches=1`` instead of ``max_iterations=5`` :pr:`1452`
        * Updated _evaluate_pipelines to consolidate side effects :pr:`1410`
    * Documentation Changes
        * Added description of CLA to contributing guide, updated description of draft PRs :pr:`1402`
        * Updated documentation to include all data checks, ``DataChecks``, and usage of data checks in AutoML :pr:`1412`
        * Updated docstrings from ``np.array`` to ``np.ndarray`` :pr:`1417`
        * Added section on stacking ensembles in AutoMLSearch documentation :pr:`1425`
    * Testing Changes
        * Removed ``category_encoders`` from test-requirements.txt :pr:`1373`
        * Tweak codecov.io settings again to avoid flakes :pr:`1413`
        * Modified ``make lint`` to check notebook versions in the docs :pr:`1431`
        * Modified ``make lint-fix`` to standardize notebook versions in the docs :pr:`1431`
        * Use new version of pull request Github Action for dependency check (:pr:`1443`)
        * Reduced number of workers for tests to 4 :pr:`1447`

.. warning::

    **Breaking Changes**
        * The ``top_k`` and ``top_k_features`` parameters in ``explain_predictions_*`` functions now return ``k`` features as opposed to ``2 * k`` features :pr:`1374`
        * Renamed ``problem_type`` to ``problem_types`` in ``RegressionObjective``, ``BinaryClassificationObjective``, and ``MulticlassClassificationObjective`` :pr:`1319`
        * Data checks now return a dictionary of warnings and errors instead of a list :pr:`1448`



**v0.15.0 Oct. 29, 2020**
    * Enhancements
        * Added stacked ensemble component classes (``StackedEnsembleClassifier``, ``StackedEnsembleRegressor``) :pr:`1134`
        * Added stacked ensemble components to ``AutoMLSearch`` :pr:`1253`
        * Added ``DecisionTreeClassifier`` and ``DecisionTreeRegressor`` to AutoML :pr:`1255`
        * Added ``graph_prediction_vs_actual`` in ``model_understanding`` for regression problems :pr:`1252`
        * Added parameter to ``OneHotEncoder`` to enable filtering for features to encode for :pr:`1249`
        * Added percent-better-than-baseline for all objectives to automl.results :pr:`1244`
        * Added ``HighVarianceCVDataCheck`` and replaced synonymous warning in ``AutoMLSearch`` :pr:`1254`
        * Added `PCA Transformer` component for dimensionality reduction :pr:`1270`
        * Added ``generate_pipeline_code`` and ``generate_component_code`` to allow for code generation given a pipeline or component instance :pr:`1306`
        * Added ``PCA Transformer`` component for dimensionality reduction :pr:`1270`
        * Updated ``AutoMLSearch`` to support ``Woodwork`` data structures :pr:`1299`
        * Added cv_folds to ``ClassImbalanceDataCheck`` and added this check to ``DefaultDataChecks`` :pr:`1333`
        * Make ``max_batches`` argument to ``AutoMLSearch.search`` public :pr:`1320`
        * Added text support to automl search :pr:`1062`
        * Added ``_pipelines_per_batch`` as a private argument to ``AutoMLSearch`` :pr:`1355`
    * Fixes
        * Fixed ML performance issue with ordered datasets: always shuffle data in automl's default CV splits :pr:`1265`
        * Fixed broken ``evalml info`` CLI command :pr:`1293`
        * Fixed ``boosting type='rf'`` for LightGBM Classifier, as well as ``num_leaves`` error :pr:`1302`
        * Fixed bug in ``explain_predictions_best_worst`` where a custom index in the target variable would cause a ``ValueError`` :pr:`1318`
        * Added stacked ensemble estimators to to ``evalml.pipelines.__init__`` file :pr:`1326`
        * Fixed bug in OHE where calls to transform were not deterministic if ``top_n`` was less than the number of categories in a column :pr:`1324`
        * Fixed LightGBM warning messages during AutoMLSearch :pr:`1342`
        * Fix warnings thrown during AutoMLSearch in ``HighVarianceCVDataCheck`` :pr:`1346`
        * Fixed bug where TrainingValidationSplit would return invalid location indices for dataframes with a custom index :pr:`1348`
        * Fixed bug where the AutoMLSearch ``random_state`` was not being passed to the created pipelines :pr:`1321`
    * Changes
        * Allow ``add_to_rankings`` to be called before AutoMLSearch is called :pr:`1250`
        * Removed Graphviz from test-requirements to add to requirements.txt :pr:`1327`
        * Removed ``max_pipelines`` parameter from ``AutoMLSearch`` :pr:`1264`
        * Include editable installs in all install make targets :pr:`1335`
        * Made pip dependencies `featuretools` and `nlp_primitives` core dependencies :pr:`1062`
        * Removed `PartOfSpeechCount` from `TextFeaturizer` transform primitives :pr:`1062`
        * Added warning for ``partial_dependency`` when the feature includes null values :pr:`1352`
    * Documentation Changes
        * Fixed and updated code blocks in Release Notes :pr:`1243`
        * Added DecisionTree estimators to API Reference :pr:`1246`
        * Changed class inheritance display to flow vertically :pr:`1248`
        * Updated cost-benefit tutorial to use a holdout/test set :pr:`1159`
        * Added ``evalml info`` command to documentation :pr:`1293`
        * Miscellaneous doc updates :pr:`1269`
        * Removed conda pre-release testing from the release process document :pr:`1282`
        * Updates to contributing guide :pr:`1310`
        * Added Alteryx footer to docs with Twitter and Github link :pr:`1312`
        * Added documentation for evalml installation for Python 3.6 :pr:`1322`
        * Added documentation changes to make the API Docs easier to understand :pr:`1323`
        * Fixed documentation for ``feature_importance`` :pr:`1353`
        * Added tutorial for running `AutoML` with text data :pr:`1357`
        * Added documentation for woodwork integration with automl search :pr:`1361`
    * Testing Changes
        * Added tests for ``jupyter_check`` to handle IPython :pr:`1256`
        * Cleaned up ``make_pipeline`` tests to test for all estimators :pr:`1257`
        * Added a test to check conda build after merge to main :pr:`1247`
        * Removed code that was lacking codecov for ``__main__.py`` and unnecessary :pr:`1293`
        * Codecov: round coverage up instead of down :pr:`1334`
        * Add DockerHub credentials to CI testing environment :pr:`1356`
        * Add DockerHub credentials to conda testing environment :pr:`1363`

.. warning::

    **Breaking Changes**
        * Renamed ``LabelLeakageDataCheck`` to ``TargetLeakageDataCheck`` :pr:`1319`
        * ``max_pipelines`` parameter has been removed from ``AutoMLSearch``. Please use ``max_iterations`` instead. :pr:`1264`
        * ``AutoMLSearch.search()`` will now log a warning if the input is not a ``Woodwork`` data structure (``pandas``, ``numpy``) :pr:`1299`
        * Make ``max_batches`` argument to ``AutoMLSearch.search`` public :pr:`1320`
        * Removed unused argument `feature_types` from AutoMLSearch.search :pr:`1062`

**v0.14.1 Sep. 29, 2020**
    * Enhancements
        * Updated partial dependence methods to support calculating numeric columns in a dataset with non-numeric columns :pr:`1150`
        * Added ``get_feature_names`` on ``OneHotEncoder`` :pr:`1193`
        * Added ``detect_problem_type`` to ``problem_type/utils.py`` to automatically detect the problem type given targets :pr:`1194`
        * Added LightGBM to ``AutoMLSearch`` :pr:`1199`
        * Updated ``scikit-learn`` and ``scikit-optimize`` to use latest versions - 0.23.2 and 0.8.1 respectively :pr:`1141`
        * Added ``__str__`` and ``__repr__`` for pipelines and components :pr:`1218`
        * Included internal target check for both training and validation data in ``AutoMLSearch`` :pr:`1226`
        * Added ``ProblemTypes.all_problem_types`` helper to get list of supported problem types :pr:`1219`
        * Added ``DecisionTreeClassifier`` and ``DecisionTreeRegressor`` classes :pr:`1223`
        * Added ``ProblemTypes.all_problem_types`` helper to get list of supported problem types :pr:`1219`
        * ``DataChecks`` can now be parametrized by passing a list of ``DataCheck`` classes and a parameter dictionary :pr:`1167`
        * Added first CV fold score as validation score in ``AutoMLSearch.rankings`` :pr:`1221`
        * Updated ``flake8`` configuration to enable linting on ``__init__.py`` files :pr:`1234`
        * Refined ``make_pipeline_from_components`` implementation :pr:`1204`
    * Fixes
        * Updated GitHub URL after migration to Alteryx GitHub org :pr:`1207`
        * Changed Problem Type enum to be more similar to the string name :pr:`1208`
        * Wrapped call to scikit-learn's partial dependence method in a ``try``/``finally`` block :pr:`1232`
    * Changes
        * Added ``allow_writing_files`` as a named argument to CatBoost estimators. :pr:`1202`
        * Added ``solver`` and ``multi_class`` as named arguments to ``LogisticRegressionClassifier`` :pr:`1202`
        * Replaced pipeline's ``._transform`` method to evaluate all the preprocessing steps of a pipeline with ``.compute_estimator_features`` :pr:`1231`
        * Changed default large dataset train/test splitting behavior :pr:`1205`
    * Documentation Changes
        * Included description of how to access the component instances and features for pipeline user guide :pr:`1163`
        * Updated API docs to refer to target as "target" instead of "labels" for non-classification tasks and minor docs cleanup :pr:`1160`
        * Added Class Imbalance Data Check to ``api_reference.rst`` :pr:`1190` :pr:`1200`
        * Added pipeline properties to API reference :pr:`1209`
        * Clarified what the objective parameter in AutoML is used for in AutoML API reference and AutoML user guide :pr:`1222`
        * Updated API docs to include ``skopt.space.Categorical`` option for component hyperparameter range definition :pr:`1228`
        * Added install documentation for ``libomp`` in order to use LightGBM on Mac :pr:`1233`
        * Improved description of ``max_iterations`` in documentation :pr:`1212`
        * Removed unused code from sphinx conf :pr:`1235`
    * Testing Changes

.. warning::

    **Breaking Changes**
        * ``DefaultDataChecks`` now accepts a ``problem_type`` parameter that must be specified :pr:`1167`
        * Pipeline's ``._transform`` method to evaluate all the preprocessing steps of a pipeline has been replaced with ``.compute_estimator_features`` :pr:`1231`
        * ``get_objectives`` has been renamed to ``get_core_objectives``. This function will now return a list of valid objective instances :pr:`1230`


**v0.13.2 Sep. 17, 2020**
    * Enhancements
        * Added ``output_format`` field to explain predictions functions :pr:`1107`
        * Modified ``get_objective`` and ``get_objectives`` to be able to return any objective in ``evalml.objectives`` :pr:`1132`
        * Added a ``return_instance`` boolean parameter to ``get_objective`` :pr:`1132`
        * Added ``ClassImbalanceDataCheck`` to determine whether target imbalance falls below a given threshold :pr:`1135`
        * Added label encoder to LightGBM for binary classification :pr:`1152`
        * Added labels for the row index of confusion matrix :pr:`1154`
        * Added ``AutoMLSearch`` object as another parameter in search callbacks :pr:`1156`
        * Added the corresponding probability threshold for each point displayed in ``graph_roc_curve`` :pr:`1161`
        * Added ``__eq__`` for ``ComponentBase`` and ``PipelineBase`` :pr:`1178`
        * Added support for multiclass classification for ``roc_curve`` :pr:`1164`
        * Added ``categories`` accessor to ``OneHotEncoder`` for listing the categories associated with a feature :pr:`1182`
        * Added utility function to create pipeline instances from a list of component instances :pr:`1176`
    * Fixes
        * Fixed XGBoost column names for partial dependence methods :pr:`1104`
        * Removed dead code validating column type from ``TextFeaturizer`` :pr:`1122`
        * Fixed issue where ``Imputer`` cannot fit when there is None in a categorical or boolean column :pr:`1144`
        * ``OneHotEncoder`` preserves the custom index in the input data :pr:`1146`
        * Fixed representation for ``ModelFamily`` :pr:`1165`
        * Removed duplicate ``nbsphinx`` dependency in ``dev-requirements.txt`` :pr:`1168`
        * Users can now pass in any valid kwargs to all estimators :pr:`1157`
        * Remove broken accessor ``OneHotEncoder.get_feature_names`` and unneeded base class :pr:`1179`
        * Removed LightGBM Estimator from AutoML models :pr:`1186`
    * Changes
        * Pinned ``scikit-optimize`` version to 0.7.4 :pr:`1136`
        * Removed ``tqdm`` as a dependency :pr:`1177`
        * Added lightgbm version 3.0.0 to ``latest_dependency_versions.txt`` :pr:`1185`
        * Rename ``max_pipelines`` to ``max_iterations`` :pr:`1169`
    * Documentation Changes
        * Fixed API docs for ``AutoMLSearch`` ``add_result_callback`` :pr:`1113`
        * Added a step to our release process for pushing our latest version to conda-forge :pr:`1118`
        * Added warning for missing ipywidgets dependency for using ``PipelineSearchPlots`` on Jupyterlab :pr:`1145`
        * Updated ``README.md`` example to load demo dataset :pr:`1151`
        * Swapped mapping of breast cancer targets in ``model_understanding.ipynb`` :pr:`1170`
    * Testing Changes
        * Added test confirming ``TextFeaturizer`` never outputs null values :pr:`1122`
        * Changed Python version of ``Update Dependencies`` action to 3.8.x :pr:`1137`
        * Fixed release notes check-in test for ``Update Dependencies`` actions :pr:`1172`

.. warning::

    **Breaking Changes**
        * ``get_objective`` will now return a class definition rather than an instance by default :pr:`1132`
        * Deleted ``OPTIONS`` dictionary in ``evalml.objectives.utils.py`` :pr:`1132`
        * If specifying an objective by string, the string must now match the objective's name field, case-insensitive :pr:`1132`
        * Passing "Cost Benefit Matrix", "Fraud Cost", "Lead Scoring", "Mean Squared Log Error",
            "Recall", "Recall Macro", "Recall Micro", "Recall Weighted", or "Root Mean Squared Log Error" to ``AutoMLSearch`` will now result in a ``ValueError``
            rather than an ``ObjectiveNotFoundError`` :pr:`1132`
        * Search callbacks ``start_iteration_callback`` and ``add_results_callback`` have changed to include a copy of the AutoMLSearch object as a third parameter :pr:`1156`
        * Deleted ``OneHotEncoder.get_feature_names`` method which had been broken for a while, in favor of pipelines' ``input_feature_names`` :pr:`1179`
        * Deleted empty base class ``CategoricalEncoder`` which ``OneHotEncoder`` component was inheriting from :pr:`1176`
        * Results from ``roc_curve`` will now return as a list of dictionaries with each dictionary representing a class :pr:`1164`
        * ``max_pipelines`` now raises a ``DeprecationWarning`` and will be removed in the next release. ``max_iterations`` should be used instead. :pr:`1169`


**v0.13.1 Aug. 25, 2020**
    * Enhancements
        * Added Cost-Benefit Matrix objective for binary classification :pr:`1038`
        * Split ``fill_value`` into ``categorical_fill_value`` and ``numeric_fill_value`` for Imputer :pr:`1019`
        * Added ``explain_predictions`` and ``explain_predictions_best_worst`` for explaining multiple predictions with SHAP :pr:`1016`
        * Added new LSA component for text featurization :pr:`1022`
        * Added guide on installing with conda :pr:`1041`
        * Added a “cost-benefit curve” util method to graph cost-benefit matrix scores vs. binary classification thresholds :pr:`1081`
        * Standardized error when calling transform/predict before fit for pipelines :pr:`1048`
        * Added ``percent_better_than_baseline`` to AutoML search rankings and full rankings table :pr:`1050`
        * Added one-way partial dependence and partial dependence plots :pr:`1079`
        * Added "Feature Value" column to prediction explanation reports. :pr:`1064`
        * Added LightGBM classification estimator :pr:`1082`, :pr:`1114`
        * Added ``max_batches`` parameter to ``AutoMLSearch`` :pr:`1087`
    * Fixes
        * Updated ``TextFeaturizer`` component to no longer require an internet connection to run :pr:`1022`
        * Fixed non-deterministic element of ``TextFeaturizer`` transformations :pr:`1022`
        * Added a StandardScaler to all ElasticNet pipelines :pr:`1065`
        * Updated cost-benefit matrix to normalize score :pr:`1099`
        * Fixed logic in ``calculate_percent_difference`` so that it can handle negative values :pr:`1100`
    * Changes
        * Added ``needs_fitting`` property to ``ComponentBase`` :pr:`1044`
        * Updated references to data types to use datatype lists defined in ``evalml.utils.gen_utils`` :pr:`1039`
        * Remove maximum version limit for SciPy dependency :pr:`1051`
        * Moved ``all_components`` and other component importers into runtime methods :pr:`1045`
        * Consolidated graphing utility methods under ``evalml.utils.graph_utils`` :pr:`1060`
        * Made slight tweaks to how ``TextFeaturizer`` uses ``featuretools``, and did some refactoring of that and of LSA :pr:`1090`
        * Changed ``show_all_features`` parameter into ``importance_threshold``, which allows for thresholding feature importance :pr:`1097`, :pr:`1103`
    * Documentation Changes
        * Update ``setup.py`` URL to point to the github repo :pr:`1037`
        * Added tutorial for using the cost-benefit matrix objective :pr:`1088`
        * Updated ``model_understanding.ipynb`` to include documentation for using plotly on Jupyter Lab :pr:`1108`
    * Testing Changes
        * Refactor CircleCI tests to use matrix jobs (:pr:`1043`)
        * Added a test to check that all test directories are included in evalml package :pr:`1054`


.. warning::

    **Breaking Changes**
        * ``confusion_matrix`` and ``normalize_confusion_matrix`` have been moved to ``evalml.utils`` :pr:`1038`
        * All graph utility methods previously under ``evalml.pipelines.graph_utils`` have been moved to ``evalml.utils.graph_utils`` :pr:`1060`


**v0.12.2 Aug. 6, 2020**
    * Enhancements
        * Add save/load method to components :pr:`1023`
        * Expose pickle ``protocol`` as optional arg to save/load :pr:`1023`
        * Updated estimators used in AutoML to include ExtraTrees and ElasticNet estimators :pr:`1030`
    * Fixes
    * Changes
        * Removed ``DeprecationWarning`` for ``SimpleImputer`` :pr:`1018`
    * Documentation Changes
        * Add note about version numbers to release process docs :pr:`1034`
    * Testing Changes
        * Test files are now included in the evalml package :pr:`1029`


**v0.12.0 Aug. 3, 2020**
    * Enhancements
        * Added string and categorical targets support for binary and multiclass pipelines and check for numeric targets for ``DetectLabelLeakage`` data check :pr:`932`
        * Added clear exception for regression pipelines if target datatype is string or categorical :pr:`960`
        * Added target column names and class labels in ``predict`` and ``predict_proba`` output for pipelines :pr:`951`
        * Added ``_compute_shap_values`` and ``normalize_values`` to ``pipelines/explanations`` module :pr:`958`
        * Added ``explain_prediction`` feature which explains single predictions with SHAP :pr:`974`
        * Added Imputer to allow different imputation strategies for numerical and categorical dtypes :pr:`991`
        * Added support for configuring logfile path using env var, and don't create logger if there are filesystem errors :pr:`975`
        * Updated catboost estimators' default parameters and automl hyperparameter ranges to speed up fit time :pr:`998`
    * Fixes
        * Fixed ReadtheDocs warning failure regarding embedded gif :pr:`943`
        * Removed incorrect parameter passed to pipeline classes in ``_add_baseline_pipelines`` :pr:`941`
        * Added universal error for calling ``predict``, ``predict_proba``, ``transform``, and ``feature_importances`` before fitting :pr:`969`, :pr:`994`
        * Made ``TextFeaturizer`` component and pip dependencies ``featuretools`` and ``nlp_primitives`` optional :pr:`976`
        * Updated imputation strategy in automl to no longer limit impute strategy to ``most_frequent`` for all features if there are any categorical columns :pr:`991`
        * Fixed ``UnboundLocalError`` for ``cv_pipeline`` when automl search errors :pr:`996`
        * Fixed ``Imputer`` to reset dataframe index to preserve behavior expected from  ``SimpleImputer`` :pr:`1009`
    * Changes
        * Moved ``get_estimators`` to ``evalml.pipelines.components.utils`` :pr:`934`
        * Modified Pipelines to raise ``PipelineScoreError`` when they encounter an error during scoring :pr:`936`
        * Moved ``evalml.model_families.list_model_families`` to ``evalml.pipelines.components.allowed_model_families`` :pr:`959`
        * Renamed ``DateTimeFeaturization`` to ``DateTimeFeaturizer`` :pr:`977`
        * Added check to stop search and raise an error if all pipelines in a batch return NaN scores :pr:`1015`
    * Documentation Changes
        * Updated ``README.md`` :pr:`963`
        * Reworded message when errors are returned from data checks in search :pr:`982`
        * Added section on understanding model predictions with ``explain_prediction`` to User Guide :pr:`981`
        * Added a section to the user guide and api reference about how XGBoost and CatBoost are not fully supported. :pr:`992`
        * Added custom components section in user guide :pr:`993`
        * Updated FAQ section formatting :pr:`997`
        * Updated release process documentation :pr:`1003`
    * Testing Changes
        * Moved ``predict_proba`` and ``predict`` tests regarding string / categorical targets to ``test_pipelines.py`` :pr:`972`
        * Fixed dependency update bot by updating python version to 3.7 to avoid frequent github version updates :pr:`1002`


.. warning::

    **Breaking Changes**
        * ``get_estimators`` has been moved to ``evalml.pipelines.components.utils`` (previously was under ``evalml.pipelines.utils``) :pr:`934`
        * Removed the ``raise_errors`` flag in AutoML search. All errors during pipeline evaluation will be caught and logged. :pr:`936`
        * ``evalml.model_families.list_model_families`` has been moved to ``evalml.pipelines.components.allowed_model_families`` :pr:`959`
        * ``TextFeaturizer``: the ``featuretools`` and ``nlp_primitives`` packages must be installed after installing evalml in order to use this component :pr:`976`
        * Renamed ``DateTimeFeaturization`` to ``DateTimeFeaturizer`` :pr:`977`


**v0.11.2 July 16, 2020**
    * Enhancements
        * Added ``NoVarianceDataCheck`` to ``DefaultDataChecks`` :pr:`893`
        * Added text processing and featurization component ``TextFeaturizer`` :pr:`913`, :pr:`924`
        * Added additional checks to ``InvalidTargetDataCheck`` to handle invalid target data types :pr:`929`
        * ``AutoMLSearch`` will now handle ``KeyboardInterrupt`` and prompt user for confirmation :pr:`915`
    * Fixes
        * Makes automl results a read-only property :pr:`919`
    * Changes
        * Deleted static pipelines and refactored tests involving static pipelines, removed ``all_pipelines()`` and ``get_pipelines()`` :pr:`904`
        * Moved ``list_model_families`` to ``evalml.model_family.utils`` :pr:`903`
        * Updated ``all_pipelines``, ``all_estimators``, ``all_components`` to use the same mechanism for dynamically generating their elements :pr:`898`
        * Rename ``master`` branch to ``main`` :pr:`918`
        * Add pypi release github action :pr:`923`
        * Updated ``AutoMLSearch.search`` stdout output and logging and removed tqdm progress bar :pr:`921`
        * Moved automl config checks previously in ``search()`` to init :pr:`933`
    * Documentation Changes
        * Reorganized and rewrote documentation :pr:`937`
        * Updated to use pydata sphinx theme :pr:`937`
        * Updated docs to use ``release_notes`` instead of ``changelog`` :pr:`942`
    * Testing Changes
        * Cleaned up fixture names and usages in tests :pr:`895`


.. warning::

    **Breaking Changes**
        * ``list_model_families`` has been moved to ``evalml.model_family.utils`` (previously was under ``evalml.pipelines.utils``) :pr:`903`
        * ``get_estimators`` has been moved to ``evalml.pipelines.components.utils`` (previously was under ``evalml.pipelines.utils``) :pr:`934`
        * Static pipeline definitions have been removed, but similar pipelines can still be constructed via creating an instance of ``PipelineBase`` :pr:`904`
        * ``all_pipelines()`` and ``get_pipelines()`` utility methods have been removed :pr:`904`


**v0.11.0 June 30, 2020**
    * Enhancements
        * Added multiclass support for ROC curve graphing :pr:`832`
        * Added preprocessing component to drop features whose percentage of NaN values exceeds a specified threshold :pr:`834`
        * Added data check to check for problematic target labels :pr:`814`
        * Added PerColumnImputer that allows imputation strategies per column :pr:`824`
        * Added transformer to drop specific columns :pr:`827`
        * Added support for ``categories``, ``handle_error``, and ``drop`` parameters in ``OneHotEncoder`` :pr:`830` :pr:`897`
        * Added preprocessing component to handle DateTime columns featurization :pr:`838`
        * Added ability to clone pipelines and components :pr:`842`
        * Define getter method for component ``parameters`` :pr:`847`
        * Added utility methods to calculate and graph permutation importances :pr:`860`, :pr:`880`
        * Added new utility functions necessary for generating dynamic preprocessing pipelines :pr:`852`
        * Added kwargs to all components :pr:`863`
        * Updated ``AutoSearchBase`` to use dynamically generated preprocessing pipelines :pr:`870`
        * Added SelectColumns transformer :pr:`873`
        * Added ability to evaluate additional pipelines for automl search :pr:`874`
        * Added ``default_parameters`` class property to components and pipelines :pr:`879`
        * Added better support for disabling data checks in automl search :pr:`892`
        * Added ability to save and load AutoML objects to file :pr:`888`
        * Updated ``AutoSearchBase.get_pipelines`` to return an untrained pipeline instance :pr:`876`
        * Saved learned binary classification thresholds in automl results cv data dict :pr:`876`
    * Fixes
        * Fixed bug where SimpleImputer cannot handle dropped columns :pr:`846`
        * Fixed bug where PerColumnImputer cannot handle dropped columns :pr:`855`
        * Enforce requirement that builtin components save all inputted values in their parameters dict :pr:`847`
        * Don't list base classes in ``all_components`` output :pr:`847`
        * Standardize all components to output pandas data structures, and accept either pandas or numpy :pr:`853`
        * Fixed rankings and full_rankings error when search has not been run :pr:`894`
    * Changes
        * Update ``all_pipelines`` and ``all_components`` to try initializing pipelines/components, and on failure exclude them :pr:`849`
        * Refactor ``handle_components`` to ``handle_components_class``, standardize to ``ComponentBase`` subclass instead of instance :pr:`850`
        * Refactor "blacklist"/"whitelist" to "allow"/"exclude" lists :pr:`854`
        * Replaced ``AutoClassificationSearch`` and ``AutoRegressionSearch`` with ``AutoMLSearch`` :pr:`871`
        * Renamed feature_importances and permutation_importances methods to use singular names (feature_importance and permutation_importance) :pr:`883`
        * Updated ``automl`` default data splitter to train/validation split for large datasets :pr:`877`
        * Added open source license, update some repo metadata :pr:`887`
        * Removed dead code in ``_get_preprocessing_components`` :pr:`896`
    * Documentation Changes
        * Fix some typos and update the EvalML logo :pr:`872`
    * Testing Changes
        * Update the changelog check job to expect the new branching pattern for the deps update bot :pr:`836`
        * Check that all components output pandas datastructures, and can accept either pandas or numpy :pr:`853`
        * Replaced ``AutoClassificationSearch`` and ``AutoRegressionSearch`` with ``AutoMLSearch`` :pr:`871`


.. warning::

    **Breaking Changes**
        * Pipelines' static ``component_graph`` field must contain either ``ComponentBase`` subclasses or ``str``, instead of ``ComponentBase`` subclass instances :pr:`850`
        * Rename ``handle_component`` to ``handle_component_class``. Now standardizes to ``ComponentBase`` subclasses instead of ``ComponentBase`` subclass instances :pr:`850`
        * Renamed automl's ``cv`` argument to ``data_split`` :pr:`877`
        * Pipelines' and classifiers' ``feature_importances`` is renamed ``feature_importance``, ``graph_feature_importances`` is renamed ``graph_feature_importance`` :pr:`883`
        * Passing ``data_checks=None`` to automl search will not perform any data checks as opposed to default checks. :pr:`892`
        * Pipelines to search for in AutoML are now determined automatically, rather than using the statically-defined pipeline classes. :pr:`870`
        * Updated ``AutoSearchBase.get_pipelines`` to return an untrained pipeline instance, instead of one which happened to be trained on the final cross-validation fold :pr:`876`


**v0.10.0 May 29, 2020**
    * Enhancements
        * Added baseline models for classification and regression, add functionality to calculate baseline models before searching in AutoML :pr:`746`
        * Port over highly-null guardrail as a data check and define ``DefaultDataChecks`` and ``DisableDataChecks`` classes :pr:`745`
        * Update ``Tuner`` classes to work directly with pipeline parameters dicts instead of flat parameter lists :pr:`779`
        * Add Elastic Net as a pipeline option :pr:`812`
        * Added new Pipeline option ``ExtraTrees`` :pr:`790`
        * Added precicion-recall curve metrics and plot for binary classification problems in ``evalml.pipeline.graph_utils`` :pr:`794`
        * Update the default automl algorithm to search in batches, starting with default parameters for each pipeline and iterating from there :pr:`793`
        * Added ``AutoMLAlgorithm`` class and ``IterativeAlgorithm`` impl, separated from ``AutoSearchBase`` :pr:`793`
    * Fixes
        * Update pipeline ``score`` to return ``nan`` score for any objective which throws an exception during scoring :pr:`787`
        * Fixed bug introduced in :pr:`787` where binary classification metrics requiring predicted probabilities error in scoring :pr:`798`
        * CatBoost and XGBoost classifiers and regressors can no longer have a learning rate of 0 :pr:`795`
    * Changes
        * Cleanup pipeline ``score`` code, and cleanup codecov :pr:`711`
        * Remove ``pass`` for abstract methods for codecov :pr:`730`
        * Added __str__ for AutoSearch object :pr:`675`
        * Add util methods to graph ROC and confusion matrix :pr:`720`
        * Refactor ``AutoBase`` to ``AutoSearchBase`` :pr:`758`
        * Updated AutoBase with ``data_checks`` parameter, removed previous ``detect_label_leakage`` parameter, and added functionality to run data checks before search in AutoML :pr:`765`
        * Updated our logger to use Python's logging utils :pr:`763`
        * Refactor most of ``AutoSearchBase._do_iteration`` impl into ``AutoSearchBase._evaluate`` :pr:`762`
        * Port over all guardrails to use the new DataCheck API :pr:`789`
        * Expanded ``import_or_raise`` to catch all exceptions :pr:`759`
        * Adds RMSE, MSLE, RMSLE as standard metrics :pr:`788`
        * Don't allow ``Recall`` to be used as an objective for AutoML :pr:`784`
        * Removed feature selection from pipelines :pr:`819`
        * Update default estimator parameters to make automl search faster and more accurate :pr:`793`
    * Documentation Changes
        * Add instructions to freeze ``master`` on ``release.md`` :pr:`726`
        * Update release instructions with more details :pr:`727` :pr:`733`
        * Add objective base classes to API reference :pr:`736`
        * Fix components API to match other modules :pr:`747`
    * Testing Changes
        * Delete codecov yml, use codecov.io's default :pr:`732`
        * Added unit tests for fraud cost, lead scoring, and standard metric objectives :pr:`741`
        * Update codecov client :pr:`782`
        * Updated AutoBase __str__ test to include no parameters case :pr:`783`
        * Added unit tests for ``ExtraTrees`` pipeline :pr:`790`
        * If codecov fails to upload, fail build :pr:`810`
        * Updated Python version of dependency action :pr:`816`
        * Update the dependency update bot to use a suffix when creating branches :pr:`817`

.. warning::

    **Breaking Changes**
        * The ``detect_label_leakage`` parameter for AutoML classes has been removed and replaced by a ``data_checks`` parameter :pr:`765`
        * Moved ROC and confusion matrix methods from ``evalml.pipeline.plot_utils`` to ``evalml.pipeline.graph_utils`` :pr:`720`
        * ``Tuner`` classes require a pipeline hyperparameter range dict as an init arg instead of a space definition :pr:`779`
        * ``Tuner.propose`` and ``Tuner.add`` work directly with pipeline parameters dicts instead of flat parameter lists :pr:`779`
        * ``PipelineBase.hyperparameters`` and ``custom_hyperparameters`` use pipeline parameters dict format instead of being represented as a flat list :pr:`779`
        * All guardrail functions previously under ``evalml.guardrails.utils`` will be removed and replaced by data checks :pr:`789`
        * ``Recall`` disallowed as an objective for AutoML :pr:`784`
        * ``AutoSearchBase`` parameter ``tuner`` has been renamed to ``tuner_class`` :pr:`793`
        * ``AutoSearchBase`` parameter ``possible_pipelines`` and ``possible_model_families`` have been renamed to ``allowed_pipelines`` and ``allowed_model_families`` :pr:`793`


**v0.9.0 Apr. 27, 2020**
    * Enhancements
        * Added ``Accuracy`` as an standard objective :pr:`624`
        * Added verbose parameter to load_fraud :pr:`560`
        * Added Balanced Accuracy metric for binary, multiclass :pr:`612` :pr:`661`
        * Added XGBoost regressor and XGBoost regression pipeline :pr:`666`
        * Added ``Accuracy`` metric for multiclass :pr:`672`
        * Added objective name in ``AutoBase.describe_pipeline`` :pr:`686`
        * Added ``DataCheck`` and ``DataChecks``, ``Message`` classes and relevant subclasses :pr:`739`
    * Fixes
        * Removed direct access to ``cls.component_graph`` :pr:`595`
        * Add testing files to .gitignore :pr:`625`
        * Remove circular dependencies from ``Makefile`` :pr:`637`
        * Add error case for ``normalize_confusion_matrix()`` :pr:`640`
        * Fixed ``XGBoostClassifier`` and ``XGBoostRegressor`` bug with feature names that contain [, ], or < :pr:`659`
        * Update ``make_pipeline_graph`` to not accidentally create empty file when testing if path is valid :pr:`649`
        * Fix pip installation warning about docsutils version, from boto dependency :pr:`664`
        * Removed zero division warning for F1/precision/recall metrics :pr:`671`
        * Fixed ``summary`` for pipelines without estimators :pr:`707`
    * Changes
        * Updated default objective for binary/multiclass classification to log loss :pr:`613`
        * Created classification and regression pipeline subclasses and removed objective as an attribute of pipeline classes :pr:`405`
        * Changed the output of ``score`` to return one dictionary :pr:`429`
        * Created binary and multiclass objective subclasses :pr:`504`
        * Updated objectives API :pr:`445`
        * Removed call to ``get_plot_data`` from AutoML :pr:`615`
        * Set ``raise_error`` to default to True for AutoML classes :pr:`638`
        * Remove unnecessary "u" prefixes on some unicode strings :pr:`641`
        * Changed one-hot encoder to return uint8 dtypes instead of ints :pr:`653`
        * Pipeline ``_name`` field changed to ``custom_name`` :pr:`650`
        * Removed ``graphs.py`` and moved methods into ``PipelineBase`` :pr:`657`, :pr:`665`
        * Remove s3fs as a dev dependency :pr:`664`
        * Changed requirements-parser to be a core dependency :pr:`673`
        * Replace ``supported_problem_types`` field on pipelines with ``problem_type`` attribute on base classes :pr:`678`
        * Changed AutoML to only show best results for a given pipeline template in ``rankings``, added ``full_rankings`` property to show all :pr:`682`
        * Update ``ModelFamily`` values: don't list xgboost/catboost as classifiers now that we have regression pipelines for them :pr:`677`
        * Changed AutoML's ``describe_pipeline`` to get problem type from pipeline instead :pr:`685`
        * Standardize ``import_or_raise`` error messages :pr:`683`
        * Updated argument order of objectives to align with sklearn's :pr:`698`
        * Renamed ``pipeline.feature_importance_graph`` to ``pipeline.graph_feature_importances`` :pr:`700`
        * Moved ROC and confusion matrix methods to ``evalml.pipelines.plot_utils`` :pr:`704`
        * Renamed ``MultiClassificationObjective`` to ``MulticlassClassificationObjective``, to align with pipeline naming scheme :pr:`715`
    * Documentation Changes
        * Fixed some sphinx warnings :pr:`593`
        * Fixed docstring for ``AutoClassificationSearch`` with correct command :pr:`599`
        * Limit readthedocs formats to pdf, not htmlzip and epub :pr:`594` :pr:`600`
        * Clean up objectives API documentation :pr:`605`
        * Fixed function on Exploring search results page :pr:`604`
        * Update release process doc :pr:`567`
        * ``AutoClassificationSearch`` and ``AutoRegressionSearch`` show inherited methods in API reference :pr:`651`
        * Fixed improperly formatted code in breaking changes for changelog :pr:`655`
        * Added configuration to treat Sphinx warnings as errors :pr:`660`
        * Removed separate plotting section for pipelines in API reference :pr:`657`, :pr:`665`
        * Have leads example notebook load S3 files using https, so we can delete s3fs dev dependency :pr:`664`
        * Categorized components in API reference and added descriptions for each category :pr:`663`
        * Fixed Sphinx warnings about ``BalancedAccuracy`` objective :pr:`669`
        * Updated API reference to include missing components and clean up pipeline docstrings :pr:`689`
        * Reorganize API ref, and clarify pipeline sub-titles :pr:`688`
        * Add and update preprocessing utils in API reference :pr:`687`
        * Added inheritance diagrams to API reference :pr:`695`
        * Documented which default objective AutoML optimizes for :pr:`699`
        * Create seperate install page :pr:`701`
        * Include more utils in API ref, like ``import_or_raise`` :pr:`704`
        * Add more color to pipeline documentation :pr:`705`
    * Testing Changes
        * Matched install commands of ``check_latest_dependencies`` test and it's GitHub action :pr:`578`
        * Added Github app to auto assign PR author as assignee :pr:`477`
        * Removed unneeded conda installation of xgboost in windows checkin tests :pr:`618`
        * Update graph tests to always use tmpfile dir :pr:`649`
        * Changelog checkin test workaround for release PRs: If 'future release' section is empty of PR refs, pass check :pr:`658`
        * Add changelog checkin test exception for ``dep-update`` branch :pr:`723`

.. warning::

    **Breaking Changes**

    * Pipelines will now no longer take an objective parameter during instantiation, and will no longer have an objective attribute.
    * ``fit()`` and ``predict()`` now use an optional ``objective`` parameter, which is only used in binary classification pipelines to fit for a specific objective.
    * ``score()`` will now use a required ``objectives`` parameter that is used to determine all the objectives to score on. This differs from the previous behavior, where the pipeline's objective was scored on regardless.
    * ``score()`` will now return one dictionary of all objective scores.
    * ``ROC`` and ``ConfusionMatrix`` plot methods via ``Auto(*).plot`` have been removed by :pr:`615` and are replaced by ``roc_curve`` and ``confusion_matrix`` in ``evamlm.pipelines.plot_utils`` in :pr:`704`
    * ``normalize_confusion_matrix`` has been moved to ``evalml.pipelines.plot_utils`` :pr:`704`
    * Pipelines ``_name`` field changed to ``custom_name``
    * Pipelines ``supported_problem_types`` field is removed because it is no longer necessary :pr:`678`
    * Updated argument order of objectives' ``objective_function`` to align with sklearn :pr:`698`
    * ``pipeline.feature_importance_graph`` has been renamed to ``pipeline.graph_feature_importances`` in :pr:`700`
    * Removed unsupported ``MSLE`` objective :pr:`704`


**v0.8.0 Apr. 1, 2020**
    * Enhancements
        * Add normalization option and information to confusion matrix :pr:`484`
        * Add util function to drop rows with NaN values :pr:`487`
        * Renamed ``PipelineBase.name`` as ``PipelineBase.summary`` and redefined ``PipelineBase.name`` as class property :pr:`491`
        * Added access to parameters in Pipelines with ``PipelineBase.parameters`` (used to be return of ``PipelineBase.describe``) :pr:`501`
        * Added ``fill_value`` parameter for ``SimpleImputer`` :pr:`509`
        * Added functionality to override component hyperparameters and made pipelines take hyperparemeters from components :pr:`516`
        * Allow ``numpy.random.RandomState`` for random_state parameters :pr:`556`
    * Fixes
        * Removed unused dependency ``matplotlib``, and move ``category_encoders`` to test reqs :pr:`572`
    * Changes
        * Undo version cap in XGBoost placed in :pr:`402` and allowed all released of XGBoost :pr:`407`
        * Support pandas 1.0.0 :pr:`486`
        * Made all references to the logger static :pr:`503`
        * Refactored ``model_type`` parameter for components and pipelines to ``model_family`` :pr:`507`
        * Refactored ``problem_types`` for pipelines and components into ``supported_problem_types`` :pr:`515`
        * Moved ``pipelines/utils.save_pipeline`` and ``pipelines/utils.load_pipeline`` to ``PipelineBase.save`` and ``PipelineBase.load`` :pr:`526`
        * Limit number of categories encoded by ``OneHotEncoder`` :pr:`517`
    * Documentation Changes
        * Updated API reference to remove ``PipelinePlot`` and added moved ``PipelineBase`` plotting methods :pr:`483`
        * Add code style and github issue guides :pr:`463` :pr:`512`
        * Updated API reference for to surface class variables for pipelines and components :pr:`537`
        * Fixed README documentation link :pr:`535`
        * Unhid PR references in changelog :pr:`656`
    * Testing Changes
        * Added automated dependency check PR :pr:`482`, :pr:`505`
        * Updated automated dependency check comment :pr:`497`
        * Have build_docs job use python executor, so that env vars are set properly :pr:`547`
        * Added simple test to make sure ``OneHotEncoder``'s top_n works with large number of categories :pr:`552`
        * Run windows unit tests on PRs :pr:`557`


.. warning::

    **Breaking Changes**

    * ``AutoClassificationSearch`` and ``AutoRegressionSearch``'s ``model_types`` parameter has been refactored into ``allowed_model_families``
    * ``ModelTypes`` enum has been changed to ``ModelFamily``
    * Components and Pipelines now have a ``model_family`` field instead of ``model_type``
    * ``get_pipelines`` utility function now accepts ``model_families`` as an argument instead of ``model_types``
    * ``PipelineBase.name`` no longer returns structure of pipeline and has been replaced by ``PipelineBase.summary``
    * ``PipelineBase.problem_types`` and ``Estimator.problem_types`` has been renamed to ``supported_problem_types``
    * ``pipelines/utils.save_pipeline`` and ``pipelines/utils.load_pipeline`` moved to ``PipelineBase.save`` and ``PipelineBase.load``


**v0.7.0 Mar. 9, 2020**
    * Enhancements
        * Added emacs buffers to .gitignore :pr:`350`
        * Add CatBoost (gradient-boosted trees) classification and regression components and pipelines :pr:`247`
        * Added Tuner abstract base class :pr:`351`
        * Added ``n_jobs`` as parameter for ``AutoClassificationSearch`` and ``AutoRegressionSearch`` :pr:`403`
        * Changed colors of confusion matrix to shades of blue and updated axis order to match scikit-learn's :pr:`426`
        * Added ``PipelineBase`` ``.graph`` and ``.feature_importance_graph`` methods, moved from previous location :pr:`423`
        * Added support for python 3.8 :pr:`462`
    * Fixes
        * Fixed ROC and confusion matrix plots not being calculated if user passed own additional_objectives :pr:`276`
        * Fixed ReadtheDocs ``FileNotFoundError`` exception for fraud dataset :pr:`439`
    * Changes
        * Added ``n_estimators`` as a tunable parameter for XGBoost :pr:`307`
        * Remove unused parameter ``ObjectiveBase.fit_needs_proba`` :pr:`320`
        * Remove extraneous parameter ``component_type`` from all components :pr:`361`
        * Remove unused ``rankings.csv`` file :pr:`397`
        * Downloaded demo and test datasets so unit tests can run offline :pr:`408`
        * Remove ``_needs_fitting`` attribute from Components :pr:`398`
        * Changed plot.feature_importance to show only non-zero feature importances by default, added optional parameter to show all :pr:`413`
        * Refactored ``PipelineBase`` to take in parameter dictionary and moved pipeline metadata to class attribute :pr:`421`
        * Dropped support for Python 3.5 :pr:`438`
        * Removed unused ``apply.py`` file :pr:`449`
        * Clean up ``requirements.txt`` to remove unused deps :pr:`451`
        * Support installation without all required dependencies :pr:`459`
    * Documentation Changes
        * Update release.md with instructions to release to internal license key :pr:`354`
    * Testing Changes
        * Added tests for utils (and moved current utils to gen_utils) :pr:`297`
        * Moved XGBoost install into it's own separate step on Windows using Conda :pr:`313`
        * Rewind pandas version to before 1.0.0, to diagnose test failures for that version :pr:`325`
        * Added dependency update checkin test :pr:`324`
        * Rewind XGBoost version to before 1.0.0 to diagnose test failures for that version :pr:`402`
        * Update dependency check to use a whitelist :pr:`417`
        * Update unit test jobs to not install dev deps :pr:`455`

.. warning::

    **Breaking Changes**

    * Python 3.5 will not be actively supported.

**v0.6.0 Dec. 16, 2019**
    * Enhancements
        * Added ability to create a plot of feature importances :pr:`133`
        * Add early stopping to AutoML using patience and tolerance parameters :pr:`241`
        * Added ROC and confusion matrix metrics and plot for classification problems and introduce PipelineSearchPlots class :pr:`242`
        * Enhanced AutoML results with search order :pr:`260`
        * Added utility function to show system and environment information :pr:`300`
    * Fixes
        * Lower botocore requirement :pr:`235`
        * Fixed decision_function calculation for ``FraudCost`` objective :pr:`254`
        * Fixed return value of ``Recall`` metrics :pr:`264`
        * Components return ``self`` on fit :pr:`289`
    * Changes
        * Renamed automl classes to ``AutoRegressionSearch`` and ``AutoClassificationSearch`` :pr:`287`
        * Updating demo datasets to retain column names :pr:`223`
        * Moving pipeline visualization to ``PipelinePlot`` class :pr:`228`
        * Standarizing inputs as ``pd.Dataframe`` / ``pd.Series`` :pr:`130`
        * Enforcing that pipelines must have an estimator as last component :pr:`277`
        * Added ``ipywidgets`` as a dependency in ``requirements.txt`` :pr:`278`
        * Added Random and Grid Search Tuners :pr:`240`
    * Documentation Changes
        * Adding class properties to API reference :pr:`244`
        * Fix and filter FutureWarnings from scikit-learn :pr:`249`, :pr:`257`
        * Adding Linear Regression to API reference and cleaning up some Sphinx warnings :pr:`227`
    * Testing Changes
        * Added support for testing on Windows with CircleCI :pr:`226`
        * Added support for doctests :pr:`233`

.. warning::

    **Breaking Changes**

    * The ``fit()`` method for ``AutoClassifier`` and ``AutoRegressor`` has been renamed to ``search()``.
    * ``AutoClassifier`` has been renamed to ``AutoClassificationSearch``
    * ``AutoRegressor`` has been renamed to ``AutoRegressionSearch``
    * ``AutoClassificationSearch.results`` and ``AutoRegressionSearch.results`` now is a dictionary with ``pipeline_results`` and ``search_order`` keys. ``pipeline_results`` can be used to access a dictionary that is identical to the old ``.results`` dictionary. Whereas, ``search_order`` returns a list of the search order in terms of ``pipeline_id``.
    * Pipelines now require an estimator as the last component in ``component_list``. Slicing pipelines now throws an ``NotImplementedError`` to avoid returning pipelines without an estimator.

**v0.5.2 Nov. 18, 2019**
    * Enhancements
        * Adding basic pipeline structure visualization :pr:`211`
    * Documentation Changes
        * Added notebooks to build process :pr:`212`

**v0.5.1 Nov. 15, 2019**
    * Enhancements
        * Added basic outlier detection guardrail :pr:`151`
        * Added basic ID column guardrail :pr:`135`
        * Added support for unlimited pipelines with a ``max_time`` limit :pr:`70`
        * Updated .readthedocs.yaml to successfully build :pr:`188`
    * Fixes
        * Removed MSLE from default additional objectives :pr:`203`
        * Fixed ``random_state`` passed in pipelines :pr:`204`
        * Fixed slow down in RFRegressor :pr:`206`
    * Changes
        * Pulled information for describe_pipeline from pipeline's new describe method :pr:`190`
        * Refactored pipelines :pr:`108`
        * Removed guardrails from Auto(*) :pr:`202`, :pr:`208`
    * Documentation Changes
        * Updated documentation to show ``max_time`` enhancements :pr:`189`
        * Updated release instructions for RTD :pr:`193`
        * Added notebooks to build process :pr:`212`
        * Added contributing instructions :pr:`213`
        * Added new content :pr:`222`

**v0.5.0 Oct. 29, 2019**
    * Enhancements
        * Added basic one hot encoding :pr:`73`
        * Use enums for model_type :pr:`110`
        * Support for splitting regression datasets :pr:`112`
        * Auto-infer multiclass classification :pr:`99`
        * Added support for other units in ``max_time`` :pr:`125`
        * Detect highly null columns :pr:`121`
        * Added additional regression objectives :pr:`100`
        * Show an interactive iteration vs. score plot when using fit() :pr:`134`
    * Fixes
        * Reordered ``describe_pipeline`` :pr:`94`
        * Added type check for ``model_type`` :pr:`109`
        * Fixed ``s`` units when setting string ``max_time`` :pr:`132`
        * Fix objectives not appearing in API documentation :pr:`150`
    * Changes
        * Reorganized tests :pr:`93`
        * Moved logging to its own module :pr:`119`
        * Show progress bar history :pr:`111`
        * Using ``cloudpickle`` instead of pickle to allow unloading of custom objectives :pr:`113`
        * Removed render.py :pr:`154`
    * Documentation Changes
        * Update release instructions :pr:`140`
        * Include additional_objectives parameter :pr:`124`
        * Added Changelog :pr:`136`
    * Testing Changes
        * Code coverage :pr:`90`
        * Added CircleCI tests for other Python versions :pr:`104`
        * Added doc notebooks as tests :pr:`139`
        * Test metadata for CircleCI and 2 core parallelism :pr:`137`

**v0.4.1 Sep. 16, 2019**
    * Enhancements
        * Added AutoML for classification and regressor using Autobase and Skopt :pr:`7` :pr:`9`
        * Implemented standard classification and regression metrics :pr:`7`
        * Added logistic regression, random forest, and XGBoost pipelines :pr:`7`
        * Implemented support for custom objectives :pr:`15`
        * Feature importance for pipelines :pr:`18`
        * Serialization for pipelines :pr:`19`
        * Allow fitting on objectives for optimal threshold :pr:`27`
        * Added detect label leakage :pr:`31`
        * Implemented callbacks :pr:`42`
        * Allow for multiclass classification :pr:`21`
        * Added support for additional objectives :pr:`79`
    * Fixes
        * Fixed feature selection in pipelines :pr:`13`
        * Made ``random_seed`` usage consistent :pr:`45`
    * Documentation Changes
        * Documentation Changes
        * Added docstrings :pr:`6`
        * Created notebooks for docs :pr:`6`
        * Initialized readthedocs EvalML :pr:`6`
        * Added favicon :pr:`38`
    * Testing Changes
        * Added testing for loading data :pr:`39`

**v0.2.0 Aug. 13, 2019**
    * Enhancements
        * Created fraud detection objective :pr:`4`

**v0.1.0 July. 31, 2019**
    * *First Release*
    * Enhancements
        * Added lead scoring objecitve :pr:`1`
        * Added basic classifier :pr:`1`
    * Documentation Changes
        * Initialized Sphinx for docs :pr:`1`<|MERGE_RESOLUTION|>--- conflicted
+++ resolved
@@ -2,11 +2,8 @@
 -------------
 **Future Releases**
     * Enhancements
-<<<<<<< HEAD
+        * Integrated ``ARIMARegressor`` into AutoML :pr:`2009`
         * Updated ``HighlyNullDataCheck`` to also perform a null row check :pr:`2222`
-=======
-        * Integrated ``ARIMARegressor`` into AutoML :pr:`2009`
->>>>>>> 5da49284
         * Set ``max_depth`` to 1 in calls to featuretools dfs :pr:`2231`
     * Fixes
     * Changes
