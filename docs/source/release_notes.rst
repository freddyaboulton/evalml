--- conflicted
+++ resolved
@@ -14,11 +14,8 @@
         * Added support for list inputs for objectives :pr:`1663`
         * Added support for ``AutoMLSearch`` to handle time series classification pipelines :pr:`1666`
         * Enhanced ``DelayedFeaturesTransformer`` to encode categorical features and targets before delaying them :pr:`1691`
-<<<<<<< HEAD
         * Added SVM Classifier and Regressor to estimators :pr:`1714`
-=======
         * Added ability to directly iterate through components within Pipelines :pr:`1583`
->>>>>>> 70c42b19
     * Fixes
         * Fixed inconsistent attributes and added Exceptions to docs :pr:`1673`
         * Fixed ``TargetLeakageDataCheck`` to use Woodwork ``mutual_information`` rather than using Pandas' Pearson Correlation :pr:`1616`
