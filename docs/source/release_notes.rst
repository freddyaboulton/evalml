--- conflicted
+++ resolved
@@ -3,6 +3,7 @@
 
 **Future Releases**
     * Enhancements
+        * Added `FeatureTools Component` into transformer components :pr:`1454`
     * Fixes
     * Changes
     * Documentation Changes
@@ -24,14 +25,9 @@
         * Added ``DelayedFeaturesTransformer`` :pr:`1396`
         * Added a ``TimeSeriesRegressionPipeline`` class :pr:`1418`
         * Removed ``core-requirements.txt`` from the package distribution :pr:`1429`
-<<<<<<< HEAD
-        * Added a ``TimeSeriesSplit`` data splitter for time series problems :pr:`1441`.
-        * Added `FeatureTools Component` into transformer components :pr:`1454`
-=======
         * Updated data check messages to include a `"code"` and `"details"` fields :pr:`1451`, :pr:`1462`
         * Added a ``TimeSeriesSplit`` data splitter for time series problems :pr:`1441`
         * Added a ``problem_configuration`` parameter to AutoMLSearch :pr:`1457`
->>>>>>> b8b594fa
     * Fixes
         * Fixed ``IndexError`` raised in ``AutoMLSearch`` when ``ensembling = True`` but only one pipeline to iterate over :pr:`1397`
         * Fixed stacked ensemble input bug and LightGBM warning and bug in ``AutoMLSearch`` :pr:`1388`
