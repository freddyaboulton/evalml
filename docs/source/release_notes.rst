--- conflicted
+++ resolved
@@ -2,11 +2,8 @@
 -------------
 **Future Releases**
     * Enhancements
-<<<<<<< HEAD
         * Updated ``AutoMLSearch`` to include  an ``actions`` parameter :pr:`1981`
-=======
         * Updated ``AutoMLSearch._check_for_high_variance`` to not emit ``RuntimeWarning`` :pr:`2024`
->>>>>>> cfcfe689
         * Added exception when pipeline passed to ``explain_predictions`` is a ``Stacked Ensemble`` pipeline :pr:`2033`
     * Fixes
     * Changes
