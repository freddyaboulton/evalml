Release Notes
-------------
**Future Releases**
    * Enhancements
<<<<<<< HEAD
        * Added a GitHub Action for Linux unit tests :pr:`1846`
=======
    * Fixes
        * Added metaclass for time series pipelines and fix binary classification pipeline ``predict`` not using objective if it is passed as a named argument :pr:`1874`
    * Changes
        * Updated ``add_results`` in ``AutoMLAlgorithm`` to take in entire pipeline results dictionary from ``AutoMLSearch`` :pr:`1891`
    * Documentation Changes
    * Testing Changes

**v0.19.0 Feb. 23, 2021**
    * Enhancements
>>>>>>> 7b400c80
        * Added a GitHub Action for Python windows unit tests :pr:`1844`
        * Added a GitHub Action for checking updated release notes :pr:`1849`
        * Added a GitHub Action for Python lint checks :pr:`1837`
        * Adjusted ``explain_prediction``, ``explain_predictions`` and ``explain_predictions_best_worst`` to handle timeseries problems. :pr:`1818`
        * Updated ``InvalidTargetDataCheck`` to check for mismatched indices in target and features :pr:`1816`
        * Updated ``Woodwork`` structures returned from components to support ``Woodwork`` logical type overrides set by the user :pr:`1784`
        * Updated estimators to keep track of input feature names during ``fit()`` :pr:`1794`
        * Updated ``visualize_decision_tree`` to include feature names in output :pr:`1813`
        * Added ``is_bounded_like_percentage`` property for objectives. If true, the ``calculate_percent_difference`` method will return the absolute difference rather than relative difference :pr:`1809`
        * Added full error traceback to AutoMLSearch logger file :pr:`1840`
        * Changed ``TargetEncoder`` to preserve custom indices in the data :pr:`1836`
        * Refactored ``explain_predictions`` and ``explain_predictions_best_worst`` to only compute features once for all rows that need to be explained :pr:`1843`
        * Added custom random undersampling sampler for classification :pr:`1857`
        * Updated ``OutliersDataCheck`` implementation to calculate the probability of having no outliers :pr:`1855`
        * Added ``Engines`` pipeline processing API :pr:`1838`
    * Fixes
        * Changed EngineBase random_state arg to random_seed and same for user guide docs :pr:`1889`
    * Changes
        * Modified ``calculate_percent_difference`` so that division by 0 is now inf rather than nan :pr:`1809`
        * Removed ``text_columns`` parameter from ``LSA`` and ``TextFeaturizer`` components :pr:`1652`
        * Added ``random_seed`` as an argument to our automl/pipeline/component API. Using ``random_state`` will raise a warning :pr:`1798`
        * Added ``DataCheckError`` message in ``InvalidTargetDataCheck`` if input target is None and removed exception raised :pr:`1866`
    * Documentation Changes
    * Testing Changes
        * Added back coverage for ``_get_feature_provenance`` in ``TextFeaturizer`` after ``text_columns`` was removed :pr:`1842`
        * Pin graphviz version for windows builds :pr:`1847`
        * Unpin graphviz version for windows builds :pr:`1851`

.. warning::

    **Breaking Changes**
        * Added a deprecation warning to ``explain_prediction``. It will be deleted in the next release. :pr:`1860`


**v0.18.2 Feb. 10, 2021**
    * Enhancements
        * Added uniqueness score data check :pr:`1785`
        * Added "dataframe" output format for prediction explanations :pr:`1781`
        * Updated LightGBM estimators to handle ``pandas.MultiIndex`` :pr:`1770`
        * Sped up permutation importance for some pipelines :pr:`1762`
        * Added sparsity data check :pr:`1797`
        * Confirmed support for threshold tuning for binary time series classification problems :pr:`1803`
    * Fixes
    * Changes
    * Documentation Changes
        * Added section on conda to the contributing guide :pr:`1771`
        * Updated release process to reflect freezing `main` before perf tests :pr:`1787`
        * Moving some prs to the right section of the release notes :pr:`1789`
        * Tweak README.md. :pr:`1800`
        * Fixed back arrow on install page docs :pr:`1795`
        * Fixed docstring for `ClassImbalanceDataCheck.validate()` :pr:`1817`
    * Testing Changes

**v0.18.1 Feb. 1, 2021**
    * Enhancements
        * Added ``graph_t_sne`` as a visualization tool for high dimensional data :pr:`1731`
        * Added the ability to see the linear coefficients of features in linear models terms :pr:`1738`
        * Added support for ``scikit-learn`` ``v0.24.0`` :pr:`1733`
        * Added support for ``scipy`` ``v1.6.0`` :pr:`1752`
        * Added SVM Classifier and Regressor to estimators :pr:`1714` :pr:`1761`
    * Fixes
        * Addressed bug with ``partial_dependence`` and categorical data with more categories than grid resolution :pr:`1748`
        * Removed ``random_state`` arg from ``get_pipelines`` in ``AutoMLSearch`` :pr:`1719`
        * Pinned pyzmq at less than 22.0.0 till we add support :pr:`1756`
        * Remove ``ProphetRegressor`` from main as windows tests were flaky :pr:`1764`
    * Changes
        * Updated components and pipelines to return ``Woodwork`` data structures :pr:`1668`
        * Updated ``clone()`` for pipelines and components to copy over random state automatically :pr:`1753`
        * Dropped support for Python version 3.6 :pr:`1751`
        * Removed deprecated ``verbose`` flag from ``AutoMLSearch`` parameters :pr:`1772`
    * Documentation Changes
        * Add Twitter and Github link to documentation toolbar :pr:`1754`
        * Added Open Graph info to documentation :pr:`1758`
    * Testing Changes

.. warning::

    **Breaking Changes**
        * Components and pipelines return ``Woodwork`` data structures instead of ``pandas`` data structures :pr:`1668`
        * Python 3.6 will not be actively supported due to discontinued support from EvalML dependencies.
        * Deprecated ``verbose`` flag is removed for ``AutoMLSearch`` :pr:`1772`


**v0.18.0 Jan. 26, 2021**
    * Enhancements
        * Added RMSLE, MSLE, and MAPE to core objectives while checking for negative target values in ``invalid_targets_data_check`` :pr:`1574`
        * Added validation checks for binary problems with regression-like datasets and multiclass problems without true multiclass targets in ``invalid_targets_data_check`` :pr:`1665`
        * Added time series support for ``make_pipeline`` :pr:`1566`
        * Added target name for output of pipeline ``predict`` method :pr:`1578`
        * Added multiclass check to ``InvalidTargetDataCheck`` for two examples per class :pr:`1596`
        * Added support for ``graphviz`` ``v0.16`` :pr:`1657`
        * Enhanced time series pipelines to accept empty features :pr:`1651`
        * Added KNN Classifier to estimators. :pr:`1650`
        * Added support for list inputs for objectives :pr:`1663`
        * Added support for ``AutoMLSearch`` to handle time series classification pipelines :pr:`1666`
        * Enhanced ``DelayedFeaturesTransformer`` to encode categorical features and targets before delaying them :pr:`1691`
        * Added 2-way dependence plots. :pr:`1690`
        * Added ability to directly iterate through components within Pipelines :pr:`1583`
    * Fixes
        * Fixed inconsistent attributes and added Exceptions to docs :pr:`1673`
        * Fixed ``TargetLeakageDataCheck`` to use Woodwork ``mutual_information`` rather than using Pandas' Pearson Correlation :pr:`1616`
        * Fixed thresholding for pipelines in ``AutoMLSearch`` to only threshold binary classification pipelines :pr:`1622` :pr:`1626`
        * Updated ``load_data`` to return Woodwork structures and update default parameter value for ``index`` to ``None`` :pr:`1610`
        * Pinned scipy at < 1.6.0 while we work on adding support :pr:`1629`
        * Fixed data check message formatting in ``AutoMLSearch`` :pr:`1633`
        * Addressed stacked ensemble component for ``scikit-learn`` v0.24 support by setting ``shuffle=True`` for default CV :pr:`1613`
        * Fixed bug where ``Imputer`` reset the index on ``X`` :pr:`1590`
        * Fixed ``AutoMLSearch`` stacktrace when a cutom objective was passed in as a primary objective or additional objective :pr:`1575`
        * Fixed custom index bug for ``MAPE`` objective :pr:`1641`
        * Fixed index bug for ``TextFeaturizer`` and ``LSA`` components :pr:`1644`
        * Limited ``load_fraud`` dataset loaded into ``automl.ipynb`` :pr:`1646`
        * ``add_to_rankings`` updates ``AutoMLSearch.best_pipeline`` when necessary :pr:`1647`
        * Fixed bug where time series baseline estimators were not receiving ``gap`` and ``max_delay`` in ``AutoMLSearch`` :pr:`1645`
        * Fixed jupyter notebooks to help the RTD buildtime :pr:`1654`
        * Added ``positive_only`` objectives to ``non_core_objectives`` :pr:`1661`
        * Fixed stacking argument ``n_jobs`` for IterativeAlgorithm :pr:`1706`
        * Updated CatBoost estimators to return self in ``.fit()`` rather than the underlying model for consistency :pr:`1701`
        * Added ability to initialize pipeline parameters in ``AutoMLSearch`` constructor :pr:`1676`
        * Make AutoMLSearch pipelines pickle-able :pr:`1721`
    * Changes
        * Added labeling to ``graph_confusion_matrix`` :pr:`1632`
        * Rerunning search for ``AutoMLSearch`` results in a message thrown rather than failing the search, and removed ``has_searched`` property :pr:`1647`
        * Changed tuner class to allow and ignore single parameter values as input :pr:`1686`
        * Capped LightGBM version limit to remove bug in docs :pr:`1711`
        * Removed support for `np.random.RandomState` in EvalML :pr:`1727`
    * Documentation Changes
        * Update Model Understanding in the user guide to include ``visualize_decision_tree`` :pr:`1678`
        * Updated docs to include information about ``AutoMLSearch`` callback parameters and methods :pr:`1577`
        * Updated docs to prompt users to install graphiz on Mac :pr:`1656`
        * Added ``infer_feature_types`` to the ``start.ipynb`` guide :pr:`1700`
        * Added multicollinearity data check to API reference and docs :pr:`1707`
    * Testing Changes

.. warning::

    **Breaking Changes**
        * Removed ``has_searched`` property from ``AutoMLSearch`` :pr:`1647`
        * Components and pipelines return ``Woodwork`` data structures instead of ``pandas`` data structures :pr:`1668`
        * Removed support for `np.random.RandomState` in EvalML. Rather than passing ``np.random.RandomState`` as component and pipeline random_state values, we use int random_seed :pr:`1727`


**v0.17.0 Dec. 29, 2020**
    * Enhancements
        * Added ``save_plot`` that allows for saving figures from different backends :pr:`1588`
        * Added ``LightGBM Regressor`` to regression components :pr:`1459`
        * Added ``visualize_decision_tree`` for tree visualization with ``decision_tree_data_from_estimator`` and ``decision_tree_data_from_pipeline`` to reformat tree structure output :pr:`1511`
        * Added `DFS Transformer` component into transformer components :pr:`1454`
        * Added ``MAPE`` to the standard metrics for time series problems and update objectives :pr:`1510`
        * Added ``graph_prediction_vs_actual_over_time`` and ``get_prediction_vs_actual_over_time_data`` to the model understanding module for time series problems :pr:`1483`
        * Added a ``ComponentGraph`` class that will support future pipelines as directed acyclic graphs :pr:`1415`
        * Updated data checks to accept ``Woodwork`` data structures :pr:`1481`
        * Added parameter to ``InvalidTargetDataCheck`` to show only top unique values rather than all unique values :pr:`1485`
        * Added multicollinearity data check :pr:`1515`
        * Added baseline pipeline and components for time series regression problems :pr:`1496`
        * Added more information to users about ensembling behavior in ``AutoMLSearch`` :pr:`1527`
        * Add woodwork support for more utility and graph methods :pr:`1544`
        * Changed ``DateTimeFeaturizer`` to encode features as int :pr:`1479`
        * Return trained pipelines from ``AutoMLSearch.best_pipeline`` :pr:`1547`
        * Added utility method so that users can set feature types without having to learn about Woodwork directly :pr:`1555`
        * Added Linear Discriminant Analysis transformer for dimensionality reduction :pr:`1331`
        * Added multiclass support for ``partial_dependence`` and ``graph_partial_dependence`` :pr:`1554`
        * Added ``TimeSeriesBinaryClassificationPipeline`` and ``TimeSeriesMulticlassClassificationPipeline`` classes :pr:`1528`
        * Added ``make_data_splitter`` method for easier automl data split customization :pr:`1568`
        * Integrated ``ComponentGraph`` class into Pipelines for full non-linear pipeline support :pr:`1543`
        * Update ``AutoMLSearch`` constructor to take training data instead of ``search`` and ``add_to_leaderboard`` :pr:`1597`
        * Update ``split_data`` helper args :pr:`1597`
        * Add problem type utils ``is_regression``, ``is_classification``, ``is_timeseries`` :pr:`1597`
        * Rename ``AutoMLSearch`` ``data_split`` arg to ``data_splitter`` :pr:`1569`
    * Fixes
        * Fix AutoML not passing CV folds to ``DefaultDataChecks`` for usage by ``ClassImbalanceDataCheck`` :pr:`1619`
        * Fix Windows CI jobs: install ``numba`` via conda, required for ``shap`` :pr:`1490`
        * Added custom-index support for `reset-index-get_prediction_vs_actual_over_time_data` :pr:`1494`
        * Fix ``generate_pipeline_code`` to account for boolean and None differences between Python and JSON :pr:`1524` :pr:`1531`
        * Set max value for plotly and xgboost versions while we debug CI failures with newer versions :pr:`1532`
        * Undo version pinning for plotly :pr:`1533`
        * Fix ReadTheDocs build by updating the version of ``setuptools`` :pr:`1561`
        * Set ``random_state`` of data splitter in AutoMLSearch to take int to keep consistency in the resulting splits :pr:`1579`
        * Pin sklearn version while we work on adding support :pr:`1594`
        * Pin pandas at <1.2.0 while we work on adding support :pr:`1609`
        * Pin graphviz at < 0.16 while we work on adding support :pr:`1609`
    * Changes
        * Reverting ``save_graph`` :pr:`1550` to resolve kaleido build issues :pr:`1585`
        * Update circleci badge to apply to ``main`` :pr:`1489`
        * Added script to generate github markdown for releases :pr:`1487`
        * Updated selection using pandas ``dtypes`` to selecting using Woodwork logical types :pr:`1551`
        * Updated dependencies to fix ``ImportError: cannot import name 'MaskedArray' from 'sklearn.utils.fixes'`` error and to address Woodwork and Featuretool dependencies :pr:`1540`
        * Made ``get_prediction_vs_actual_data()`` a public method :pr:`1553`
        * Updated ``Woodwork`` version requirement to v0.0.7 :pr:`1560`
        * Move data splitters from ``evalml.automl.data_splitters`` to ``evalml.preprocessing.data_splitters`` :pr:`1597`
        * Rename "# Testing" in automl log output to "# Validation" :pr:`1597`
    * Documentation Changes
        * Added partial dependence methods to API reference :pr:`1537`
        * Updated documentation for confusion matrix methods :pr:`1611`
    * Testing Changes
        * Set ``n_jobs=1`` in most unit tests to reduce memory :pr:`1505`

.. warning::

    **Breaking Changes**
        * Updated minimal dependencies: ``numpy>=1.19.1``, ``pandas>=1.1.0``, ``scikit-learn>=0.23.1``, ``scikit-optimize>=0.8.1``
        * Updated ``AutoMLSearch.best_pipeline`` to return a trained pipeline. Pass in ``train_best_pipeline=False`` to AutoMLSearch in order to return an untrained pipeline.
        * Pipeline component instances can no longer be iterated through using ``Pipeline.component_graph`` :pr:`1543`
        * Update ``AutoMLSearch`` constructor to take training data instead of ``search`` and ``add_to_leaderboard`` :pr:`1597`
        * Update ``split_data`` helper args :pr:`1597`
        * Move data splitters from ``evalml.automl.data_splitters`` to ``evalml.preprocessing.data_splitters`` :pr:`1597`
        * Rename ``AutoMLSearch`` ``data_split`` arg to ``data_splitter`` :pr:`1569`



**v0.16.1 Dec. 1, 2020**
    * Enhancements
        * Pin woodwork version to v0.0.6 to avoid breaking changes :pr:`1484`
        * Updated ``Woodwork`` to >=0.0.5 in ``core-requirements.txt`` :pr:`1473`
        * Removed ``copy_dataframe`` parameter for ``Woodwork``, updated ``Woodwork`` to >=0.0.6 in ``core-requirements.txt`` :pr:`1478`
        * Updated ``detect_problem_type`` to use ``pandas.api.is_numeric_dtype`` :pr:`1476`
    * Changes
        * Changed ``make clean`` to delete coverage reports as a convenience for developers :pr:`1464`
        * Set ``n_jobs=-1`` by default for stacked ensemble components :pr:`1472`
    * Documentation Changes
        * Updated pipeline and component documentation and demos to use ``Woodwork`` :pr:`1466`
    * Testing Changes
        * Update dependency update checker to use everything from core and optional dependencies :pr:`1480`


**v0.16.0 Nov. 24, 2020**
    * Enhancements
        * Updated pipelines and ``make_pipeline`` to accept ``Woodwork`` inputs :pr:`1393`
        * Updated components to accept ``Woodwork`` inputs :pr:`1423`
        * Added ability to freeze hyperparameters for ``AutoMLSearch`` :pr:`1284`
        * Added ``Target Encoder`` into transformer components :pr:`1401`
        * Added callback for error handling in ``AutoMLSearch`` :pr:`1403`
        * Added the index id to the ``explain_predictions_best_worst`` output to help users identify which rows in their data are included :pr:`1365`
        * The top_k features displayed in ``explain_predictions_*`` functions are now determined by the magnitude of shap values as opposed to the ``top_k`` largest and smallest shap values. :pr:`1374`
        * Added a problem type for time series regression :pr:`1386`
        * Added a ``is_defined_for_problem_type`` method to ``ObjectiveBase`` :pr:`1386`
        * Added a ``random_state`` parameter to ``make_pipeline_from_components`` function :pr:`1411`
        * Added ``DelayedFeaturesTransformer`` :pr:`1396`
        * Added a ``TimeSeriesRegressionPipeline`` class :pr:`1418`
        * Removed ``core-requirements.txt`` from the package distribution :pr:`1429`
        * Updated data check messages to include a `"code"` and `"details"` fields :pr:`1451`, :pr:`1462`
        * Added a ``TimeSeriesSplit`` data splitter for time series problems :pr:`1441`
        * Added a ``problem_configuration`` parameter to AutoMLSearch :pr:`1457`
    * Fixes
        * Fixed ``IndexError`` raised in ``AutoMLSearch`` when ``ensembling = True`` but only one pipeline to iterate over :pr:`1397`
        * Fixed stacked ensemble input bug and LightGBM warning and bug in ``AutoMLSearch`` :pr:`1388`
        * Updated enum classes to show possible enum values as attributes :pr:`1391`
        * Updated calls to ``Woodwork``'s ``to_pandas()`` to ``to_series()`` and ``to_dataframe()`` :pr:`1428`
        * Fixed bug in OHE where column names were not guaranteed to be unique :pr:`1349`
        * Fixed bug with percent improvement of ``ExpVariance`` objective on data with highly skewed target :pr:`1467`
        * Fix SimpleImputer error which occurs when all features are bool type :pr:`1215`
    * Changes
        * Changed ``OutliersDataCheck`` to return the list of columns, rather than rows, that contain outliers :pr:`1377`
        * Simplified and cleaned output for Code Generation :pr:`1371`
        * Reverted changes from :pr:`1337` :pr:`1409`
        * Updated data checks to return dictionary of warnings and errors instead of a list :pr:`1448`
        * Updated ``AutoMLSearch`` to pass ``Woodwork`` data structures to every pipeline (instead of pandas DataFrames) :pr:`1450`
        * Update ``AutoMLSearch`` to default to ``max_batches=1`` instead of ``max_iterations=5`` :pr:`1452`
        * Updated _evaluate_pipelines to consolidate side effects :pr:`1410`
    * Documentation Changes
        * Added description of CLA to contributing guide, updated description of draft PRs :pr:`1402`
        * Updated documentation to include all data checks, ``DataChecks``, and usage of data checks in AutoML :pr:`1412`
        * Updated docstrings from ``np.array`` to ``np.ndarray`` :pr:`1417`
        * Added section on stacking ensembles in AutoMLSearch documentation :pr:`1425`
    * Testing Changes
        * Removed ``category_encoders`` from test-requirements.txt :pr:`1373`
        * Tweak codecov.io settings again to avoid flakes :pr:`1413`
        * Modified ``make lint`` to check notebook versions in the docs :pr:`1431`
        * Modified ``make lint-fix`` to standardize notebook versions in the docs :pr:`1431`
        * Use new version of pull request Github Action for dependency check (:pr:`1443`)
        * Reduced number of workers for tests to 4 :pr:`1447`

.. warning::

    **Breaking Changes**
        * The ``top_k`` and ``top_k_features`` parameters in ``explain_predictions_*`` functions now return ``k`` features as opposed to ``2 * k`` features :pr:`1374`
        * Renamed ``problem_type`` to ``problem_types`` in ``RegressionObjective``, ``BinaryClassificationObjective``, and ``MulticlassClassificationObjective`` :pr:`1319`
        * Data checks now return a dictionary of warnings and errors instead of a list :pr:`1448`



**v0.15.0 Oct. 29, 2020**
    * Enhancements
        * Added stacked ensemble component classes (``StackedEnsembleClassifier``, ``StackedEnsembleRegressor``) :pr:`1134`
        * Added stacked ensemble components to ``AutoMLSearch`` :pr:`1253`
        * Added ``DecisionTreeClassifier`` and ``DecisionTreeRegressor`` to AutoML :pr:`1255`
        * Added ``graph_prediction_vs_actual`` in ``model_understanding`` for regression problems :pr:`1252`
        * Added parameter to ``OneHotEncoder`` to enable filtering for features to encode for :pr:`1249`
        * Added percent-better-than-baseline for all objectives to automl.results :pr:`1244`
        * Added ``HighVarianceCVDataCheck`` and replaced synonymous warning in ``AutoMLSearch`` :pr:`1254`
        * Added `PCA Transformer` component for dimensionality reduction :pr:`1270`
        * Added ``generate_pipeline_code`` and ``generate_component_code`` to allow for code generation given a pipeline or component instance :pr:`1306`
        * Added ``PCA Transformer`` component for dimensionality reduction :pr:`1270`
        * Updated ``AutoMLSearch`` to support ``Woodwork`` data structures :pr:`1299`
        * Added cv_folds to ``ClassImbalanceDataCheck`` and added this check to ``DefaultDataChecks`` :pr:`1333`
        * Make ``max_batches`` argument to ``AutoMLSearch.search`` public :pr:`1320`
        * Added text support to automl search :pr:`1062`
        * Added ``_pipelines_per_batch`` as a private argument to ``AutoMLSearch`` :pr:`1355`
    * Fixes
        * Fixed ML performance issue with ordered datasets: always shuffle data in automl's default CV splits :pr:`1265`
        * Fixed broken ``evalml info`` CLI command :pr:`1293`
        * Fixed ``boosting type='rf'`` for LightGBM Classifier, as well as ``num_leaves`` error :pr:`1302`
        * Fixed bug in ``explain_predictions_best_worst`` where a custom index in the target variable would cause a ``ValueError`` :pr:`1318`
        * Added stacked ensemble estimators to to ``evalml.pipelines.__init__`` file :pr:`1326`
        * Fixed bug in OHE where calls to transform were not deterministic if ``top_n`` was less than the number of categories in a column :pr:`1324`
        * Fixed LightGBM warning messages during AutoMLSearch :pr:`1342`
        * Fix warnings thrown during AutoMLSearch in ``HighVarianceCVDataCheck`` :pr:`1346`
        * Fixed bug where TrainingValidationSplit would return invalid location indices for dataframes with a custom index :pr:`1348`
        * Fixed bug where the AutoMLSearch ``random_state`` was not being passed to the created pipelines :pr:`1321`
    * Changes
        * Allow ``add_to_rankings`` to be called before AutoMLSearch is called :pr:`1250`
        * Removed Graphviz from test-requirements to add to requirements.txt :pr:`1327`
        * Removed ``max_pipelines`` parameter from ``AutoMLSearch`` :pr:`1264`
        * Include editable installs in all install make targets :pr:`1335`
        * Made pip dependencies `featuretools` and `nlp_primitives` core dependencies :pr:`1062`
        * Removed `PartOfSpeechCount` from `TextFeaturizer` transform primitives :pr:`1062`
        * Added warning for ``partial_dependency`` when the feature includes null values :pr:`1352`
    * Documentation Changes
        * Fixed and updated code blocks in Release Notes :pr:`1243`
        * Added DecisionTree estimators to API Reference :pr:`1246`
        * Changed class inheritance display to flow vertically :pr:`1248`
        * Updated cost-benefit tutorial to use a holdout/test set :pr:`1159`
        * Added ``evalml info`` command to documentation :pr:`1293`
        * Miscellaneous doc updates :pr:`1269`
        * Removed conda pre-release testing from the release process document :pr:`1282`
        * Updates to contributing guide :pr:`1310`
        * Added Alteryx footer to docs with Twitter and Github link :pr:`1312`
        * Added documentation for evalml installation for Python 3.6 :pr:`1322`
        * Added documentation changes to make the API Docs easier to understand :pr:`1323`
        * Fixed documentation for ``feature_importance`` :pr:`1353`
        * Added tutorial for running `AutoML` with text data :pr:`1357`
        * Added documentation for woodwork integration with automl search :pr:`1361`
    * Testing Changes
        * Added tests for ``jupyter_check`` to handle IPython :pr:`1256`
        * Cleaned up ``make_pipeline`` tests to test for all estimators :pr:`1257`
        * Added a test to check conda build after merge to main :pr:`1247`
        * Removed code that was lacking codecov for ``__main__.py`` and unnecessary :pr:`1293`
        * Codecov: round coverage up instead of down :pr:`1334`
        * Add DockerHub credentials to CI testing environment :pr:`1356`
        * Add DockerHub credentials to conda testing environment :pr:`1363`

.. warning::

    **Breaking Changes**
        * Renamed ``LabelLeakageDataCheck`` to ``TargetLeakageDataCheck`` :pr:`1319`
        * ``max_pipelines`` parameter has been removed from ``AutoMLSearch``. Please use ``max_iterations`` instead. :pr:`1264`
        * ``AutoMLSearch.search()`` will now log a warning if the input is not a ``Woodwork`` data structure (``pandas``, ``numpy``) :pr:`1299`
        * Make ``max_batches`` argument to ``AutoMLSearch.search`` public :pr:`1320`
        * Removed unused argument `feature_types` from AutoMLSearch.search :pr:`1062`

**v0.14.1 Sep. 29, 2020**
    * Enhancements
        * Updated partial dependence methods to support calculating numeric columns in a dataset with non-numeric columns :pr:`1150`
        * Added ``get_feature_names`` on ``OneHotEncoder`` :pr:`1193`
        * Added ``detect_problem_type`` to ``problem_type/utils.py`` to automatically detect the problem type given targets :pr:`1194`
        * Added LightGBM to ``AutoMLSearch`` :pr:`1199`
        * Updated ``scikit-learn`` and ``scikit-optimize`` to use latest versions - 0.23.2 and 0.8.1 respectively :pr:`1141`
        * Added ``__str__`` and ``__repr__`` for pipelines and components :pr:`1218`
        * Included internal target check for both training and validation data in ``AutoMLSearch`` :pr:`1226`
        * Added ``ProblemTypes.all_problem_types`` helper to get list of supported problem types :pr:`1219`
        * Added ``DecisionTreeClassifier`` and ``DecisionTreeRegressor`` classes :pr:`1223`
        * Added ``ProblemTypes.all_problem_types`` helper to get list of supported problem types :pr:`1219`
        * ``DataChecks`` can now be parametrized by passing a list of ``DataCheck`` classes and a parameter dictionary :pr:`1167`
        * Added first CV fold score as validation score in ``AutoMLSearch.rankings`` :pr:`1221`
        * Updated ``flake8`` configuration to enable linting on ``__init__.py`` files :pr:`1234`
        * Refined ``make_pipeline_from_components`` implementation :pr:`1204`
    * Fixes
        * Updated GitHub URL after migration to Alteryx GitHub org :pr:`1207`
        * Changed Problem Type enum to be more similar to the string name :pr:`1208`
        * Wrapped call to scikit-learn's partial dependence method in a ``try``/``finally`` block :pr:`1232`
    * Changes
        * Added ``allow_writing_files`` as a named argument to CatBoost estimators. :pr:`1202`
        * Added ``solver`` and ``multi_class`` as named arguments to ``LogisticRegressionClassifier`` :pr:`1202`
        * Replaced pipeline's ``._transform`` method to evaluate all the preprocessing steps of a pipeline with ``.compute_estimator_features`` :pr:`1231`
        * Changed default large dataset train/test splitting behavior :pr:`1205`
    * Documentation Changes
        * Included description of how to access the component instances and features for pipeline user guide :pr:`1163`
        * Updated API docs to refer to target as "target" instead of "labels" for non-classification tasks and minor docs cleanup :pr:`1160`
        * Added Class Imbalance Data Check to ``api_reference.rst`` :pr:`1190` :pr:`1200`
        * Added pipeline properties to API reference :pr:`1209`
        * Clarified what the objective parameter in AutoML is used for in AutoML API reference and AutoML user guide :pr:`1222`
        * Updated API docs to include ``skopt.space.Categorical`` option for component hyperparameter range definition :pr:`1228`
        * Added install documentation for ``libomp`` in order to use LightGBM on Mac :pr:`1233`
        * Improved description of ``max_iterations`` in documentation :pr:`1212`
        * Removed unused code from sphinx conf :pr:`1235`
    * Testing Changes

.. warning::

    **Breaking Changes**
        * ``DefaultDataChecks`` now accepts a ``problem_type`` parameter that must be specified :pr:`1167`
        * Pipeline's ``._transform`` method to evaluate all the preprocessing steps of a pipeline has been replaced with ``.compute_estimator_features`` :pr:`1231`
        * ``get_objectives`` has been renamed to ``get_core_objectives``. This function will now return a list of valid objective instances :pr:`1230`


**v0.13.2 Sep. 17, 2020**
    * Enhancements
        * Added ``output_format`` field to explain predictions functions :pr:`1107`
        * Modified ``get_objective`` and ``get_objectives`` to be able to return any objective in ``evalml.objectives`` :pr:`1132`
        * Added a ``return_instance`` boolean parameter to ``get_objective`` :pr:`1132`
        * Added ``ClassImbalanceDataCheck`` to determine whether target imbalance falls below a given threshold :pr:`1135`
        * Added label encoder to LightGBM for binary classification :pr:`1152`
        * Added labels for the row index of confusion matrix :pr:`1154`
        * Added ``AutoMLSearch`` object as another parameter in search callbacks :pr:`1156`
        * Added the corresponding probability threshold for each point displayed in ``graph_roc_curve`` :pr:`1161`
        * Added ``__eq__`` for ``ComponentBase`` and ``PipelineBase`` :pr:`1178`
        * Added support for multiclass classification for ``roc_curve`` :pr:`1164`
        * Added ``categories`` accessor to ``OneHotEncoder`` for listing the categories associated with a feature :pr:`1182`
        * Added utility function to create pipeline instances from a list of component instances :pr:`1176`
    * Fixes
        * Fixed XGBoost column names for partial dependence methods :pr:`1104`
        * Removed dead code validating column type from ``TextFeaturizer`` :pr:`1122`
        * Fixed issue where ``Imputer`` cannot fit when there is None in a categorical or boolean column :pr:`1144`
        * ``OneHotEncoder`` preserves the custom index in the input data :pr:`1146`
        * Fixed representation for ``ModelFamily`` :pr:`1165`
        * Removed duplicate ``nbsphinx`` dependency in ``dev-requirements.txt`` :pr:`1168`
        * Users can now pass in any valid kwargs to all estimators :pr:`1157`
        * Remove broken accessor ``OneHotEncoder.get_feature_names`` and unneeded base class :pr:`1179`
        * Removed LightGBM Estimator from AutoML models :pr:`1186`
    * Changes
        * Pinned ``scikit-optimize`` version to 0.7.4 :pr:`1136`
        * Removed ``tqdm`` as a dependency :pr:`1177`
        * Added lightgbm version 3.0.0 to ``latest_dependency_versions.txt`` :pr:`1185`
        * Rename ``max_pipelines`` to ``max_iterations`` :pr:`1169`
    * Documentation Changes
        * Fixed API docs for ``AutoMLSearch`` ``add_result_callback`` :pr:`1113`
        * Added a step to our release process for pushing our latest version to conda-forge :pr:`1118`
        * Added warning for missing ipywidgets dependency for using ``PipelineSearchPlots`` on Jupyterlab :pr:`1145`
        * Updated ``README.md`` example to load demo dataset :pr:`1151`
        * Swapped mapping of breast cancer targets in ``model_understanding.ipynb`` :pr:`1170`
    * Testing Changes
        * Added test confirming ``TextFeaturizer`` never outputs null values :pr:`1122`
        * Changed Python version of ``Update Dependencies`` action to 3.8.x :pr:`1137`
        * Fixed release notes check-in test for ``Update Dependencies`` actions :pr:`1172`

.. warning::

    **Breaking Changes**
        * ``get_objective`` will now return a class definition rather than an instance by default :pr:`1132`
        * Deleted ``OPTIONS`` dictionary in ``evalml.objectives.utils.py`` :pr:`1132`
        * If specifying an objective by string, the string must now match the objective's name field, case-insensitive :pr:`1132`
        * Passing "Cost Benefit Matrix", "Fraud Cost", "Lead Scoring", "Mean Squared Log Error",
            "Recall", "Recall Macro", "Recall Micro", "Recall Weighted", or "Root Mean Squared Log Error" to ``AutoMLSearch`` will now result in a ``ValueError``
            rather than an ``ObjectiveNotFoundError`` :pr:`1132`
        * Search callbacks ``start_iteration_callback`` and ``add_results_callback`` have changed to include a copy of the AutoMLSearch object as a third parameter :pr:`1156`
        * Deleted ``OneHotEncoder.get_feature_names`` method which had been broken for a while, in favor of pipelines' ``input_feature_names`` :pr:`1179`
        * Deleted empty base class ``CategoricalEncoder`` which ``OneHotEncoder`` component was inheriting from :pr:`1176`
        * Results from ``roc_curve`` will now return as a list of dictionaries with each dictionary representing a class :pr:`1164`
        * ``max_pipelines`` now raises a ``DeprecationWarning`` and will be removed in the next release. ``max_iterations`` should be used instead. :pr:`1169`


**v0.13.1 Aug. 25, 2020**
    * Enhancements
        * Added Cost-Benefit Matrix objective for binary classification :pr:`1038`
        * Split ``fill_value`` into ``categorical_fill_value`` and ``numeric_fill_value`` for Imputer :pr:`1019`
        * Added ``explain_predictions`` and ``explain_predictions_best_worst`` for explaining multiple predictions with SHAP :pr:`1016`
        * Added new LSA component for text featurization :pr:`1022`
        * Added guide on installing with conda :pr:`1041`
        * Added a “cost-benefit curve” util method to graph cost-benefit matrix scores vs. binary classification thresholds :pr:`1081`
        * Standardized error when calling transform/predict before fit for pipelines :pr:`1048`
        * Added ``percent_better_than_baseline`` to AutoML search rankings and full rankings table :pr:`1050`
        * Added one-way partial dependence and partial dependence plots :pr:`1079`
        * Added "Feature Value" column to prediction explanation reports. :pr:`1064`
        * Added LightGBM classification estimator :pr:`1082`, :pr:`1114`
        * Added ``max_batches`` parameter to ``AutoMLSearch`` :pr:`1087`
    * Fixes
        * Updated ``TextFeaturizer`` component to no longer require an internet connection to run :pr:`1022`
        * Fixed non-deterministic element of ``TextFeaturizer`` transformations :pr:`1022`
        * Added a StandardScaler to all ElasticNet pipelines :pr:`1065`
        * Updated cost-benefit matrix to normalize score :pr:`1099`
        * Fixed logic in ``calculate_percent_difference`` so that it can handle negative values :pr:`1100`
    * Changes
        * Added ``needs_fitting`` property to ``ComponentBase`` :pr:`1044`
        * Updated references to data types to use datatype lists defined in ``evalml.utils.gen_utils`` :pr:`1039`
        * Remove maximum version limit for SciPy dependency :pr:`1051`
        * Moved ``all_components`` and other component importers into runtime methods :pr:`1045`
        * Consolidated graphing utility methods under ``evalml.utils.graph_utils`` :pr:`1060`
        * Made slight tweaks to how ``TextFeaturizer`` uses ``featuretools``, and did some refactoring of that and of LSA :pr:`1090`
        * Changed ``show_all_features`` parameter into ``importance_threshold``, which allows for thresholding feature importance :pr:`1097`, :pr:`1103`
    * Documentation Changes
        * Update ``setup.py`` URL to point to the github repo :pr:`1037`
        * Added tutorial for using the cost-benefit matrix objective :pr:`1088`
        * Updated ``model_understanding.ipynb`` to include documentation for using plotly on Jupyter Lab :pr:`1108`
    * Testing Changes
        * Refactor CircleCI tests to use matrix jobs (:pr:`1043`)
        * Added a test to check that all test directories are included in evalml package :pr:`1054`


.. warning::

    **Breaking Changes**
        * ``confusion_matrix`` and ``normalize_confusion_matrix`` have been moved to ``evalml.utils`` :pr:`1038`
        * All graph utility methods previously under ``evalml.pipelines.graph_utils`` have been moved to ``evalml.utils.graph_utils`` :pr:`1060`


**v0.12.2 Aug. 6, 2020**
    * Enhancements
        * Add save/load method to components :pr:`1023`
        * Expose pickle ``protocol`` as optional arg to save/load :pr:`1023`
        * Updated estimators used in AutoML to include ExtraTrees and ElasticNet estimators :pr:`1030`
    * Fixes
    * Changes
        * Removed ``DeprecationWarning`` for ``SimpleImputer`` :pr:`1018`
    * Documentation Changes
        * Add note about version numbers to release process docs :pr:`1034`
    * Testing Changes
        * Test files are now included in the evalml package :pr:`1029`


**v0.12.0 Aug. 3, 2020**
    * Enhancements
        * Added string and categorical targets support for binary and multiclass pipelines and check for numeric targets for ``DetectLabelLeakage`` data check :pr:`932`
        * Added clear exception for regression pipelines if target datatype is string or categorical :pr:`960`
        * Added target column names and class labels in ``predict`` and ``predict_proba`` output for pipelines :pr:`951`
        * Added ``_compute_shap_values`` and ``normalize_values`` to ``pipelines/explanations`` module :pr:`958`
        * Added ``explain_prediction`` feature which explains single predictions with SHAP :pr:`974`
        * Added Imputer to allow different imputation strategies for numerical and categorical dtypes :pr:`991`
        * Added support for configuring logfile path using env var, and don't create logger if there are filesystem errors :pr:`975`
        * Updated catboost estimators' default parameters and automl hyperparameter ranges to speed up fit time :pr:`998`
    * Fixes
        * Fixed ReadtheDocs warning failure regarding embedded gif :pr:`943`
        * Removed incorrect parameter passed to pipeline classes in ``_add_baseline_pipelines`` :pr:`941`
        * Added universal error for calling ``predict``, ``predict_proba``, ``transform``, and ``feature_importances`` before fitting :pr:`969`, :pr:`994`
        * Made ``TextFeaturizer`` component and pip dependencies ``featuretools`` and ``nlp_primitives`` optional :pr:`976`
        * Updated imputation strategy in automl to no longer limit impute strategy to ``most_frequent`` for all features if there are any categorical columns :pr:`991`
        * Fixed ``UnboundLocalError`` for ``cv_pipeline`` when automl search errors :pr:`996`
        * Fixed ``Imputer`` to reset dataframe index to preserve behavior expected from  ``SimpleImputer`` :pr:`1009`
    * Changes
        * Moved ``get_estimators`` to ``evalml.pipelines.components.utils`` :pr:`934`
        * Modified Pipelines to raise ``PipelineScoreError`` when they encounter an error during scoring :pr:`936`
        * Moved ``evalml.model_families.list_model_families`` to ``evalml.pipelines.components.allowed_model_families`` :pr:`959`
        * Renamed ``DateTimeFeaturization`` to ``DateTimeFeaturizer`` :pr:`977`
        * Added check to stop search and raise an error if all pipelines in a batch return NaN scores :pr:`1015`
    * Documentation Changes
        * Updated ``README.md`` :pr:`963`
        * Reworded message when errors are returned from data checks in search :pr:`982`
        * Added section on understanding model predictions with ``explain_prediction`` to User Guide :pr:`981`
        * Added a section to the user guide and api reference about how XGBoost and CatBoost are not fully supported. :pr:`992`
        * Added custom components section in user guide :pr:`993`
        * Updated FAQ section formatting :pr:`997`
        * Updated release process documentation :pr:`1003`
    * Testing Changes
        * Moved ``predict_proba`` and ``predict`` tests regarding string / categorical targets to ``test_pipelines.py`` :pr:`972`
        * Fixed dependency update bot by updating python version to 3.7 to avoid frequent github version updates :pr:`1002`


.. warning::

    **Breaking Changes**
        * ``get_estimators`` has been moved to ``evalml.pipelines.components.utils`` (previously was under ``evalml.pipelines.utils``) :pr:`934`
        * Removed the ``raise_errors`` flag in AutoML search. All errors during pipeline evaluation will be caught and logged. :pr:`936`
        * ``evalml.model_families.list_model_families`` has been moved to ``evalml.pipelines.components.allowed_model_families`` :pr:`959`
        * ``TextFeaturizer``: the ``featuretools`` and ``nlp_primitives`` packages must be installed after installing evalml in order to use this component :pr:`976`
        * Renamed ``DateTimeFeaturization`` to ``DateTimeFeaturizer`` :pr:`977`


**v0.11.2 July 16, 2020**
    * Enhancements
        * Added ``NoVarianceDataCheck`` to ``DefaultDataChecks`` :pr:`893`
        * Added text processing and featurization component ``TextFeaturizer`` :pr:`913`, :pr:`924`
        * Added additional checks to ``InvalidTargetDataCheck`` to handle invalid target data types :pr:`929`
        * ``AutoMLSearch`` will now handle ``KeyboardInterrupt`` and prompt user for confirmation :pr:`915`
    * Fixes
        * Makes automl results a read-only property :pr:`919`
    * Changes
        * Deleted static pipelines and refactored tests involving static pipelines, removed ``all_pipelines()`` and ``get_pipelines()`` :pr:`904`
        * Moved ``list_model_families`` to ``evalml.model_family.utils`` :pr:`903`
        * Updated ``all_pipelines``, ``all_estimators``, ``all_components`` to use the same mechanism for dynamically generating their elements :pr:`898`
        * Rename ``master`` branch to ``main`` :pr:`918`
        * Add pypi release github action :pr:`923`
        * Updated ``AutoMLSearch.search`` stdout output and logging and removed tqdm progress bar :pr:`921`
        * Moved automl config checks previously in ``search()`` to init :pr:`933`
    * Documentation Changes
        * Reorganized and rewrote documentation :pr:`937`
        * Updated to use pydata sphinx theme :pr:`937`
        * Updated docs to use ``release_notes`` instead of ``changelog`` :pr:`942`
    * Testing Changes
        * Cleaned up fixture names and usages in tests :pr:`895`


.. warning::

    **Breaking Changes**
        * ``list_model_families`` has been moved to ``evalml.model_family.utils`` (previously was under ``evalml.pipelines.utils``) :pr:`903`
        * ``get_estimators`` has been moved to ``evalml.pipelines.components.utils`` (previously was under ``evalml.pipelines.utils``) :pr:`934`
        * Static pipeline definitions have been removed, but similar pipelines can still be constructed via creating an instance of ``PipelineBase`` :pr:`904`
        * ``all_pipelines()`` and ``get_pipelines()`` utility methods have been removed :pr:`904`


**v0.11.0 June 30, 2020**
    * Enhancements
        * Added multiclass support for ROC curve graphing :pr:`832`
        * Added preprocessing component to drop features whose percentage of NaN values exceeds a specified threshold :pr:`834`
        * Added data check to check for problematic target labels :pr:`814`
        * Added PerColumnImputer that allows imputation strategies per column :pr:`824`
        * Added transformer to drop specific columns :pr:`827`
        * Added support for ``categories``, ``handle_error``, and ``drop`` parameters in ``OneHotEncoder`` :pr:`830` :pr:`897`
        * Added preprocessing component to handle DateTime columns featurization :pr:`838`
        * Added ability to clone pipelines and components :pr:`842`
        * Define getter method for component ``parameters`` :pr:`847`
        * Added utility methods to calculate and graph permutation importances :pr:`860`, :pr:`880`
        * Added new utility functions necessary for generating dynamic preprocessing pipelines :pr:`852`
        * Added kwargs to all components :pr:`863`
        * Updated ``AutoSearchBase`` to use dynamically generated preprocessing pipelines :pr:`870`
        * Added SelectColumns transformer :pr:`873`
        * Added ability to evaluate additional pipelines for automl search :pr:`874`
        * Added ``default_parameters`` class property to components and pipelines :pr:`879`
        * Added better support for disabling data checks in automl search :pr:`892`
        * Added ability to save and load AutoML objects to file :pr:`888`
        * Updated ``AutoSearchBase.get_pipelines`` to return an untrained pipeline instance :pr:`876`
        * Saved learned binary classification thresholds in automl results cv data dict :pr:`876`
    * Fixes
        * Fixed bug where SimpleImputer cannot handle dropped columns :pr:`846`
        * Fixed bug where PerColumnImputer cannot handle dropped columns :pr:`855`
        * Enforce requirement that builtin components save all inputted values in their parameters dict :pr:`847`
        * Don't list base classes in ``all_components`` output :pr:`847`
        * Standardize all components to output pandas data structures, and accept either pandas or numpy :pr:`853`
        * Fixed rankings and full_rankings error when search has not been run :pr:`894`
    * Changes
        * Update ``all_pipelines`` and ``all_components`` to try initializing pipelines/components, and on failure exclude them :pr:`849`
        * Refactor ``handle_components`` to ``handle_components_class``, standardize to ``ComponentBase`` subclass instead of instance :pr:`850`
        * Refactor "blacklist"/"whitelist" to "allow"/"exclude" lists :pr:`854`
        * Replaced ``AutoClassificationSearch`` and ``AutoRegressionSearch`` with ``AutoMLSearch`` :pr:`871`
        * Renamed feature_importances and permutation_importances methods to use singular names (feature_importance and permutation_importance) :pr:`883`
        * Updated ``automl`` default data splitter to train/validation split for large datasets :pr:`877`
        * Added open source license, update some repo metadata :pr:`887`
        * Removed dead code in ``_get_preprocessing_components`` :pr:`896`
    * Documentation Changes
        * Fix some typos and update the EvalML logo :pr:`872`
    * Testing Changes
        * Update the changelog check job to expect the new branching pattern for the deps update bot :pr:`836`
        * Check that all components output pandas datastructures, and can accept either pandas or numpy :pr:`853`
        * Replaced ``AutoClassificationSearch`` and ``AutoRegressionSearch`` with ``AutoMLSearch`` :pr:`871`


.. warning::

    **Breaking Changes**
        * Pipelines' static ``component_graph`` field must contain either ``ComponentBase`` subclasses or ``str``, instead of ``ComponentBase`` subclass instances :pr:`850`
        * Rename ``handle_component`` to ``handle_component_class``. Now standardizes to ``ComponentBase`` subclasses instead of ``ComponentBase`` subclass instances :pr:`850`
        * Renamed automl's ``cv`` argument to ``data_split`` :pr:`877`
        * Pipelines' and classifiers' ``feature_importances`` is renamed ``feature_importance``, ``graph_feature_importances`` is renamed ``graph_feature_importance`` :pr:`883`
        * Passing ``data_checks=None`` to automl search will not perform any data checks as opposed to default checks. :pr:`892`
        * Pipelines to search for in AutoML are now determined automatically, rather than using the statically-defined pipeline classes. :pr:`870`
        * Updated ``AutoSearchBase.get_pipelines`` to return an untrained pipeline instance, instead of one which happened to be trained on the final cross-validation fold :pr:`876`


**v0.10.0 May 29, 2020**
    * Enhancements
        * Added baseline models for classification and regression, add functionality to calculate baseline models before searching in AutoML :pr:`746`
        * Port over highly-null guardrail as a data check and define ``DefaultDataChecks`` and ``DisableDataChecks`` classes :pr:`745`
        * Update ``Tuner`` classes to work directly with pipeline parameters dicts instead of flat parameter lists :pr:`779`
        * Add Elastic Net as a pipeline option :pr:`812`
        * Added new Pipeline option ``ExtraTrees`` :pr:`790`
        * Added precicion-recall curve metrics and plot for binary classification problems in ``evalml.pipeline.graph_utils`` :pr:`794`
        * Update the default automl algorithm to search in batches, starting with default parameters for each pipeline and iterating from there :pr:`793`
        * Added ``AutoMLAlgorithm`` class and ``IterativeAlgorithm`` impl, separated from ``AutoSearchBase`` :pr:`793`
    * Fixes
        * Update pipeline ``score`` to return ``nan`` score for any objective which throws an exception during scoring :pr:`787`
        * Fixed bug introduced in :pr:`787` where binary classification metrics requiring predicted probabilities error in scoring :pr:`798`
        * CatBoost and XGBoost classifiers and regressors can no longer have a learning rate of 0 :pr:`795`
    * Changes
        * Cleanup pipeline ``score`` code, and cleanup codecov :pr:`711`
        * Remove ``pass`` for abstract methods for codecov :pr:`730`
        * Added __str__ for AutoSearch object :pr:`675`
        * Add util methods to graph ROC and confusion matrix :pr:`720`
        * Refactor ``AutoBase`` to ``AutoSearchBase`` :pr:`758`
        * Updated AutoBase with ``data_checks`` parameter, removed previous ``detect_label_leakage`` parameter, and added functionality to run data checks before search in AutoML :pr:`765`
        * Updated our logger to use Python's logging utils :pr:`763`
        * Refactor most of ``AutoSearchBase._do_iteration`` impl into ``AutoSearchBase._evaluate`` :pr:`762`
        * Port over all guardrails to use the new DataCheck API :pr:`789`
        * Expanded ``import_or_raise`` to catch all exceptions :pr:`759`
        * Adds RMSE, MSLE, RMSLE as standard metrics :pr:`788`
        * Don't allow ``Recall`` to be used as an objective for AutoML :pr:`784`
        * Removed feature selection from pipelines :pr:`819`
        * Update default estimator parameters to make automl search faster and more accurate :pr:`793`
    * Documentation Changes
        * Add instructions to freeze ``master`` on ``release.md`` :pr:`726`
        * Update release instructions with more details :pr:`727` :pr:`733`
        * Add objective base classes to API reference :pr:`736`
        * Fix components API to match other modules :pr:`747`
    * Testing Changes
        * Delete codecov yml, use codecov.io's default :pr:`732`
        * Added unit tests for fraud cost, lead scoring, and standard metric objectives :pr:`741`
        * Update codecov client :pr:`782`
        * Updated AutoBase __str__ test to include no parameters case :pr:`783`
        * Added unit tests for ``ExtraTrees`` pipeline :pr:`790`
        * If codecov fails to upload, fail build :pr:`810`
        * Updated Python version of dependency action :pr:`816`
        * Update the dependency update bot to use a suffix when creating branches :pr:`817`

.. warning::

    **Breaking Changes**
        * The ``detect_label_leakage`` parameter for AutoML classes has been removed and replaced by a ``data_checks`` parameter :pr:`765`
        * Moved ROC and confusion matrix methods from ``evalml.pipeline.plot_utils`` to ``evalml.pipeline.graph_utils`` :pr:`720`
        * ``Tuner`` classes require a pipeline hyperparameter range dict as an init arg instead of a space definition :pr:`779`
        * ``Tuner.propose`` and ``Tuner.add`` work directly with pipeline parameters dicts instead of flat parameter lists :pr:`779`
        * ``PipelineBase.hyperparameters`` and ``custom_hyperparameters`` use pipeline parameters dict format instead of being represented as a flat list :pr:`779`
        * All guardrail functions previously under ``evalml.guardrails.utils`` will be removed and replaced by data checks :pr:`789`
        * ``Recall`` disallowed as an objective for AutoML :pr:`784`
        * ``AutoSearchBase`` parameter ``tuner`` has been renamed to ``tuner_class`` :pr:`793`
        * ``AutoSearchBase`` parameter ``possible_pipelines`` and ``possible_model_families`` have been renamed to ``allowed_pipelines`` and ``allowed_model_families`` :pr:`793`


**v0.9.0 Apr. 27, 2020**
    * Enhancements
        * Added ``Accuracy`` as an standard objective :pr:`624`
        * Added verbose parameter to load_fraud :pr:`560`
        * Added Balanced Accuracy metric for binary, multiclass :pr:`612` :pr:`661`
        * Added XGBoost regressor and XGBoost regression pipeline :pr:`666`
        * Added ``Accuracy`` metric for multiclass :pr:`672`
        * Added objective name in ``AutoBase.describe_pipeline`` :pr:`686`
        * Added ``DataCheck`` and ``DataChecks``, ``Message`` classes and relevant subclasses :pr:`739`
    * Fixes
        * Removed direct access to ``cls.component_graph`` :pr:`595`
        * Add testing files to .gitignore :pr:`625`
        * Remove circular dependencies from ``Makefile`` :pr:`637`
        * Add error case for ``normalize_confusion_matrix()`` :pr:`640`
        * Fixed ``XGBoostClassifier`` and ``XGBoostRegressor`` bug with feature names that contain [, ], or < :pr:`659`
        * Update ``make_pipeline_graph`` to not accidentally create empty file when testing if path is valid :pr:`649`
        * Fix pip installation warning about docsutils version, from boto dependency :pr:`664`
        * Removed zero division warning for F1/precision/recall metrics :pr:`671`
        * Fixed ``summary`` for pipelines without estimators :pr:`707`
    * Changes
        * Updated default objective for binary/multiclass classification to log loss :pr:`613`
        * Created classification and regression pipeline subclasses and removed objective as an attribute of pipeline classes :pr:`405`
        * Changed the output of ``score`` to return one dictionary :pr:`429`
        * Created binary and multiclass objective subclasses :pr:`504`
        * Updated objectives API :pr:`445`
        * Removed call to ``get_plot_data`` from AutoML :pr:`615`
        * Set ``raise_error`` to default to True for AutoML classes :pr:`638`
        * Remove unnecessary "u" prefixes on some unicode strings :pr:`641`
        * Changed one-hot encoder to return uint8 dtypes instead of ints :pr:`653`
        * Pipeline ``_name`` field changed to ``custom_name`` :pr:`650`
        * Removed ``graphs.py`` and moved methods into ``PipelineBase`` :pr:`657`, :pr:`665`
        * Remove s3fs as a dev dependency :pr:`664`
        * Changed requirements-parser to be a core dependency :pr:`673`
        * Replace ``supported_problem_types`` field on pipelines with ``problem_type`` attribute on base classes :pr:`678`
        * Changed AutoML to only show best results for a given pipeline template in ``rankings``, added ``full_rankings`` property to show all :pr:`682`
        * Update ``ModelFamily`` values: don't list xgboost/catboost as classifiers now that we have regression pipelines for them :pr:`677`
        * Changed AutoML's ``describe_pipeline`` to get problem type from pipeline instead :pr:`685`
        * Standardize ``import_or_raise`` error messages :pr:`683`
        * Updated argument order of objectives to align with sklearn's :pr:`698`
        * Renamed ``pipeline.feature_importance_graph`` to ``pipeline.graph_feature_importances`` :pr:`700`
        * Moved ROC and confusion matrix methods to ``evalml.pipelines.plot_utils`` :pr:`704`
        * Renamed ``MultiClassificationObjective`` to ``MulticlassClassificationObjective``, to align with pipeline naming scheme :pr:`715`
    * Documentation Changes
        * Fixed some sphinx warnings :pr:`593`
        * Fixed docstring for ``AutoClassificationSearch`` with correct command :pr:`599`
        * Limit readthedocs formats to pdf, not htmlzip and epub :pr:`594` :pr:`600`
        * Clean up objectives API documentation :pr:`605`
        * Fixed function on Exploring search results page :pr:`604`
        * Update release process doc :pr:`567`
        * ``AutoClassificationSearch`` and ``AutoRegressionSearch`` show inherited methods in API reference :pr:`651`
        * Fixed improperly formatted code in breaking changes for changelog :pr:`655`
        * Added configuration to treat Sphinx warnings as errors :pr:`660`
        * Removed separate plotting section for pipelines in API reference :pr:`657`, :pr:`665`
        * Have leads example notebook load S3 files using https, so we can delete s3fs dev dependency :pr:`664`
        * Categorized components in API reference and added descriptions for each category :pr:`663`
        * Fixed Sphinx warnings about ``BalancedAccuracy`` objective :pr:`669`
        * Updated API reference to include missing components and clean up pipeline docstrings :pr:`689`
        * Reorganize API ref, and clarify pipeline sub-titles :pr:`688`
        * Add and update preprocessing utils in API reference :pr:`687`
        * Added inheritance diagrams to API reference :pr:`695`
        * Documented which default objective AutoML optimizes for :pr:`699`
        * Create seperate install page :pr:`701`
        * Include more utils in API ref, like ``import_or_raise`` :pr:`704`
        * Add more color to pipeline documentation :pr:`705`
    * Testing Changes
        * Matched install commands of ``check_latest_dependencies`` test and it's GitHub action :pr:`578`
        * Added Github app to auto assign PR author as assignee :pr:`477`
        * Removed unneeded conda installation of xgboost in windows checkin tests :pr:`618`
        * Update graph tests to always use tmpfile dir :pr:`649`
        * Changelog checkin test workaround for release PRs: If 'future release' section is empty of PR refs, pass check :pr:`658`
        * Add changelog checkin test exception for ``dep-update`` branch :pr:`723`

.. warning::

    **Breaking Changes**

    * Pipelines will now no longer take an objective parameter during instantiation, and will no longer have an objective attribute.
    * ``fit()`` and ``predict()`` now use an optional ``objective`` parameter, which is only used in binary classification pipelines to fit for a specific objective.
    * ``score()`` will now use a required ``objectives`` parameter that is used to determine all the objectives to score on. This differs from the previous behavior, where the pipeline's objective was scored on regardless.
    * ``score()`` will now return one dictionary of all objective scores.
    * ``ROC`` and ``ConfusionMatrix`` plot methods via ``Auto(*).plot`` have been removed by :pr:`615` and are replaced by ``roc_curve`` and ``confusion_matrix`` in ``evamlm.pipelines.plot_utils`` in :pr:`704`
    * ``normalize_confusion_matrix`` has been moved to ``evalml.pipelines.plot_utils`` :pr:`704`
    * Pipelines ``_name`` field changed to ``custom_name``
    * Pipelines ``supported_problem_types`` field is removed because it is no longer necessary :pr:`678`
    * Updated argument order of objectives' ``objective_function`` to align with sklearn :pr:`698`
    * ``pipeline.feature_importance_graph`` has been renamed to ``pipeline.graph_feature_importances`` in :pr:`700`
    * Removed unsupported ``MSLE`` objective :pr:`704`


**v0.8.0 Apr. 1, 2020**
    * Enhancements
        * Add normalization option and information to confusion matrix :pr:`484`
        * Add util function to drop rows with NaN values :pr:`487`
        * Renamed ``PipelineBase.name`` as ``PipelineBase.summary`` and redefined ``PipelineBase.name`` as class property :pr:`491`
        * Added access to parameters in Pipelines with ``PipelineBase.parameters`` (used to be return of ``PipelineBase.describe``) :pr:`501`
        * Added ``fill_value`` parameter for ``SimpleImputer`` :pr:`509`
        * Added functionality to override component hyperparameters and made pipelines take hyperparemeters from components :pr:`516`
        * Allow ``numpy.random.RandomState`` for random_state parameters :pr:`556`
    * Fixes
        * Removed unused dependency ``matplotlib``, and move ``category_encoders`` to test reqs :pr:`572`
    * Changes
        * Undo version cap in XGBoost placed in :pr:`402` and allowed all released of XGBoost :pr:`407`
        * Support pandas 1.0.0 :pr:`486`
        * Made all references to the logger static :pr:`503`
        * Refactored ``model_type`` parameter for components and pipelines to ``model_family`` :pr:`507`
        * Refactored ``problem_types`` for pipelines and components into ``supported_problem_types`` :pr:`515`
        * Moved ``pipelines/utils.save_pipeline`` and ``pipelines/utils.load_pipeline`` to ``PipelineBase.save`` and ``PipelineBase.load`` :pr:`526`
        * Limit number of categories encoded by ``OneHotEncoder`` :pr:`517`
    * Documentation Changes
        * Updated API reference to remove ``PipelinePlot`` and added moved ``PipelineBase`` plotting methods :pr:`483`
        * Add code style and github issue guides :pr:`463` :pr:`512`
        * Updated API reference for to surface class variables for pipelines and components :pr:`537`
        * Fixed README documentation link :pr:`535`
        * Unhid PR references in changelog :pr:`656`
    * Testing Changes
        * Added automated dependency check PR :pr:`482`, :pr:`505`
        * Updated automated dependency check comment :pr:`497`
        * Have build_docs job use python executor, so that env vars are set properly :pr:`547`
        * Added simple test to make sure ``OneHotEncoder``'s top_n works with large number of categories :pr:`552`
        * Run windows unit tests on PRs :pr:`557`


.. warning::

    **Breaking Changes**

    * ``AutoClassificationSearch`` and ``AutoRegressionSearch``'s ``model_types`` parameter has been refactored into ``allowed_model_families``
    * ``ModelTypes`` enum has been changed to ``ModelFamily``
    * Components and Pipelines now have a ``model_family`` field instead of ``model_type``
    * ``get_pipelines`` utility function now accepts ``model_families`` as an argument instead of ``model_types``
    * ``PipelineBase.name`` no longer returns structure of pipeline and has been replaced by ``PipelineBase.summary``
    * ``PipelineBase.problem_types`` and ``Estimator.problem_types`` has been renamed to ``supported_problem_types``
    * ``pipelines/utils.save_pipeline`` and ``pipelines/utils.load_pipeline`` moved to ``PipelineBase.save`` and ``PipelineBase.load``


**v0.7.0 Mar. 9, 2020**
    * Enhancements
        * Added emacs buffers to .gitignore :pr:`350`
        * Add CatBoost (gradient-boosted trees) classification and regression components and pipelines :pr:`247`
        * Added Tuner abstract base class :pr:`351`
        * Added ``n_jobs`` as parameter for ``AutoClassificationSearch`` and ``AutoRegressionSearch`` :pr:`403`
        * Changed colors of confusion matrix to shades of blue and updated axis order to match scikit-learn's :pr:`426`
        * Added ``PipelineBase`` ``.graph`` and ``.feature_importance_graph`` methods, moved from previous location :pr:`423`
        * Added support for python 3.8 :pr:`462`
    * Fixes
        * Fixed ROC and confusion matrix plots not being calculated if user passed own additional_objectives :pr:`276`
        * Fixed ReadtheDocs ``FileNotFoundError`` exception for fraud dataset :pr:`439`
    * Changes
        * Added ``n_estimators`` as a tunable parameter for XGBoost :pr:`307`
        * Remove unused parameter ``ObjectiveBase.fit_needs_proba`` :pr:`320`
        * Remove extraneous parameter ``component_type`` from all components :pr:`361`
        * Remove unused ``rankings.csv`` file :pr:`397`
        * Downloaded demo and test datasets so unit tests can run offline :pr:`408`
        * Remove ``_needs_fitting`` attribute from Components :pr:`398`
        * Changed plot.feature_importance to show only non-zero feature importances by default, added optional parameter to show all :pr:`413`
        * Refactored ``PipelineBase`` to take in parameter dictionary and moved pipeline metadata to class attribute :pr:`421`
        * Dropped support for Python 3.5 :pr:`438`
        * Removed unused ``apply.py`` file :pr:`449`
        * Clean up ``requirements.txt`` to remove unused deps :pr:`451`
        * Support installation without all required dependencies :pr:`459`
    * Documentation Changes
        * Update release.md with instructions to release to internal license key :pr:`354`
    * Testing Changes
        * Added tests for utils (and moved current utils to gen_utils) :pr:`297`
        * Moved XGBoost install into it's own separate step on Windows using Conda :pr:`313`
        * Rewind pandas version to before 1.0.0, to diagnose test failures for that version :pr:`325`
        * Added dependency update checkin test :pr:`324`
        * Rewind XGBoost version to before 1.0.0 to diagnose test failures for that version :pr:`402`
        * Update dependency check to use a whitelist :pr:`417`
        * Update unit test jobs to not install dev deps :pr:`455`

.. warning::

    **Breaking Changes**

    * Python 3.5 will not be actively supported.

**v0.6.0 Dec. 16, 2019**
    * Enhancements
        * Added ability to create a plot of feature importances :pr:`133`
        * Add early stopping to AutoML using patience and tolerance parameters :pr:`241`
        * Added ROC and confusion matrix metrics and plot for classification problems and introduce PipelineSearchPlots class :pr:`242`
        * Enhanced AutoML results with search order :pr:`260`
        * Added utility function to show system and environment information :pr:`300`
    * Fixes
        * Lower botocore requirement :pr:`235`
        * Fixed decision_function calculation for ``FraudCost`` objective :pr:`254`
        * Fixed return value of ``Recall`` metrics :pr:`264`
        * Components return ``self`` on fit :pr:`289`
    * Changes
        * Renamed automl classes to ``AutoRegressionSearch`` and ``AutoClassificationSearch`` :pr:`287`
        * Updating demo datasets to retain column names :pr:`223`
        * Moving pipeline visualization to ``PipelinePlot`` class :pr:`228`
        * Standarizing inputs as ``pd.Dataframe`` / ``pd.Series`` :pr:`130`
        * Enforcing that pipelines must have an estimator as last component :pr:`277`
        * Added ``ipywidgets`` as a dependency in ``requirements.txt`` :pr:`278`
        * Added Random and Grid Search Tuners :pr:`240`
    * Documentation Changes
        * Adding class properties to API reference :pr:`244`
        * Fix and filter FutureWarnings from scikit-learn :pr:`249`, :pr:`257`
        * Adding Linear Regression to API reference and cleaning up some Sphinx warnings :pr:`227`
    * Testing Changes
        * Added support for testing on Windows with CircleCI :pr:`226`
        * Added support for doctests :pr:`233`

.. warning::

    **Breaking Changes**

    * The ``fit()`` method for ``AutoClassifier`` and ``AutoRegressor`` has been renamed to ``search()``.
    * ``AutoClassifier`` has been renamed to ``AutoClassificationSearch``
    * ``AutoRegressor`` has been renamed to ``AutoRegressionSearch``
    * ``AutoClassificationSearch.results`` and ``AutoRegressionSearch.results`` now is a dictionary with ``pipeline_results`` and ``search_order`` keys. ``pipeline_results`` can be used to access a dictionary that is identical to the old ``.results`` dictionary. Whereas, ``search_order`` returns a list of the search order in terms of ``pipeline_id``.
    * Pipelines now require an estimator as the last component in ``component_list``. Slicing pipelines now throws an ``NotImplementedError`` to avoid returning pipelines without an estimator.

**v0.5.2 Nov. 18, 2019**
    * Enhancements
        * Adding basic pipeline structure visualization :pr:`211`
    * Documentation Changes
        * Added notebooks to build process :pr:`212`

**v0.5.1 Nov. 15, 2019**
    * Enhancements
        * Added basic outlier detection guardrail :pr:`151`
        * Added basic ID column guardrail :pr:`135`
        * Added support for unlimited pipelines with a ``max_time`` limit :pr:`70`
        * Updated .readthedocs.yaml to successfully build :pr:`188`
    * Fixes
        * Removed MSLE from default additional objectives :pr:`203`
        * Fixed ``random_state`` passed in pipelines :pr:`204`
        * Fixed slow down in RFRegressor :pr:`206`
    * Changes
        * Pulled information for describe_pipeline from pipeline's new describe method :pr:`190`
        * Refactored pipelines :pr:`108`
        * Removed guardrails from Auto(*) :pr:`202`, :pr:`208`
    * Documentation Changes
        * Updated documentation to show ``max_time`` enhancements :pr:`189`
        * Updated release instructions for RTD :pr:`193`
        * Added notebooks to build process :pr:`212`
        * Added contributing instructions :pr:`213`
        * Added new content :pr:`222`

**v0.5.0 Oct. 29, 2019**
    * Enhancements
        * Added basic one hot encoding :pr:`73`
        * Use enums for model_type :pr:`110`
        * Support for splitting regression datasets :pr:`112`
        * Auto-infer multiclass classification :pr:`99`
        * Added support for other units in ``max_time`` :pr:`125`
        * Detect highly null columns :pr:`121`
        * Added additional regression objectives :pr:`100`
        * Show an interactive iteration vs. score plot when using fit() :pr:`134`
    * Fixes
        * Reordered ``describe_pipeline`` :pr:`94`
        * Added type check for ``model_type`` :pr:`109`
        * Fixed ``s`` units when setting string ``max_time`` :pr:`132`
        * Fix objectives not appearing in API documentation :pr:`150`
    * Changes
        * Reorganized tests :pr:`93`
        * Moved logging to its own module :pr:`119`
        * Show progress bar history :pr:`111`
        * Using ``cloudpickle`` instead of pickle to allow unloading of custom objectives :pr:`113`
        * Removed render.py :pr:`154`
    * Documentation Changes
        * Update release instructions :pr:`140`
        * Include additional_objectives parameter :pr:`124`
        * Added Changelog :pr:`136`
    * Testing Changes
        * Code coverage :pr:`90`
        * Added CircleCI tests for other Python versions :pr:`104`
        * Added doc notebooks as tests :pr:`139`
        * Test metadata for CircleCI and 2 core parallelism :pr:`137`

**v0.4.1 Sep. 16, 2019**
    * Enhancements
        * Added AutoML for classification and regressor using Autobase and Skopt :pr:`7` :pr:`9`
        * Implemented standard classification and regression metrics :pr:`7`
        * Added logistic regression, random forest, and XGBoost pipelines :pr:`7`
        * Implemented support for custom objectives :pr:`15`
        * Feature importance for pipelines :pr:`18`
        * Serialization for pipelines :pr:`19`
        * Allow fitting on objectives for optimal threshold :pr:`27`
        * Added detect label leakage :pr:`31`
        * Implemented callbacks :pr:`42`
        * Allow for multiclass classification :pr:`21`
        * Added support for additional objectives :pr:`79`
    * Fixes
        * Fixed feature selection in pipelines :pr:`13`
        * Made ``random_seed`` usage consistent :pr:`45`
    * Documentation Changes
        * Documentation Changes
        * Added docstrings :pr:`6`
        * Created notebooks for docs :pr:`6`
        * Initialized readthedocs EvalML :pr:`6`
        * Added favicon :pr:`38`
    * Testing Changes
        * Added testing for loading data :pr:`39`

**v0.2.0 Aug. 13, 2019**
    * Enhancements
        * Created fraud detection objective :pr:`4`

**v0.1.0 July. 31, 2019**
    * *First Release*
    * Enhancements
        * Added lead scoring objecitve :pr:`1`
        * Added basic classifier :pr:`1`
    * Documentation Changes
        * Initialized Sphinx for docs :pr:`1`<|MERGE_RESOLUTION|>--- conflicted
+++ resolved
@@ -2,9 +2,7 @@
 -------------
 **Future Releases**
     * Enhancements
-<<<<<<< HEAD
         * Added a GitHub Action for Linux unit tests :pr:`1846`
-=======
     * Fixes
         * Added metaclass for time series pipelines and fix binary classification pipeline ``predict`` not using objective if it is passed as a named argument :pr:`1874`
     * Changes
@@ -14,7 +12,6 @@
 
 **v0.19.0 Feb. 23, 2021**
     * Enhancements
->>>>>>> 7b400c80
         * Added a GitHub Action for Python windows unit tests :pr:`1844`
         * Added a GitHub Action for checking updated release notes :pr:`1849`
         * Added a GitHub Action for Python lint checks :pr:`1837`
