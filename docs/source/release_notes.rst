Release Notes
-------------
**Future Releases**
    * Enhancements
<<<<<<< HEAD
        * Added Oversampler transformer component to EvalML :pr:`2079`
=======
        * Refactored ``EngineBase`` and ``SequentialEngine`` api. Adding ``DaskEngine`` :pr:`1975`.
        * Added optional ``engine`` argument to ``AutoMLSearch`` :pr:`1975`
>>>>>>> 0b06740f
    * Fixes
        * Fixed ``BalancedClassificationDataCVSplit``, ``BalancedClassificationDataTVSplit``, and ``BalancedClassificationSampler`` to use ``minority:majority`` ratio instead of ``majority:minority`` :pr:`2077`
    * Changes
    * Documentation Changes
    * Testing Changes

.. warning::

    **Breaking Changes**
        * Deleted the "errors" key from automl results :pr:`1975`
        * Deleted the ``raise_and_save_error_callback`` and the ``log_and_save_error_callback`` :pr:`1975`
        * Fixed ``BalancedClassificationDataCVSplit``, ``BalancedClassificationDataTVSplit``, and ``BalancedClassificationSampler`` to use minority:majority ratio instead of majority:minority :pr:`2077`


**v0.22.0 Apr. 06, 2021**
    * Enhancements
        * Added a GitHub Action for ``linux_unit_tests``:pr:`2013`
        * Added recommended actions for ``InvalidTargetDataCheck``, updated ``_make_component_list_from_actions`` to address new action, and added ``TargetImputer`` component :pr:`1989`
        * Updated ``AutoMLSearch._check_for_high_variance`` to not emit ``RuntimeWarning`` :pr:`2024`
        * Added exception when pipeline passed to ``explain_predictions`` is a ``Stacked Ensemble`` pipeline :pr:`2033`
        * Added sensitivity at low alert rates as an objective :pr:`2001`
        * Added ``Undersampler`` transformer component :pr:`2030`
    * Fixes
        * Updated Engine's ``train_batch`` to apply undersampling :pr:`2038`
        * Fixed bug in where Time Series Classification pipelines were not encoding targets in ``predict`` and ``predict_proba`` :pr:`2040`
        * Fixed data splitting errors if target is float for classification problems :pr:`2050`
        * Pinned ``docutils`` to <0.17 to fix ReadtheDocs warning issues :pr:`2088`
    * Changes
        * Removed lists as acceptable hyperparameter ranges in ``AutoMLSearch`` :pr:`2028`
        * Renamed "details" to "metadata" for data check actions :pr:`2008`
    * Documentation Changes
        * Catch and suppress warnings in documentation :pr:`1991` :pr:`2097`
        * Change spacing in ``start.ipynb`` to provide clarity for ``AutoMLSearch`` :pr:`2078`
        * Fixed start code on README :pr:`2108`
    * Testing Changes


**v0.21.0 Mar. 24, 2021**
    * Enhancements
        * Changed ``AutoMLSearch`` to default ``optimize_thresholds`` to True :pr:`1943`
        * Added multiple oversampling and undersampling sampling methods as data splitters for imbalanced classification :pr:`1775`
        * Added params to balanced classification data splitters for visibility :pr:`1966`
        * Updated ``make_pipeline`` to not add ``Imputer`` if input data does not have numeric or categorical columns :pr:`1967`
        * Updated ``ClassImbalanceDataCheck`` to better handle multiclass imbalances :pr:`1986`
        * Added recommended actions for the output of data check's ``validate`` method :pr:`1968`
        * Added error message for ``partial_dependence`` when features are mostly the same value :pr:`1994`
        * Updated ``OneHotEncoder`` to drop one redundant feature by default for features with two categories :pr:`1997`
        * Added a ``PolynomialDetrender`` component :pr:`1992`
        * Added ``DateTimeNaNDataCheck`` data check :pr:`2039`
    * Fixes
        * Changed best pipeline to train on the entire dataset rather than just ensemble indices for ensemble problems :pr:`2037`
        * Updated binary classification pipelines to use objective decision function during scoring of custom objectives :pr:`1934`
    * Changes
        * Removed ``data_checks`` parameter, ``data_check_results`` and data checks logic from ``AutoMLSearch`` :pr:`1935`
        * Deleted ``random_state`` argument :pr:`1985`
        * Updated Woodwork version requirement to ``v0.0.11`` :pr:`1996`
    * Documentation Changes
    * Testing Changes
        * Removed ``build_docs`` CI job in favor of RTD GH builder :pr:`1974`
        * Added tests to confirm support for Python 3.9 :pr:`1724`
        * Added tests to support Dask AutoML/Engine :pr:`1990`
        * Changed ``build_conda_pkg`` job to use ``latest_release_changes`` branch in the feedstock. :pr:`1979`

.. warning::

    **Breaking Changes**
        * Changed ``AutoMLSearch`` to default ``optimize_thresholds`` to True :pr:`1943`
        * Removed ``data_checks`` parameter, ``data_check_results`` and data checks logic from ``AutoMLSearch``. To run the data checks which were previously run by default in ``AutoMLSearch``, please call ``DefaultDataChecks().validate(X_train, y_train)`` or take a look at our documentation for more examples. :pr:`1935`
        * Deleted ``random_state`` argument :pr:`1985`

**v0.20.0 Mar. 10, 2021**
    * Enhancements
        * Added a GitHub Action for Detecting dependency changes :pr:`1933`
        * Create a separate CV split to train stacked ensembler on for AutoMLSearch :pr:`1814`
        * Added a GitHub Action for Linux unit tests :pr:`1846`
        * Added ``ARIMARegressor`` estimator :pr:`1894`
        * Added ``DataCheckAction`` class and ``DataCheckActionCode`` enum :pr:`1896`
        * Updated ``Woodwork`` requirement to ``v0.0.10`` :pr:`1900`
        * Added ``BalancedClassificationDataCVSplit`` and ``BalancedClassificationDataTVSplit`` to AutoMLSearch :pr:`1875`
        * Update default classification data splitter to use downsampling for highly imbalanced data :pr:`1875`
        * Updated ``describe_pipeline`` to return more information, including ``id`` of pipelines used for ensemble models :pr:`1909`
        * Added utility method to create list of components from a list of ``DataCheckAction`` :pr:`1907`
        * Updated ``validate`` method to include a ``action`` key in returned dictionary for all ``DataCheck``and ``DataChecks`` :pr:`1916`
        * Aggregating the shap values for predictions that we know the provenance of, e.g. OHE, text, and date-time. :pr:`1901`
        * Improved error message when custom objective is passed as a string in ``pipeline.score`` :pr:`1941`
        * Added ``score_pipelines`` and ``train_pipelines`` methods to ``AutoMLSearch`` :pr:`1913`
        * Added support for ``pandas`` version 1.2.0 :pr:`1708`
        * Added ``score_batch`` and ``train_batch`` abstact methods to ``EngineBase`` and implementations in ``SequentialEngine`` :pr:`1913`
    * Fixes
        * Removed CI check for ``check_dependencies_updated_linux`` :pr:`1950`
        * Added metaclass for time series pipelines and fix binary classification pipeline ``predict`` not using objective if it is passed as a named argument :pr:`1874`
        * Fixed stack trace in prediction explanation functions caused by mixed string/numeric pandas column names :pr:`1871`
        * Fixed stack trace caused by passing pipelines with duplicate names to ``AutoMLSearch`` :pr:`1932`
        * Fixed ``AutoMLSearch.get_pipelines`` returning pipelines with the same attributes :pr:`1958`
    * Changes
        * Reversed GitHub Action for Linux unit tests until a fix for report generation is found :pr:`1920`
        * Updated ``add_results`` in ``AutoMLAlgorithm`` to take in entire pipeline results dictionary from ``AutoMLSearch`` :pr:`1891`
        * Updated ``ClassImbalanceDataCheck`` to look for severe class imbalance scenarios :pr:`1905`
        * Deleted the ``explain_prediction`` function :pr:`1915`
        * Removed ``HighVarianceCVDataCheck`` and convered it to an ``AutoMLSearch`` method instead :pr:`1928`
        * Removed warning in ``InvalidTargetDataCheck`` returned when numeric binary classification targets are not (0, 1) :pr:`1959`
    * Documentation Changes
        * Updated ``model_understanding.ipynb`` to demo the two-way partial dependence capability :pr:`1919`
    * Testing Changes

.. warning::

    **Breaking Changes**
        * Deleted the ``explain_prediction`` function :pr:`1915`
        * Removed ``HighVarianceCVDataCheck`` and convered it to an ``AutoMLSearch`` method instead :pr:`1928`
        * Added ``score_batch`` and ``train_batch`` abstact methods to ``EngineBase``. These need to be implemented in Engine subclasses :pr:`1913`


**v0.19.0 Feb. 23, 2021**
    * Enhancements
        * Added a GitHub Action for Python windows unit tests :pr:`1844`
        * Added a GitHub Action for checking updated release notes :pr:`1849`
        * Added a GitHub Action for Python lint checks :pr:`1837`
        * Adjusted ``explain_prediction``, ``explain_predictions`` and ``explain_predictions_best_worst`` to handle timeseries problems. :pr:`1818`
        * Updated ``InvalidTargetDataCheck`` to check for mismatched indices in target and features :pr:`1816`
        * Updated ``Woodwork`` structures returned from components to support ``Woodwork`` logical type overrides set by the user :pr:`1784`
        * Updated estimators to keep track of input feature names during ``fit()`` :pr:`1794`
        * Updated ``visualize_decision_tree`` to include feature names in output :pr:`1813`
        * Added ``is_bounded_like_percentage`` property for objectives. If true, the ``calculate_percent_difference`` method will return the absolute difference rather than relative difference :pr:`1809`
        * Added full error traceback to AutoMLSearch logger file :pr:`1840`
        * Changed ``TargetEncoder`` to preserve custom indices in the data :pr:`1836`
        * Refactored ``explain_predictions`` and ``explain_predictions_best_worst`` to only compute features once for all rows that need to be explained :pr:`1843`
        * Added custom random undersampler data splitter for classification :pr:`1857`
        * Updated ``OutliersDataCheck`` implementation to calculate the probability of having no outliers :pr:`1855`
        * Added ``Engines`` pipeline processing API :pr:`1838`
    * Fixes
        * Changed EngineBase random_state arg to random_seed and same for user guide docs :pr:`1889`
    * Changes
        * Modified ``calculate_percent_difference`` so that division by 0 is now inf rather than nan :pr:`1809`
        * Removed ``text_columns`` parameter from ``LSA`` and ``TextFeaturizer`` components :pr:`1652`
        * Added ``random_seed`` as an argument to our automl/pipeline/component API. Using ``random_state`` will raise a warning :pr:`1798`
        * Added ``DataCheckError`` message in ``InvalidTargetDataCheck`` if input target is None and removed exception raised :pr:`1866`
    * Documentation Changes
    * Testing Changes
        * Added back coverage for ``_get_feature_provenance`` in ``TextFeaturizer`` after ``text_columns`` was removed :pr:`1842`
        * Pin graphviz version for windows builds :pr:`1847`
        * Unpin graphviz version for windows builds :pr:`1851`

.. warning::

    **Breaking Changes**
        * Added a deprecation warning to ``explain_prediction``. It will be deleted in the next release. :pr:`1860`


**v0.18.2 Feb. 10, 2021**
    * Enhancements
        * Added uniqueness score data check :pr:`1785`
        * Added "dataframe" output format for prediction explanations :pr:`1781`
        * Updated LightGBM estimators to handle ``pandas.MultiIndex`` :pr:`1770`
        * Sped up permutation importance for some pipelines :pr:`1762`
        * Added sparsity data check :pr:`1797`
        * Confirmed support for threshold tuning for binary time series classification problems :pr:`1803`
    * Fixes
    * Changes
    * Documentation Changes
        * Added section on conda to the contributing guide :pr:`1771`
        * Updated release process to reflect freezing `main` before perf tests :pr:`1787`
        * Moving some prs to the right section of the release notes :pr:`1789`
        * Tweak README.md. :pr:`1800`
        * Fixed back arrow on install page docs :pr:`1795`
        * Fixed docstring for `ClassImbalanceDataCheck.validate()` :pr:`1817`
    * Testing Changes

**v0.18.1 Feb. 1, 2021**
    * Enhancements
        * Added ``graph_t_sne`` as a visualization tool for high dimensional data :pr:`1731`
        * Added the ability to see the linear coefficients of features in linear models terms :pr:`1738`
        * Added support for ``scikit-learn`` ``v0.24.0`` :pr:`1733`
        * Added support for ``scipy`` ``v1.6.0`` :pr:`1752`
        * Added SVM Classifier and Regressor to estimators :pr:`1714` :pr:`1761`
    * Fixes
        * Addressed bug with ``partial_dependence`` and categorical data with more categories than grid resolution :pr:`1748`
        * Removed ``random_state`` arg from ``get_pipelines`` in ``AutoMLSearch`` :pr:`1719`
        * Pinned pyzmq at less than 22.0.0 till we add support :pr:`1756`
        * Remove ``ProphetRegressor`` from main as windows tests were flaky :pr:`1764`
    * Changes
        * Updated components and pipelines to return ``Woodwork`` data structures :pr:`1668`
        * Updated ``clone()`` for pipelines and components to copy over random state automatically :pr:`1753`
        * Dropped support for Python version 3.6 :pr:`1751`
        * Removed deprecated ``verbose`` flag from ``AutoMLSearch`` parameters :pr:`1772`
    * Documentation Changes
        * Add Twitter and Github link to documentation toolbar :pr:`1754`
        * Added Open Graph info to documentation :pr:`1758`
    * Testing Changes

.. warning::

    **Breaking Changes**
        * Components and pipelines return ``Woodwork`` data structures instead of ``pandas`` data structures :pr:`1668`
        * Python 3.6 will not be actively supported due to discontinued support from EvalML dependencies.
        * Deprecated ``verbose`` flag is removed for ``AutoMLSearch`` :pr:`1772`


**v0.18.0 Jan. 26, 2021**
    * Enhancements
        * Added RMSLE, MSLE, and MAPE to core objectives while checking for negative target values in ``invalid_targets_data_check`` :pr:`1574`
        * Added validation checks for binary problems with regression-like datasets and multiclass problems without true multiclass targets in ``invalid_targets_data_check`` :pr:`1665`
        * Added time series support for ``make_pipeline`` :pr:`1566`
        * Added target name for output of pipeline ``predict`` method :pr:`1578`
        * Added multiclass check to ``InvalidTargetDataCheck`` for two examples per class :pr:`1596`
        * Added support for ``graphviz`` ``v0.16`` :pr:`1657`
        * Enhanced time series pipelines to accept empty features :pr:`1651`
        * Added KNN Classifier to estimators. :pr:`1650`
        * Added support for list inputs for objectives :pr:`1663`
        * Added support for ``AutoMLSearch`` to handle time series classification pipelines :pr:`1666`
        * Enhanced ``DelayedFeaturesTransformer`` to encode categorical features and targets before delaying them :pr:`1691`
        * Added 2-way dependence plots. :pr:`1690`
        * Added ability to directly iterate through components within Pipelines :pr:`1583`
    * Fixes
        * Fixed inconsistent attributes and added Exceptions to docs :pr:`1673`
        * Fixed ``TargetLeakageDataCheck`` to use Woodwork ``mutual_information`` rather than using Pandas' Pearson Correlation :pr:`1616`
        * Fixed thresholding for pipelines in ``AutoMLSearch`` to only threshold binary classification pipelines :pr:`1622` :pr:`1626`
        * Updated ``load_data`` to return Woodwork structures and update default parameter value for ``index`` to ``None`` :pr:`1610`
        * Pinned scipy at < 1.6.0 while we work on adding support :pr:`1629`
        * Fixed data check message formatting in ``AutoMLSearch`` :pr:`1633`
        * Addressed stacked ensemble component for ``scikit-learn`` v0.24 support by setting ``shuffle=True`` for default CV :pr:`1613`
        * Fixed bug where ``Imputer`` reset the index on ``X`` :pr:`1590`
        * Fixed ``AutoMLSearch`` stacktrace when a cutom objective was passed in as a primary objective or additional objective :pr:`1575`
        * Fixed custom index bug for ``MAPE`` objective :pr:`1641`
        * Fixed index bug for ``TextFeaturizer`` and ``LSA`` components :pr:`1644`
        * Limited ``load_fraud`` dataset loaded into ``automl.ipynb`` :pr:`1646`
        * ``add_to_rankings`` updates ``AutoMLSearch.best_pipeline`` when necessary :pr:`1647`
        * Fixed bug where time series baseline estimators were not receiving ``gap`` and ``max_delay`` in ``AutoMLSearch`` :pr:`1645`
        * Fixed jupyter notebooks to help the RTD buildtime :pr:`1654`
        * Added ``positive_only`` objectives to ``non_core_objectives`` :pr:`1661`
        * Fixed stacking argument ``n_jobs`` for IterativeAlgorithm :pr:`1706`
        * Updated CatBoost estimators to return self in ``.fit()`` rather than the underlying model for consistency :pr:`1701`
        * Added ability to initialize pipeline parameters in ``AutoMLSearch`` constructor :pr:`1676`
    * Changes
        * Added labeling to ``graph_confusion_matrix`` :pr:`1632`
        * Rerunning search for ``AutoMLSearch`` results in a message thrown rather than failing the search, and removed ``has_searched`` property :pr:`1647`
        * Changed tuner class to allow and ignore single parameter values as input :pr:`1686`
        * Capped LightGBM version limit to remove bug in docs :pr:`1711`
        * Removed support for `np.random.RandomState` in EvalML :pr:`1727`
    * Documentation Changes
        * Update Model Understanding in the user guide to include ``visualize_decision_tree`` :pr:`1678`
        * Updated docs to include information about ``AutoMLSearch`` callback parameters and methods :pr:`1577`
        * Updated docs to prompt users to install graphiz on Mac :pr:`1656`
        * Added ``infer_feature_types`` to the ``start.ipynb`` guide :pr:`1700`
        * Added multicollinearity data check to API reference and docs :pr:`1707`
    * Testing Changes

.. warning::

    **Breaking Changes**
        * Removed ``has_searched`` property from ``AutoMLSearch`` :pr:`1647`
        * Components and pipelines return ``Woodwork`` data structures instead of ``pandas`` data structures :pr:`1668`
        * Removed support for `np.random.RandomState` in EvalML. Rather than passing ``np.random.RandomState`` as component and pipeline random_state values, we use int random_seed :pr:`1727`


**v0.17.0 Dec. 29, 2020**
    * Enhancements
        * Added ``save_plot`` that allows for saving figures from different backends :pr:`1588`
        * Added ``LightGBM Regressor`` to regression components :pr:`1459`
        * Added ``visualize_decision_tree`` for tree visualization with ``decision_tree_data_from_estimator`` and ``decision_tree_data_from_pipeline`` to reformat tree structure output :pr:`1511`
        * Added `DFS Transformer` component into transformer components :pr:`1454`
        * Added ``MAPE`` to the standard metrics for time series problems and update objectives :pr:`1510`
        * Added ``graph_prediction_vs_actual_over_time`` and ``get_prediction_vs_actual_over_time_data`` to the model understanding module for time series problems :pr:`1483`
        * Added a ``ComponentGraph`` class that will support future pipelines as directed acyclic graphs :pr:`1415`
        * Updated data checks to accept ``Woodwork`` data structures :pr:`1481`
        * Added parameter to ``InvalidTargetDataCheck`` to show only top unique values rather than all unique values :pr:`1485`
        * Added multicollinearity data check :pr:`1515`
        * Added baseline pipeline and components for time series regression problems :pr:`1496`
        * Added more information to users about ensembling behavior in ``AutoMLSearch`` :pr:`1527`
        * Add woodwork support for more utility and graph methods :pr:`1544`
        * Changed ``DateTimeFeaturizer`` to encode features as int :pr:`1479`
        * Return trained pipelines from ``AutoMLSearch.best_pipeline`` :pr:`1547`
        * Added utility method so that users can set feature types without having to learn about Woodwork directly :pr:`1555`
        * Added Linear Discriminant Analysis transformer for dimensionality reduction :pr:`1331`
        * Added multiclass support for ``partial_dependence`` and ``graph_partial_dependence`` :pr:`1554`
        * Added ``TimeSeriesBinaryClassificationPipeline`` and ``TimeSeriesMulticlassClassificationPipeline`` classes :pr:`1528`
        * Added ``make_data_splitter`` method for easier automl data split customization :pr:`1568`
        * Integrated ``ComponentGraph`` class into Pipelines for full non-linear pipeline support :pr:`1543`
        * Update ``AutoMLSearch`` constructor to take training data instead of ``search`` and ``add_to_leaderboard`` :pr:`1597`
        * Update ``split_data`` helper args :pr:`1597`
        * Add problem type utils ``is_regression``, ``is_classification``, ``is_timeseries`` :pr:`1597`
        * Rename ``AutoMLSearch`` ``data_split`` arg to ``data_splitter`` :pr:`1569`
    * Fixes
        * Fix AutoML not passing CV folds to ``DefaultDataChecks`` for usage by ``ClassImbalanceDataCheck`` :pr:`1619`
        * Fix Windows CI jobs: install ``numba`` via conda, required for ``shap`` :pr:`1490`
        * Added custom-index support for `reset-index-get_prediction_vs_actual_over_time_data` :pr:`1494`
        * Fix ``generate_pipeline_code`` to account for boolean and None differences between Python and JSON :pr:`1524` :pr:`1531`
        * Set max value for plotly and xgboost versions while we debug CI failures with newer versions :pr:`1532`
        * Undo version pinning for plotly :pr:`1533`
        * Fix ReadTheDocs build by updating the version of ``setuptools`` :pr:`1561`
        * Set ``random_state`` of data splitter in AutoMLSearch to take int to keep consistency in the resulting splits :pr:`1579`
        * Pin sklearn version while we work on adding support :pr:`1594`
        * Pin pandas at <1.2.0 while we work on adding support :pr:`1609`
        * Pin graphviz at < 0.16 while we work on adding support :pr:`1609`
    * Changes
        * Reverting ``save_graph`` :pr:`1550` to resolve kaleido build issues :pr:`1585`
        * Update circleci badge to apply to ``main`` :pr:`1489`
        * Added script to generate github markdown for releases :pr:`1487`
        * Updated selection using pandas ``dtypes`` to selecting using Woodwork logical types :pr:`1551`
        * Updated dependencies to fix ``ImportError: cannot import name 'MaskedArray' from 'sklearn.utils.fixes'`` error and to address Woodwork and Featuretool dependencies :pr:`1540`
        * Made ``get_prediction_vs_actual_data()`` a public method :pr:`1553`
        * Updated ``Woodwork`` version requirement to v0.0.7 :pr:`1560`
        * Move data splitters from ``evalml.automl.data_splitters`` to ``evalml.preprocessing.data_splitters`` :pr:`1597`
        * Rename "# Testing" in automl log output to "# Validation" :pr:`1597`
    * Documentation Changes
        * Added partial dependence methods to API reference :pr:`1537`
        * Updated documentation for confusion matrix methods :pr:`1611`
    * Testing Changes
        * Set ``n_jobs=1`` in most unit tests to reduce memory :pr:`1505`

.. warning::

    **Breaking Changes**
        * Updated minimal dependencies: ``numpy>=1.19.1``, ``pandas>=1.1.0``, ``scikit-learn>=0.23.1``, ``scikit-optimize>=0.8.1``
        * Updated ``AutoMLSearch.best_pipeline`` to return a trained pipeline. Pass in ``train_best_pipeline=False`` to AutoMLSearch in order to return an untrained pipeline.
        * Pipeline component instances can no longer be iterated through using ``Pipeline.component_graph`` :pr:`1543`
        * Update ``AutoMLSearch`` constructor to take training data instead of ``search`` and ``add_to_leaderboard`` :pr:`1597`
        * Update ``split_data`` helper args :pr:`1597`
        * Move data splitters from ``evalml.automl.data_splitters`` to ``evalml.preprocessing.data_splitters`` :pr:`1597`
        * Rename ``AutoMLSearch`` ``data_split`` arg to ``data_splitter`` :pr:`1569`



**v0.16.1 Dec. 1, 2020**
    * Enhancements
        * Pin woodwork version to v0.0.6 to avoid breaking changes :pr:`1484`
        * Updated ``Woodwork`` to >=0.0.5 in ``core-requirements.txt`` :pr:`1473`
        * Removed ``copy_dataframe`` parameter for ``Woodwork``, updated ``Woodwork`` to >=0.0.6 in ``core-requirements.txt`` :pr:`1478`
        * Updated ``detect_problem_type`` to use ``pandas.api.is_numeric_dtype`` :pr:`1476`
    * Changes
        * Changed ``make clean`` to delete coverage reports as a convenience for developers :pr:`1464`
        * Set ``n_jobs=-1`` by default for stacked ensemble components :pr:`1472`
    * Documentation Changes
        * Updated pipeline and component documentation and demos to use ``Woodwork`` :pr:`1466`
    * Testing Changes
        * Update dependency update checker to use everything from core and optional dependencies :pr:`1480`


**v0.16.0 Nov. 24, 2020**
    * Enhancements
        * Updated pipelines and ``make_pipeline`` to accept ``Woodwork`` inputs :pr:`1393`
        * Updated components to accept ``Woodwork`` inputs :pr:`1423`
        * Added ability to freeze hyperparameters for ``AutoMLSearch`` :pr:`1284`
        * Added ``Target Encoder`` into transformer components :pr:`1401`
        * Added callback for error handling in ``AutoMLSearch`` :pr:`1403`
        * Added the index id to the ``explain_predictions_best_worst`` output to help users identify which rows in their data are included :pr:`1365`
        * The top_k features displayed in ``explain_predictions_*`` functions are now determined by the magnitude of shap values as opposed to the ``top_k`` largest and smallest shap values. :pr:`1374`
        * Added a problem type for time series regression :pr:`1386`
        * Added a ``is_defined_for_problem_type`` method to ``ObjectiveBase`` :pr:`1386`
        * Added a ``random_state`` parameter to ``make_pipeline_from_components`` function :pr:`1411`
        * Added ``DelayedFeaturesTransformer`` :pr:`1396`
        * Added a ``TimeSeriesRegressionPipeline`` class :pr:`1418`
        * Removed ``core-requirements.txt`` from the package distribution :pr:`1429`
        * Updated data check messages to include a `"code"` and `"details"` fields :pr:`1451`, :pr:`1462`
        * Added a ``TimeSeriesSplit`` data splitter for time series problems :pr:`1441`
        * Added a ``problem_configuration`` parameter to AutoMLSearch :pr:`1457`
    * Fixes
        * Fixed ``IndexError`` raised in ``AutoMLSearch`` when ``ensembling = True`` but only one pipeline to iterate over :pr:`1397`
        * Fixed stacked ensemble input bug and LightGBM warning and bug in ``AutoMLSearch`` :pr:`1388`
        * Updated enum classes to show possible enum values as attributes :pr:`1391`
        * Updated calls to ``Woodwork``'s ``to_pandas()`` to ``to_series()`` and ``to_dataframe()`` :pr:`1428`
        * Fixed bug in OHE where column names were not guaranteed to be unique :pr:`1349`
        * Fixed bug with percent improvement of ``ExpVariance`` objective on data with highly skewed target :pr:`1467`
        * Fix SimpleImputer error which occurs when all features are bool type :pr:`1215`
    * Changes
        * Changed ``OutliersDataCheck`` to return the list of columns, rather than rows, that contain outliers :pr:`1377`
        * Simplified and cleaned output for Code Generation :pr:`1371`
        * Reverted changes from :pr:`1337` :pr:`1409`
        * Updated data checks to return dictionary of warnings and errors instead of a list :pr:`1448`
        * Updated ``AutoMLSearch`` to pass ``Woodwork`` data structures to every pipeline (instead of pandas DataFrames) :pr:`1450`
        * Update ``AutoMLSearch`` to default to ``max_batches=1`` instead of ``max_iterations=5`` :pr:`1452`
        * Updated _evaluate_pipelines to consolidate side effects :pr:`1410`
    * Documentation Changes
        * Added description of CLA to contributing guide, updated description of draft PRs :pr:`1402`
        * Updated documentation to include all data checks, ``DataChecks``, and usage of data checks in AutoML :pr:`1412`
        * Updated docstrings from ``np.array`` to ``np.ndarray`` :pr:`1417`
        * Added section on stacking ensembles in AutoMLSearch documentation :pr:`1425`
    * Testing Changes
        * Removed ``category_encoders`` from test-requirements.txt :pr:`1373`
        * Tweak codecov.io settings again to avoid flakes :pr:`1413`
        * Modified ``make lint`` to check notebook versions in the docs :pr:`1431`
        * Modified ``make lint-fix`` to standardize notebook versions in the docs :pr:`1431`
        * Use new version of pull request Github Action for dependency check (:pr:`1443`)
        * Reduced number of workers for tests to 4 :pr:`1447`

.. warning::

    **Breaking Changes**
        * The ``top_k`` and ``top_k_features`` parameters in ``explain_predictions_*`` functions now return ``k`` features as opposed to ``2 * k`` features :pr:`1374`
        * Renamed ``problem_type`` to ``problem_types`` in ``RegressionObjective``, ``BinaryClassificationObjective``, and ``MulticlassClassificationObjective`` :pr:`1319`
        * Data checks now return a dictionary of warnings and errors instead of a list :pr:`1448`



**v0.15.0 Oct. 29, 2020**
    * Enhancements
        * Added stacked ensemble component classes (``StackedEnsembleClassifier``, ``StackedEnsembleRegressor``) :pr:`1134`
        * Added stacked ensemble components to ``AutoMLSearch`` :pr:`1253`
        * Added ``DecisionTreeClassifier`` and ``DecisionTreeRegressor`` to AutoML :pr:`1255`
        * Added ``graph_prediction_vs_actual`` in ``model_understanding`` for regression problems :pr:`1252`
        * Added parameter to ``OneHotEncoder`` to enable filtering for features to encode for :pr:`1249`
        * Added percent-better-than-baseline for all objectives to automl.results :pr:`1244`
        * Added ``HighVarianceCVDataCheck`` and replaced synonymous warning in ``AutoMLSearch`` :pr:`1254`
        * Added `PCA Transformer` component for dimensionality reduction :pr:`1270`
        * Added ``generate_pipeline_code`` and ``generate_component_code`` to allow for code generation given a pipeline or component instance :pr:`1306`
        * Added ``PCA Transformer`` component for dimensionality reduction :pr:`1270`
        * Updated ``AutoMLSearch`` to support ``Woodwork`` data structures :pr:`1299`
        * Added cv_folds to ``ClassImbalanceDataCheck`` and added this check to ``DefaultDataChecks`` :pr:`1333`
        * Make ``max_batches`` argument to ``AutoMLSearch.search`` public :pr:`1320`
        * Added text support to automl search :pr:`1062`
        * Added ``_pipelines_per_batch`` as a private argument to ``AutoMLSearch`` :pr:`1355`
    * Fixes
        * Fixed ML performance issue with ordered datasets: always shuffle data in automl's default CV splits :pr:`1265`
        * Fixed broken ``evalml info`` CLI command :pr:`1293`
        * Fixed ``boosting type='rf'`` for LightGBM Classifier, as well as ``num_leaves`` error :pr:`1302`
        * Fixed bug in ``explain_predictions_best_worst`` where a custom index in the target variable would cause a ``ValueError`` :pr:`1318`
        * Added stacked ensemble estimators to to ``evalml.pipelines.__init__`` file :pr:`1326`
        * Fixed bug in OHE where calls to transform were not deterministic if ``top_n`` was less than the number of categories in a column :pr:`1324`
        * Fixed LightGBM warning messages during AutoMLSearch :pr:`1342`
        * Fix warnings thrown during AutoMLSearch in ``HighVarianceCVDataCheck`` :pr:`1346`
        * Fixed bug where TrainingValidationSplit would return invalid location indices for dataframes with a custom index :pr:`1348`
        * Fixed bug where the AutoMLSearch ``random_state`` was not being passed to the created pipelines :pr:`1321`
    * Changes
        * Allow ``add_to_rankings`` to be called before AutoMLSearch is called :pr:`1250`
        * Removed Graphviz from test-requirements to add to requirements.txt :pr:`1327`
        * Removed ``max_pipelines`` parameter from ``AutoMLSearch`` :pr:`1264`
        * Include editable installs in all install make targets :pr:`1335`
        * Made pip dependencies `featuretools` and `nlp_primitives` core dependencies :pr:`1062`
        * Removed `PartOfSpeechCount` from `TextFeaturizer` transform primitives :pr:`1062`
        * Added warning for ``partial_dependency`` when the feature includes null values :pr:`1352`
    * Documentation Changes
        * Fixed and updated code blocks in Release Notes :pr:`1243`
        * Added DecisionTree estimators to API Reference :pr:`1246`
        * Changed class inheritance display to flow vertically :pr:`1248`
        * Updated cost-benefit tutorial to use a holdout/test set :pr:`1159`
        * Added ``evalml info`` command to documentation :pr:`1293`
        * Miscellaneous doc updates :pr:`1269`
        * Removed conda pre-release testing from the release process document :pr:`1282`
        * Updates to contributing guide :pr:`1310`
        * Added Alteryx footer to docs with Twitter and Github link :pr:`1312`
        * Added documentation for evalml installation for Python 3.6 :pr:`1322`
        * Added documentation changes to make the API Docs easier to understand :pr:`1323`
        * Fixed documentation for ``feature_importance`` :pr:`1353`
        * Added tutorial for running `AutoML` with text data :pr:`1357`
        * Added documentation for woodwork integration with automl search :pr:`1361`
    * Testing Changes
        * Added tests for ``jupyter_check`` to handle IPython :pr:`1256`
        * Cleaned up ``make_pipeline`` tests to test for all estimators :pr:`1257`
        * Added a test to check conda build after merge to main :pr:`1247`
        * Removed code that was lacking codecov for ``__main__.py`` and unnecessary :pr:`1293`
        * Codecov: round coverage up instead of down :pr:`1334`
        * Add DockerHub credentials to CI testing environment :pr:`1356`
        * Add DockerHub credentials to conda testing environment :pr:`1363`

.. warning::

    **Breaking Changes**
        * Renamed ``LabelLeakageDataCheck`` to ``TargetLeakageDataCheck`` :pr:`1319`
        * ``max_pipelines`` parameter has been removed from ``AutoMLSearch``. Please use ``max_iterations`` instead. :pr:`1264`
        * ``AutoMLSearch.search()`` will now log a warning if the input is not a ``Woodwork`` data structure (``pandas``, ``numpy``) :pr:`1299`
        * Make ``max_batches`` argument to ``AutoMLSearch.search`` public :pr:`1320`
        * Removed unused argument `feature_types` from AutoMLSearch.search :pr:`1062`

**v0.14.1 Sep. 29, 2020**
    * Enhancements
        * Updated partial dependence methods to support calculating numeric columns in a dataset with non-numeric columns :pr:`1150`
        * Added ``get_feature_names`` on ``OneHotEncoder`` :pr:`1193`
        * Added ``detect_problem_type`` to ``problem_type/utils.py`` to automatically detect the problem type given targets :pr:`1194`
        * Added LightGBM to ``AutoMLSearch`` :pr:`1199`
        * Updated ``scikit-learn`` and ``scikit-optimize`` to use latest versions - 0.23.2 and 0.8.1 respectively :pr:`1141`
        * Added ``__str__`` and ``__repr__`` for pipelines and components :pr:`1218`
        * Included internal target check for both training and validation data in ``AutoMLSearch`` :pr:`1226`
        * Added ``ProblemTypes.all_problem_types`` helper to get list of supported problem types :pr:`1219`
        * Added ``DecisionTreeClassifier`` and ``DecisionTreeRegressor`` classes :pr:`1223`
        * Added ``ProblemTypes.all_problem_types`` helper to get list of supported problem types :pr:`1219`
        * ``DataChecks`` can now be parametrized by passing a list of ``DataCheck`` classes and a parameter dictionary :pr:`1167`
        * Added first CV fold score as validation score in ``AutoMLSearch.rankings`` :pr:`1221`
        * Updated ``flake8`` configuration to enable linting on ``__init__.py`` files :pr:`1234`
        * Refined ``make_pipeline_from_components`` implementation :pr:`1204`
    * Fixes
        * Updated GitHub URL after migration to Alteryx GitHub org :pr:`1207`
        * Changed Problem Type enum to be more similar to the string name :pr:`1208`
        * Wrapped call to scikit-learn's partial dependence method in a ``try``/``finally`` block :pr:`1232`
    * Changes
        * Added ``allow_writing_files`` as a named argument to CatBoost estimators. :pr:`1202`
        * Added ``solver`` and ``multi_class`` as named arguments to ``LogisticRegressionClassifier`` :pr:`1202`
        * Replaced pipeline's ``._transform`` method to evaluate all the preprocessing steps of a pipeline with ``.compute_estimator_features`` :pr:`1231`
        * Changed default large dataset train/test splitting behavior :pr:`1205`
    * Documentation Changes
        * Included description of how to access the component instances and features for pipeline user guide :pr:`1163`
        * Updated API docs to refer to target as "target" instead of "labels" for non-classification tasks and minor docs cleanup :pr:`1160`
        * Added Class Imbalance Data Check to ``api_reference.rst`` :pr:`1190` :pr:`1200`
        * Added pipeline properties to API reference :pr:`1209`
        * Clarified what the objective parameter in AutoML is used for in AutoML API reference and AutoML user guide :pr:`1222`
        * Updated API docs to include ``skopt.space.Categorical`` option for component hyperparameter range definition :pr:`1228`
        * Added install documentation for ``libomp`` in order to use LightGBM on Mac :pr:`1233`
        * Improved description of ``max_iterations`` in documentation :pr:`1212`
        * Removed unused code from sphinx conf :pr:`1235`
    * Testing Changes

.. warning::

    **Breaking Changes**
        * ``DefaultDataChecks`` now accepts a ``problem_type`` parameter that must be specified :pr:`1167`
        * Pipeline's ``._transform`` method to evaluate all the preprocessing steps of a pipeline has been replaced with ``.compute_estimator_features`` :pr:`1231`
        * ``get_objectives`` has been renamed to ``get_core_objectives``. This function will now return a list of valid objective instances :pr:`1230`


**v0.13.2 Sep. 17, 2020**
    * Enhancements
        * Added ``output_format`` field to explain predictions functions :pr:`1107`
        * Modified ``get_objective`` and ``get_objectives`` to be able to return any objective in ``evalml.objectives`` :pr:`1132`
        * Added a ``return_instance`` boolean parameter to ``get_objective`` :pr:`1132`
        * Added ``ClassImbalanceDataCheck`` to determine whether target imbalance falls below a given threshold :pr:`1135`
        * Added label encoder to LightGBM for binary classification :pr:`1152`
        * Added labels for the row index of confusion matrix :pr:`1154`
        * Added ``AutoMLSearch`` object as another parameter in search callbacks :pr:`1156`
        * Added the corresponding probability threshold for each point displayed in ``graph_roc_curve`` :pr:`1161`
        * Added ``__eq__`` for ``ComponentBase`` and ``PipelineBase`` :pr:`1178`
        * Added support for multiclass classification for ``roc_curve`` :pr:`1164`
        * Added ``categories`` accessor to ``OneHotEncoder`` for listing the categories associated with a feature :pr:`1182`
        * Added utility function to create pipeline instances from a list of component instances :pr:`1176`
    * Fixes
        * Fixed XGBoost column names for partial dependence methods :pr:`1104`
        * Removed dead code validating column type from ``TextFeaturizer`` :pr:`1122`
        * Fixed issue where ``Imputer`` cannot fit when there is None in a categorical or boolean column :pr:`1144`
        * ``OneHotEncoder`` preserves the custom index in the input data :pr:`1146`
        * Fixed representation for ``ModelFamily`` :pr:`1165`
        * Removed duplicate ``nbsphinx`` dependency in ``dev-requirements.txt`` :pr:`1168`
        * Users can now pass in any valid kwargs to all estimators :pr:`1157`
        * Remove broken accessor ``OneHotEncoder.get_feature_names`` and unneeded base class :pr:`1179`
        * Removed LightGBM Estimator from AutoML models :pr:`1186`
    * Changes
        * Pinned ``scikit-optimize`` version to 0.7.4 :pr:`1136`
        * Removed ``tqdm`` as a dependency :pr:`1177`
        * Added lightgbm version 3.0.0 to ``latest_dependency_versions.txt`` :pr:`1185`
        * Rename ``max_pipelines`` to ``max_iterations`` :pr:`1169`
    * Documentation Changes
        * Fixed API docs for ``AutoMLSearch`` ``add_result_callback`` :pr:`1113`
        * Added a step to our release process for pushing our latest version to conda-forge :pr:`1118`
        * Added warning for missing ipywidgets dependency for using ``PipelineSearchPlots`` on Jupyterlab :pr:`1145`
        * Updated ``README.md`` example to load demo dataset :pr:`1151`
        * Swapped mapping of breast cancer targets in ``model_understanding.ipynb`` :pr:`1170`
    * Testing Changes
        * Added test confirming ``TextFeaturizer`` never outputs null values :pr:`1122`
        * Changed Python version of ``Update Dependencies`` action to 3.8.x :pr:`1137`
        * Fixed release notes check-in test for ``Update Dependencies`` actions :pr:`1172`

.. warning::

    **Breaking Changes**
        * ``get_objective`` will now return a class definition rather than an instance by default :pr:`1132`
        * Deleted ``OPTIONS`` dictionary in ``evalml.objectives.utils.py`` :pr:`1132`
        * If specifying an objective by string, the string must now match the objective's name field, case-insensitive :pr:`1132`
        * Passing "Cost Benefit Matrix", "Fraud Cost", "Lead Scoring", "Mean Squared Log Error",
            "Recall", "Recall Macro", "Recall Micro", "Recall Weighted", or "Root Mean Squared Log Error" to ``AutoMLSearch`` will now result in a ``ValueError``
            rather than an ``ObjectiveNotFoundError`` :pr:`1132`
        * Search callbacks ``start_iteration_callback`` and ``add_results_callback`` have changed to include a copy of the AutoMLSearch object as a third parameter :pr:`1156`
        * Deleted ``OneHotEncoder.get_feature_names`` method which had been broken for a while, in favor of pipelines' ``input_feature_names`` :pr:`1179`
        * Deleted empty base class ``CategoricalEncoder`` which ``OneHotEncoder`` component was inheriting from :pr:`1176`
        * Results from ``roc_curve`` will now return as a list of dictionaries with each dictionary representing a class :pr:`1164`
        * ``max_pipelines`` now raises a ``DeprecationWarning`` and will be removed in the next release. ``max_iterations`` should be used instead. :pr:`1169`


**v0.13.1 Aug. 25, 2020**
    * Enhancements
        * Added Cost-Benefit Matrix objective for binary classification :pr:`1038`
        * Split ``fill_value`` into ``categorical_fill_value`` and ``numeric_fill_value`` for Imputer :pr:`1019`
        * Added ``explain_predictions`` and ``explain_predictions_best_worst`` for explaining multiple predictions with SHAP :pr:`1016`
        * Added new LSA component for text featurization :pr:`1022`
        * Added guide on installing with conda :pr:`1041`
        * Added a “cost-benefit curve” util method to graph cost-benefit matrix scores vs. binary classification thresholds :pr:`1081`
        * Standardized error when calling transform/predict before fit for pipelines :pr:`1048`
        * Added ``percent_better_than_baseline`` to AutoML search rankings and full rankings table :pr:`1050`
        * Added one-way partial dependence and partial dependence plots :pr:`1079`
        * Added "Feature Value" column to prediction explanation reports. :pr:`1064`
        * Added LightGBM classification estimator :pr:`1082`, :pr:`1114`
        * Added ``max_batches`` parameter to ``AutoMLSearch`` :pr:`1087`
    * Fixes
        * Updated ``TextFeaturizer`` component to no longer require an internet connection to run :pr:`1022`
        * Fixed non-deterministic element of ``TextFeaturizer`` transformations :pr:`1022`
        * Added a StandardScaler to all ElasticNet pipelines :pr:`1065`
        * Updated cost-benefit matrix to normalize score :pr:`1099`
        * Fixed logic in ``calculate_percent_difference`` so that it can handle negative values :pr:`1100`
    * Changes
        * Added ``needs_fitting`` property to ``ComponentBase`` :pr:`1044`
        * Updated references to data types to use datatype lists defined in ``evalml.utils.gen_utils`` :pr:`1039`
        * Remove maximum version limit for SciPy dependency :pr:`1051`
        * Moved ``all_components`` and other component importers into runtime methods :pr:`1045`
        * Consolidated graphing utility methods under ``evalml.utils.graph_utils`` :pr:`1060`
        * Made slight tweaks to how ``TextFeaturizer`` uses ``featuretools``, and did some refactoring of that and of LSA :pr:`1090`
        * Changed ``show_all_features`` parameter into ``importance_threshold``, which allows for thresholding feature importance :pr:`1097`, :pr:`1103`
    * Documentation Changes
        * Update ``setup.py`` URL to point to the github repo :pr:`1037`
        * Added tutorial for using the cost-benefit matrix objective :pr:`1088`
        * Updated ``model_understanding.ipynb`` to include documentation for using plotly on Jupyter Lab :pr:`1108`
    * Testing Changes
        * Refactor CircleCI tests to use matrix jobs (:pr:`1043`)
        * Added a test to check that all test directories are included in evalml package :pr:`1054`


.. warning::

    **Breaking Changes**
        * ``confusion_matrix`` and ``normalize_confusion_matrix`` have been moved to ``evalml.utils`` :pr:`1038`
        * All graph utility methods previously under ``evalml.pipelines.graph_utils`` have been moved to ``evalml.utils.graph_utils`` :pr:`1060`


**v0.12.2 Aug. 6, 2020**
    * Enhancements
        * Add save/load method to components :pr:`1023`
        * Expose pickle ``protocol`` as optional arg to save/load :pr:`1023`
        * Updated estimators used in AutoML to include ExtraTrees and ElasticNet estimators :pr:`1030`
    * Fixes
    * Changes
        * Removed ``DeprecationWarning`` for ``SimpleImputer`` :pr:`1018`
    * Documentation Changes
        * Add note about version numbers to release process docs :pr:`1034`
    * Testing Changes
        * Test files are now included in the evalml package :pr:`1029`


**v0.12.0 Aug. 3, 2020**
    * Enhancements
        * Added string and categorical targets support for binary and multiclass pipelines and check for numeric targets for ``DetectLabelLeakage`` data check :pr:`932`
        * Added clear exception for regression pipelines if target datatype is string or categorical :pr:`960`
        * Added target column names and class labels in ``predict`` and ``predict_proba`` output for pipelines :pr:`951`
        * Added ``_compute_shap_values`` and ``normalize_values`` to ``pipelines/explanations`` module :pr:`958`
        * Added ``explain_prediction`` feature which explains single predictions with SHAP :pr:`974`
        * Added Imputer to allow different imputation strategies for numerical and categorical dtypes :pr:`991`
        * Added support for configuring logfile path using env var, and don't create logger if there are filesystem errors :pr:`975`
        * Updated catboost estimators' default parameters and automl hyperparameter ranges to speed up fit time :pr:`998`
    * Fixes
        * Fixed ReadtheDocs warning failure regarding embedded gif :pr:`943`
        * Removed incorrect parameter passed to pipeline classes in ``_add_baseline_pipelines`` :pr:`941`
        * Added universal error for calling ``predict``, ``predict_proba``, ``transform``, and ``feature_importances`` before fitting :pr:`969`, :pr:`994`
        * Made ``TextFeaturizer`` component and pip dependencies ``featuretools`` and ``nlp_primitives`` optional :pr:`976`
        * Updated imputation strategy in automl to no longer limit impute strategy to ``most_frequent`` for all features if there are any categorical columns :pr:`991`
        * Fixed ``UnboundLocalError`` for ``cv_pipeline`` when automl search errors :pr:`996`
        * Fixed ``Imputer`` to reset dataframe index to preserve behavior expected from  ``SimpleImputer`` :pr:`1009`
    * Changes
        * Moved ``get_estimators`` to ``evalml.pipelines.components.utils`` :pr:`934`
        * Modified Pipelines to raise ``PipelineScoreError`` when they encounter an error during scoring :pr:`936`
        * Moved ``evalml.model_families.list_model_families`` to ``evalml.pipelines.components.allowed_model_families`` :pr:`959`
        * Renamed ``DateTimeFeaturization`` to ``DateTimeFeaturizer`` :pr:`977`
        * Added check to stop search and raise an error if all pipelines in a batch return NaN scores :pr:`1015`
    * Documentation Changes
        * Updated ``README.md`` :pr:`963`
        * Reworded message when errors are returned from data checks in search :pr:`982`
        * Added section on understanding model predictions with ``explain_prediction`` to User Guide :pr:`981`
        * Added a section to the user guide and api reference about how XGBoost and CatBoost are not fully supported. :pr:`992`
        * Added custom components section in user guide :pr:`993`
        * Updated FAQ section formatting :pr:`997`
        * Updated release process documentation :pr:`1003`
    * Testing Changes
        * Moved ``predict_proba`` and ``predict`` tests regarding string / categorical targets to ``test_pipelines.py`` :pr:`972`
        * Fixed dependency update bot by updating python version to 3.7 to avoid frequent github version updates :pr:`1002`


.. warning::

    **Breaking Changes**
        * ``get_estimators`` has been moved to ``evalml.pipelines.components.utils`` (previously was under ``evalml.pipelines.utils``) :pr:`934`
        * Removed the ``raise_errors`` flag in AutoML search. All errors during pipeline evaluation will be caught and logged. :pr:`936`
        * ``evalml.model_families.list_model_families`` has been moved to ``evalml.pipelines.components.allowed_model_families`` :pr:`959`
        * ``TextFeaturizer``: the ``featuretools`` and ``nlp_primitives`` packages must be installed after installing evalml in order to use this component :pr:`976`
        * Renamed ``DateTimeFeaturization`` to ``DateTimeFeaturizer`` :pr:`977`


**v0.11.2 July 16, 2020**
    * Enhancements
        * Added ``NoVarianceDataCheck`` to ``DefaultDataChecks`` :pr:`893`
        * Added text processing and featurization component ``TextFeaturizer`` :pr:`913`, :pr:`924`
        * Added additional checks to ``InvalidTargetDataCheck`` to handle invalid target data types :pr:`929`
        * ``AutoMLSearch`` will now handle ``KeyboardInterrupt`` and prompt user for confirmation :pr:`915`
    * Fixes
        * Makes automl results a read-only property :pr:`919`
    * Changes
        * Deleted static pipelines and refactored tests involving static pipelines, removed ``all_pipelines()`` and ``get_pipelines()`` :pr:`904`
        * Moved ``list_model_families`` to ``evalml.model_family.utils`` :pr:`903`
        * Updated ``all_pipelines``, ``all_estimators``, ``all_components`` to use the same mechanism for dynamically generating their elements :pr:`898`
        * Rename ``master`` branch to ``main`` :pr:`918`
        * Add pypi release github action :pr:`923`
        * Updated ``AutoMLSearch.search`` stdout output and logging and removed tqdm progress bar :pr:`921`
        * Moved automl config checks previously in ``search()`` to init :pr:`933`
    * Documentation Changes
        * Reorganized and rewrote documentation :pr:`937`
        * Updated to use pydata sphinx theme :pr:`937`
        * Updated docs to use ``release_notes`` instead of ``changelog`` :pr:`942`
    * Testing Changes
        * Cleaned up fixture names and usages in tests :pr:`895`


.. warning::

    **Breaking Changes**
        * ``list_model_families`` has been moved to ``evalml.model_family.utils`` (previously was under ``evalml.pipelines.utils``) :pr:`903`
        * ``get_estimators`` has been moved to ``evalml.pipelines.components.utils`` (previously was under ``evalml.pipelines.utils``) :pr:`934`
        * Static pipeline definitions have been removed, but similar pipelines can still be constructed via creating an instance of ``PipelineBase`` :pr:`904`
        * ``all_pipelines()`` and ``get_pipelines()`` utility methods have been removed :pr:`904`


**v0.11.0 June 30, 2020**
    * Enhancements
        * Added multiclass support for ROC curve graphing :pr:`832`
        * Added preprocessing component to drop features whose percentage of NaN values exceeds a specified threshold :pr:`834`
        * Added data check to check for problematic target labels :pr:`814`
        * Added PerColumnImputer that allows imputation strategies per column :pr:`824`
        * Added transformer to drop specific columns :pr:`827`
        * Added support for ``categories``, ``handle_error``, and ``drop`` parameters in ``OneHotEncoder`` :pr:`830` :pr:`897`
        * Added preprocessing component to handle DateTime columns featurization :pr:`838`
        * Added ability to clone pipelines and components :pr:`842`
        * Define getter method for component ``parameters`` :pr:`847`
        * Added utility methods to calculate and graph permutation importances :pr:`860`, :pr:`880`
        * Added new utility functions necessary for generating dynamic preprocessing pipelines :pr:`852`
        * Added kwargs to all components :pr:`863`
        * Updated ``AutoSearchBase`` to use dynamically generated preprocessing pipelines :pr:`870`
        * Added SelectColumns transformer :pr:`873`
        * Added ability to evaluate additional pipelines for automl search :pr:`874`
        * Added ``default_parameters`` class property to components and pipelines :pr:`879`
        * Added better support for disabling data checks in automl search :pr:`892`
        * Added ability to save and load AutoML objects to file :pr:`888`
        * Updated ``AutoSearchBase.get_pipelines`` to return an untrained pipeline instance :pr:`876`
        * Saved learned binary classification thresholds in automl results cv data dict :pr:`876`
    * Fixes
        * Fixed bug where SimpleImputer cannot handle dropped columns :pr:`846`
        * Fixed bug where PerColumnImputer cannot handle dropped columns :pr:`855`
        * Enforce requirement that builtin components save all inputted values in their parameters dict :pr:`847`
        * Don't list base classes in ``all_components`` output :pr:`847`
        * Standardize all components to output pandas data structures, and accept either pandas or numpy :pr:`853`
        * Fixed rankings and full_rankings error when search has not been run :pr:`894`
    * Changes
        * Update ``all_pipelines`` and ``all_components`` to try initializing pipelines/components, and on failure exclude them :pr:`849`
        * Refactor ``handle_components`` to ``handle_components_class``, standardize to ``ComponentBase`` subclass instead of instance :pr:`850`
        * Refactor "blacklist"/"whitelist" to "allow"/"exclude" lists :pr:`854`
        * Replaced ``AutoClassificationSearch`` and ``AutoRegressionSearch`` with ``AutoMLSearch`` :pr:`871`
        * Renamed feature_importances and permutation_importances methods to use singular names (feature_importance and permutation_importance) :pr:`883`
        * Updated ``automl`` default data splitter to train/validation split for large datasets :pr:`877`
        * Added open source license, update some repo metadata :pr:`887`
        * Removed dead code in ``_get_preprocessing_components`` :pr:`896`
    * Documentation Changes
        * Fix some typos and update the EvalML logo :pr:`872`
    * Testing Changes
        * Update the changelog check job to expect the new branching pattern for the deps update bot :pr:`836`
        * Check that all components output pandas datastructures, and can accept either pandas or numpy :pr:`853`
        * Replaced ``AutoClassificationSearch`` and ``AutoRegressionSearch`` with ``AutoMLSearch`` :pr:`871`


.. warning::

    **Breaking Changes**
        * Pipelines' static ``component_graph`` field must contain either ``ComponentBase`` subclasses or ``str``, instead of ``ComponentBase`` subclass instances :pr:`850`
        * Rename ``handle_component`` to ``handle_component_class``. Now standardizes to ``ComponentBase`` subclasses instead of ``ComponentBase`` subclass instances :pr:`850`
        * Renamed automl's ``cv`` argument to ``data_split`` :pr:`877`
        * Pipelines' and classifiers' ``feature_importances`` is renamed ``feature_importance``, ``graph_feature_importances`` is renamed ``graph_feature_importance`` :pr:`883`
        * Passing ``data_checks=None`` to automl search will not perform any data checks as opposed to default checks. :pr:`892`
        * Pipelines to search for in AutoML are now determined automatically, rather than using the statically-defined pipeline classes. :pr:`870`
        * Updated ``AutoSearchBase.get_pipelines`` to return an untrained pipeline instance, instead of one which happened to be trained on the final cross-validation fold :pr:`876`


**v0.10.0 May 29, 2020**
    * Enhancements
        * Added baseline models for classification and regression, add functionality to calculate baseline models before searching in AutoML :pr:`746`
        * Port over highly-null guardrail as a data check and define ``DefaultDataChecks`` and ``DisableDataChecks`` classes :pr:`745`
        * Update ``Tuner`` classes to work directly with pipeline parameters dicts instead of flat parameter lists :pr:`779`
        * Add Elastic Net as a pipeline option :pr:`812`
        * Added new Pipeline option ``ExtraTrees`` :pr:`790`
        * Added precicion-recall curve metrics and plot for binary classification problems in ``evalml.pipeline.graph_utils`` :pr:`794`
        * Update the default automl algorithm to search in batches, starting with default parameters for each pipeline and iterating from there :pr:`793`
        * Added ``AutoMLAlgorithm`` class and ``IterativeAlgorithm`` impl, separated from ``AutoSearchBase`` :pr:`793`
    * Fixes
        * Update pipeline ``score`` to return ``nan`` score for any objective which throws an exception during scoring :pr:`787`
        * Fixed bug introduced in :pr:`787` where binary classification metrics requiring predicted probabilities error in scoring :pr:`798`
        * CatBoost and XGBoost classifiers and regressors can no longer have a learning rate of 0 :pr:`795`
    * Changes
        * Cleanup pipeline ``score`` code, and cleanup codecov :pr:`711`
        * Remove ``pass`` for abstract methods for codecov :pr:`730`
        * Added __str__ for AutoSearch object :pr:`675`
        * Add util methods to graph ROC and confusion matrix :pr:`720`
        * Refactor ``AutoBase`` to ``AutoSearchBase`` :pr:`758`
        * Updated AutoBase with ``data_checks`` parameter, removed previous ``detect_label_leakage`` parameter, and added functionality to run data checks before search in AutoML :pr:`765`
        * Updated our logger to use Python's logging utils :pr:`763`
        * Refactor most of ``AutoSearchBase._do_iteration`` impl into ``AutoSearchBase._evaluate`` :pr:`762`
        * Port over all guardrails to use the new DataCheck API :pr:`789`
        * Expanded ``import_or_raise`` to catch all exceptions :pr:`759`
        * Adds RMSE, MSLE, RMSLE as standard metrics :pr:`788`
        * Don't allow ``Recall`` to be used as an objective for AutoML :pr:`784`
        * Removed feature selection from pipelines :pr:`819`
        * Update default estimator parameters to make automl search faster and more accurate :pr:`793`
    * Documentation Changes
        * Add instructions to freeze ``master`` on ``release.md`` :pr:`726`
        * Update release instructions with more details :pr:`727` :pr:`733`
        * Add objective base classes to API reference :pr:`736`
        * Fix components API to match other modules :pr:`747`
    * Testing Changes
        * Delete codecov yml, use codecov.io's default :pr:`732`
        * Added unit tests for fraud cost, lead scoring, and standard metric objectives :pr:`741`
        * Update codecov client :pr:`782`
        * Updated AutoBase __str__ test to include no parameters case :pr:`783`
        * Added unit tests for ``ExtraTrees`` pipeline :pr:`790`
        * If codecov fails to upload, fail build :pr:`810`
        * Updated Python version of dependency action :pr:`816`
        * Update the dependency update bot to use a suffix when creating branches :pr:`817`

.. warning::

    **Breaking Changes**
        * The ``detect_label_leakage`` parameter for AutoML classes has been removed and replaced by a ``data_checks`` parameter :pr:`765`
        * Moved ROC and confusion matrix methods from ``evalml.pipeline.plot_utils`` to ``evalml.pipeline.graph_utils`` :pr:`720`
        * ``Tuner`` classes require a pipeline hyperparameter range dict as an init arg instead of a space definition :pr:`779`
        * ``Tuner.propose`` and ``Tuner.add`` work directly with pipeline parameters dicts instead of flat parameter lists :pr:`779`
        * ``PipelineBase.hyperparameters`` and ``custom_hyperparameters`` use pipeline parameters dict format instead of being represented as a flat list :pr:`779`
        * All guardrail functions previously under ``evalml.guardrails.utils`` will be removed and replaced by data checks :pr:`789`
        * ``Recall`` disallowed as an objective for AutoML :pr:`784`
        * ``AutoSearchBase`` parameter ``tuner`` has been renamed to ``tuner_class`` :pr:`793`
        * ``AutoSearchBase`` parameter ``possible_pipelines`` and ``possible_model_families`` have been renamed to ``allowed_pipelines`` and ``allowed_model_families`` :pr:`793`


**v0.9.0 Apr. 27, 2020**
    * Enhancements
        * Added ``Accuracy`` as an standard objective :pr:`624`
        * Added verbose parameter to load_fraud :pr:`560`
        * Added Balanced Accuracy metric for binary, multiclass :pr:`612` :pr:`661`
        * Added XGBoost regressor and XGBoost regression pipeline :pr:`666`
        * Added ``Accuracy`` metric for multiclass :pr:`672`
        * Added objective name in ``AutoBase.describe_pipeline`` :pr:`686`
        * Added ``DataCheck`` and ``DataChecks``, ``Message`` classes and relevant subclasses :pr:`739`
    * Fixes
        * Removed direct access to ``cls.component_graph`` :pr:`595`
        * Add testing files to .gitignore :pr:`625`
        * Remove circular dependencies from ``Makefile`` :pr:`637`
        * Add error case for ``normalize_confusion_matrix()`` :pr:`640`
        * Fixed ``XGBoostClassifier`` and ``XGBoostRegressor`` bug with feature names that contain [, ], or < :pr:`659`
        * Update ``make_pipeline_graph`` to not accidentally create empty file when testing if path is valid :pr:`649`
        * Fix pip installation warning about docsutils version, from boto dependency :pr:`664`
        * Removed zero division warning for F1/precision/recall metrics :pr:`671`
        * Fixed ``summary`` for pipelines without estimators :pr:`707`
    * Changes
        * Updated default objective for binary/multiclass classification to log loss :pr:`613`
        * Created classification and regression pipeline subclasses and removed objective as an attribute of pipeline classes :pr:`405`
        * Changed the output of ``score`` to return one dictionary :pr:`429`
        * Created binary and multiclass objective subclasses :pr:`504`
        * Updated objectives API :pr:`445`
        * Removed call to ``get_plot_data`` from AutoML :pr:`615`
        * Set ``raise_error`` to default to True for AutoML classes :pr:`638`
        * Remove unnecessary "u" prefixes on some unicode strings :pr:`641`
        * Changed one-hot encoder to return uint8 dtypes instead of ints :pr:`653`
        * Pipeline ``_name`` field changed to ``custom_name`` :pr:`650`
        * Removed ``graphs.py`` and moved methods into ``PipelineBase`` :pr:`657`, :pr:`665`
        * Remove s3fs as a dev dependency :pr:`664`
        * Changed requirements-parser to be a core dependency :pr:`673`
        * Replace ``supported_problem_types`` field on pipelines with ``problem_type`` attribute on base classes :pr:`678`
        * Changed AutoML to only show best results for a given pipeline template in ``rankings``, added ``full_rankings`` property to show all :pr:`682`
        * Update ``ModelFamily`` values: don't list xgboost/catboost as classifiers now that we have regression pipelines for them :pr:`677`
        * Changed AutoML's ``describe_pipeline`` to get problem type from pipeline instead :pr:`685`
        * Standardize ``import_or_raise`` error messages :pr:`683`
        * Updated argument order of objectives to align with sklearn's :pr:`698`
        * Renamed ``pipeline.feature_importance_graph`` to ``pipeline.graph_feature_importances`` :pr:`700`
        * Moved ROC and confusion matrix methods to ``evalml.pipelines.plot_utils`` :pr:`704`
        * Renamed ``MultiClassificationObjective`` to ``MulticlassClassificationObjective``, to align with pipeline naming scheme :pr:`715`
    * Documentation Changes
        * Fixed some sphinx warnings :pr:`593`
        * Fixed docstring for ``AutoClassificationSearch`` with correct command :pr:`599`
        * Limit readthedocs formats to pdf, not htmlzip and epub :pr:`594` :pr:`600`
        * Clean up objectives API documentation :pr:`605`
        * Fixed function on Exploring search results page :pr:`604`
        * Update release process doc :pr:`567`
        * ``AutoClassificationSearch`` and ``AutoRegressionSearch`` show inherited methods in API reference :pr:`651`
        * Fixed improperly formatted code in breaking changes for changelog :pr:`655`
        * Added configuration to treat Sphinx warnings as errors :pr:`660`
        * Removed separate plotting section for pipelines in API reference :pr:`657`, :pr:`665`
        * Have leads example notebook load S3 files using https, so we can delete s3fs dev dependency :pr:`664`
        * Categorized components in API reference and added descriptions for each category :pr:`663`
        * Fixed Sphinx warnings about ``BalancedAccuracy`` objective :pr:`669`
        * Updated API reference to include missing components and clean up pipeline docstrings :pr:`689`
        * Reorganize API ref, and clarify pipeline sub-titles :pr:`688`
        * Add and update preprocessing utils in API reference :pr:`687`
        * Added inheritance diagrams to API reference :pr:`695`
        * Documented which default objective AutoML optimizes for :pr:`699`
        * Create seperate install page :pr:`701`
        * Include more utils in API ref, like ``import_or_raise`` :pr:`704`
        * Add more color to pipeline documentation :pr:`705`
    * Testing Changes
        * Matched install commands of ``check_latest_dependencies`` test and it's GitHub action :pr:`578`
        * Added Github app to auto assign PR author as assignee :pr:`477`
        * Removed unneeded conda installation of xgboost in windows checkin tests :pr:`618`
        * Update graph tests to always use tmpfile dir :pr:`649`
        * Changelog checkin test workaround for release PRs: If 'future release' section is empty of PR refs, pass check :pr:`658`
        * Add changelog checkin test exception for ``dep-update`` branch :pr:`723`

.. warning::

    **Breaking Changes**

    * Pipelines will now no longer take an objective parameter during instantiation, and will no longer have an objective attribute.
    * ``fit()`` and ``predict()`` now use an optional ``objective`` parameter, which is only used in binary classification pipelines to fit for a specific objective.
    * ``score()`` will now use a required ``objectives`` parameter that is used to determine all the objectives to score on. This differs from the previous behavior, where the pipeline's objective was scored on regardless.
    * ``score()`` will now return one dictionary of all objective scores.
    * ``ROC`` and ``ConfusionMatrix`` plot methods via ``Auto(*).plot`` have been removed by :pr:`615` and are replaced by ``roc_curve`` and ``confusion_matrix`` in ``evamlm.pipelines.plot_utils`` in :pr:`704`
    * ``normalize_confusion_matrix`` has been moved to ``evalml.pipelines.plot_utils`` :pr:`704`
    * Pipelines ``_name`` field changed to ``custom_name``
    * Pipelines ``supported_problem_types`` field is removed because it is no longer necessary :pr:`678`
    * Updated argument order of objectives' ``objective_function`` to align with sklearn :pr:`698`
    * ``pipeline.feature_importance_graph`` has been renamed to ``pipeline.graph_feature_importances`` in :pr:`700`
    * Removed unsupported ``MSLE`` objective :pr:`704`


**v0.8.0 Apr. 1, 2020**
    * Enhancements
        * Add normalization option and information to confusion matrix :pr:`484`
        * Add util function to drop rows with NaN values :pr:`487`
        * Renamed ``PipelineBase.name`` as ``PipelineBase.summary`` and redefined ``PipelineBase.name`` as class property :pr:`491`
        * Added access to parameters in Pipelines with ``PipelineBase.parameters`` (used to be return of ``PipelineBase.describe``) :pr:`501`
        * Added ``fill_value`` parameter for ``SimpleImputer`` :pr:`509`
        * Added functionality to override component hyperparameters and made pipelines take hyperparemeters from components :pr:`516`
        * Allow ``numpy.random.RandomState`` for random_state parameters :pr:`556`
    * Fixes
        * Removed unused dependency ``matplotlib``, and move ``category_encoders`` to test reqs :pr:`572`
    * Changes
        * Undo version cap in XGBoost placed in :pr:`402` and allowed all released of XGBoost :pr:`407`
        * Support pandas 1.0.0 :pr:`486`
        * Made all references to the logger static :pr:`503`
        * Refactored ``model_type`` parameter for components and pipelines to ``model_family`` :pr:`507`
        * Refactored ``problem_types`` for pipelines and components into ``supported_problem_types`` :pr:`515`
        * Moved ``pipelines/utils.save_pipeline`` and ``pipelines/utils.load_pipeline`` to ``PipelineBase.save`` and ``PipelineBase.load`` :pr:`526`
        * Limit number of categories encoded by ``OneHotEncoder`` :pr:`517`
    * Documentation Changes
        * Updated API reference to remove ``PipelinePlot`` and added moved ``PipelineBase`` plotting methods :pr:`483`
        * Add code style and github issue guides :pr:`463` :pr:`512`
        * Updated API reference for to surface class variables for pipelines and components :pr:`537`
        * Fixed README documentation link :pr:`535`
        * Unhid PR references in changelog :pr:`656`
    * Testing Changes
        * Added automated dependency check PR :pr:`482`, :pr:`505`
        * Updated automated dependency check comment :pr:`497`
        * Have build_docs job use python executor, so that env vars are set properly :pr:`547`
        * Added simple test to make sure ``OneHotEncoder``'s top_n works with large number of categories :pr:`552`
        * Run windows unit tests on PRs :pr:`557`


.. warning::

    **Breaking Changes**

    * ``AutoClassificationSearch`` and ``AutoRegressionSearch``'s ``model_types`` parameter has been refactored into ``allowed_model_families``
    * ``ModelTypes`` enum has been changed to ``ModelFamily``
    * Components and Pipelines now have a ``model_family`` field instead of ``model_type``
    * ``get_pipelines`` utility function now accepts ``model_families`` as an argument instead of ``model_types``
    * ``PipelineBase.name`` no longer returns structure of pipeline and has been replaced by ``PipelineBase.summary``
    * ``PipelineBase.problem_types`` and ``Estimator.problem_types`` has been renamed to ``supported_problem_types``
    * ``pipelines/utils.save_pipeline`` and ``pipelines/utils.load_pipeline`` moved to ``PipelineBase.save`` and ``PipelineBase.load``


**v0.7.0 Mar. 9, 2020**
    * Enhancements
        * Added emacs buffers to .gitignore :pr:`350`
        * Add CatBoost (gradient-boosted trees) classification and regression components and pipelines :pr:`247`
        * Added Tuner abstract base class :pr:`351`
        * Added ``n_jobs`` as parameter for ``AutoClassificationSearch`` and ``AutoRegressionSearch`` :pr:`403`
        * Changed colors of confusion matrix to shades of blue and updated axis order to match scikit-learn's :pr:`426`
        * Added ``PipelineBase`` ``.graph`` and ``.feature_importance_graph`` methods, moved from previous location :pr:`423`
        * Added support for python 3.8 :pr:`462`
    * Fixes
        * Fixed ROC and confusion matrix plots not being calculated if user passed own additional_objectives :pr:`276`
        * Fixed ReadtheDocs ``FileNotFoundError`` exception for fraud dataset :pr:`439`
    * Changes
        * Added ``n_estimators`` as a tunable parameter for XGBoost :pr:`307`
        * Remove unused parameter ``ObjectiveBase.fit_needs_proba`` :pr:`320`
        * Remove extraneous parameter ``component_type`` from all components :pr:`361`
        * Remove unused ``rankings.csv`` file :pr:`397`
        * Downloaded demo and test datasets so unit tests can run offline :pr:`408`
        * Remove ``_needs_fitting`` attribute from Components :pr:`398`
        * Changed plot.feature_importance to show only non-zero feature importances by default, added optional parameter to show all :pr:`413`
        * Refactored ``PipelineBase`` to take in parameter dictionary and moved pipeline metadata to class attribute :pr:`421`
        * Dropped support for Python 3.5 :pr:`438`
        * Removed unused ``apply.py`` file :pr:`449`
        * Clean up ``requirements.txt`` to remove unused deps :pr:`451`
        * Support installation without all required dependencies :pr:`459`
    * Documentation Changes
        * Update release.md with instructions to release to internal license key :pr:`354`
    * Testing Changes
        * Added tests for utils (and moved current utils to gen_utils) :pr:`297`
        * Moved XGBoost install into it's own separate step on Windows using Conda :pr:`313`
        * Rewind pandas version to before 1.0.0, to diagnose test failures for that version :pr:`325`
        * Added dependency update checkin test :pr:`324`
        * Rewind XGBoost version to before 1.0.0 to diagnose test failures for that version :pr:`402`
        * Update dependency check to use a whitelist :pr:`417`
        * Update unit test jobs to not install dev deps :pr:`455`

.. warning::

    **Breaking Changes**

    * Python 3.5 will not be actively supported.

**v0.6.0 Dec. 16, 2019**
    * Enhancements
        * Added ability to create a plot of feature importances :pr:`133`
        * Add early stopping to AutoML using patience and tolerance parameters :pr:`241`
        * Added ROC and confusion matrix metrics and plot for classification problems and introduce PipelineSearchPlots class :pr:`242`
        * Enhanced AutoML results with search order :pr:`260`
        * Added utility function to show system and environment information :pr:`300`
    * Fixes
        * Lower botocore requirement :pr:`235`
        * Fixed decision_function calculation for ``FraudCost`` objective :pr:`254`
        * Fixed return value of ``Recall`` metrics :pr:`264`
        * Components return ``self`` on fit :pr:`289`
    * Changes
        * Renamed automl classes to ``AutoRegressionSearch`` and ``AutoClassificationSearch`` :pr:`287`
        * Updating demo datasets to retain column names :pr:`223`
        * Moving pipeline visualization to ``PipelinePlot`` class :pr:`228`
        * Standarizing inputs as ``pd.Dataframe`` / ``pd.Series`` :pr:`130`
        * Enforcing that pipelines must have an estimator as last component :pr:`277`
        * Added ``ipywidgets`` as a dependency in ``requirements.txt`` :pr:`278`
        * Added Random and Grid Search Tuners :pr:`240`
    * Documentation Changes
        * Adding class properties to API reference :pr:`244`
        * Fix and filter FutureWarnings from scikit-learn :pr:`249`, :pr:`257`
        * Adding Linear Regression to API reference and cleaning up some Sphinx warnings :pr:`227`
    * Testing Changes
        * Added support for testing on Windows with CircleCI :pr:`226`
        * Added support for doctests :pr:`233`

.. warning::

    **Breaking Changes**

    * The ``fit()`` method for ``AutoClassifier`` and ``AutoRegressor`` has been renamed to ``search()``.
    * ``AutoClassifier`` has been renamed to ``AutoClassificationSearch``
    * ``AutoRegressor`` has been renamed to ``AutoRegressionSearch``
    * ``AutoClassificationSearch.results`` and ``AutoRegressionSearch.results`` now is a dictionary with ``pipeline_results`` and ``search_order`` keys. ``pipeline_results`` can be used to access a dictionary that is identical to the old ``.results`` dictionary. Whereas, ``search_order`` returns a list of the search order in terms of ``pipeline_id``.
    * Pipelines now require an estimator as the last component in ``component_list``. Slicing pipelines now throws an ``NotImplementedError`` to avoid returning pipelines without an estimator.

**v0.5.2 Nov. 18, 2019**
    * Enhancements
        * Adding basic pipeline structure visualization :pr:`211`
    * Documentation Changes
        * Added notebooks to build process :pr:`212`

**v0.5.1 Nov. 15, 2019**
    * Enhancements
        * Added basic outlier detection guardrail :pr:`151`
        * Added basic ID column guardrail :pr:`135`
        * Added support for unlimited pipelines with a ``max_time`` limit :pr:`70`
        * Updated .readthedocs.yaml to successfully build :pr:`188`
    * Fixes
        * Removed MSLE from default additional objectives :pr:`203`
        * Fixed ``random_state`` passed in pipelines :pr:`204`
        * Fixed slow down in RFRegressor :pr:`206`
    * Changes
        * Pulled information for describe_pipeline from pipeline's new describe method :pr:`190`
        * Refactored pipelines :pr:`108`
        * Removed guardrails from Auto(*) :pr:`202`, :pr:`208`
    * Documentation Changes
        * Updated documentation to show ``max_time`` enhancements :pr:`189`
        * Updated release instructions for RTD :pr:`193`
        * Added notebooks to build process :pr:`212`
        * Added contributing instructions :pr:`213`
        * Added new content :pr:`222`

**v0.5.0 Oct. 29, 2019**
    * Enhancements
        * Added basic one hot encoding :pr:`73`
        * Use enums for model_type :pr:`110`
        * Support for splitting regression datasets :pr:`112`
        * Auto-infer multiclass classification :pr:`99`
        * Added support for other units in ``max_time`` :pr:`125`
        * Detect highly null columns :pr:`121`
        * Added additional regression objectives :pr:`100`
        * Show an interactive iteration vs. score plot when using fit() :pr:`134`
    * Fixes
        * Reordered ``describe_pipeline`` :pr:`94`
        * Added type check for ``model_type`` :pr:`109`
        * Fixed ``s`` units when setting string ``max_time`` :pr:`132`
        * Fix objectives not appearing in API documentation :pr:`150`
    * Changes
        * Reorganized tests :pr:`93`
        * Moved logging to its own module :pr:`119`
        * Show progress bar history :pr:`111`
        * Using ``cloudpickle`` instead of pickle to allow unloading of custom objectives :pr:`113`
        * Removed render.py :pr:`154`
    * Documentation Changes
        * Update release instructions :pr:`140`
        * Include additional_objectives parameter :pr:`124`
        * Added Changelog :pr:`136`
    * Testing Changes
        * Code coverage :pr:`90`
        * Added CircleCI tests for other Python versions :pr:`104`
        * Added doc notebooks as tests :pr:`139`
        * Test metadata for CircleCI and 2 core parallelism :pr:`137`

**v0.4.1 Sep. 16, 2019**
    * Enhancements
        * Added AutoML for classification and regressor using Autobase and Skopt :pr:`7` :pr:`9`
        * Implemented standard classification and regression metrics :pr:`7`
        * Added logistic regression, random forest, and XGBoost pipelines :pr:`7`
        * Implemented support for custom objectives :pr:`15`
        * Feature importance for pipelines :pr:`18`
        * Serialization for pipelines :pr:`19`
        * Allow fitting on objectives for optimal threshold :pr:`27`
        * Added detect label leakage :pr:`31`
        * Implemented callbacks :pr:`42`
        * Allow for multiclass classification :pr:`21`
        * Added support for additional objectives :pr:`79`
    * Fixes
        * Fixed feature selection in pipelines :pr:`13`
        * Made ``random_seed`` usage consistent :pr:`45`
    * Documentation Changes
        * Documentation Changes
        * Added docstrings :pr:`6`
        * Created notebooks for docs :pr:`6`
        * Initialized readthedocs EvalML :pr:`6`
        * Added favicon :pr:`38`
    * Testing Changes
        * Added testing for loading data :pr:`39`

**v0.2.0 Aug. 13, 2019**
    * Enhancements
        * Created fraud detection objective :pr:`4`

**v0.1.0 July. 31, 2019**
    * *First Release*
    * Enhancements
        * Added lead scoring objecitve :pr:`1`
        * Added basic classifier :pr:`1`
    * Documentation Changes
        * Initialized Sphinx for docs :pr:`1`<|MERGE_RESOLUTION|>--- conflicted
+++ resolved
@@ -2,12 +2,9 @@
 -------------
 **Future Releases**
     * Enhancements
-<<<<<<< HEAD
         * Added Oversampler transformer component to EvalML :pr:`2079`
-=======
         * Refactored ``EngineBase`` and ``SequentialEngine`` api. Adding ``DaskEngine`` :pr:`1975`.
         * Added optional ``engine`` argument to ``AutoMLSearch`` :pr:`1975`
->>>>>>> 0b06740f
     * Fixes
         * Fixed ``BalancedClassificationDataCVSplit``, ``BalancedClassificationDataTVSplit``, and ``BalancedClassificationSampler`` to use ``minority:majority`` ratio instead of ``majority:minority`` :pr:`2077`
     * Changes
