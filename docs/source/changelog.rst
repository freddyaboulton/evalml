--- conflicted
+++ resolved
@@ -21,11 +21,8 @@
         * Moved logging to its own module :pr:`119`
         * Show progress bar history :pr:`111`
         * Using cloudpickle instead of pickle to allow unloading of custom objectives :pr:`113`
-<<<<<<< HEAD
+        * Removed render.py :pr:`154`
         * Refactoring pipelines :pr:`108`
-=======
-        * Removed render.py :pr:`154`
->>>>>>> 7b7dbd13
     * Documentation Changes
         * Update release instructions :pr:`140`
         * Include additional_objectives parameter :pr:`124`
