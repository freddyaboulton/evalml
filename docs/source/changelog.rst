.. _changelog:

Changelog
---------
**Future Releases**
    * Enhancements
        * Added emacs buffers to .gitignore :pr:`350`
        * Add CatBoost (gradient-boosted trees) classification and regression components and pipelines :pr:`247`
        * Added Tuner abstract base class :pr:`351`
    * Fixes
        * Fixed ROC and confusion matrix plots not being calculated if user passed own additional_objectives :pr:`276`
    * Changes
        * Added n_estimators as a tunable parameter for XGBoost :pr:`307`
        * Remove unused parameter ObjectiveBase.fit_needs_proba :pr:`320`
        * Remove extraneous parameter component_type from all components :pr:`361`
        * Remove unused rankings.csv file :pr:`397`
<<<<<<< HEAD
        * Refactored `PipelineBase` to take in parameter dictionary and moved pipeline metadata to class attribute :pr:`421`
=======
        * Changed plot.feature_importance to show only non-zero feature importances by default, added optional parameter to show all :pr:`413`
>>>>>>> 3b7427e3
    * Documentation Changes
        * Update release.md with instructions to release to internal license key :pr:`354`
    * Testing Changes
        * Added tests for utils (and moved current utils to gen_utils) :pr:`297`
        * Moved XGBoost install into it's own separate step on Windows using Conda :pr:`313`
        * Rewind pandas version to before 1.0.0, to diagnose test failures for that version :pr:`325`
        * Added dependency update checkin test :pr:`324`
        * Rewind XGBoost version to before 1.0.0 to diagnose test failures for that version :pr:`402`
        * Update dependency check to use a whitelist :pr:`417`

**v0.6.0 Dec. 16, 2019**
    * Enhancements
        * Added ability to create a plot of feature importances :pr:`133`
        * Add early stopping to AutoML using patience and tolerance parameters :pr:`241`
        * Added ROC and confusion matrix metrics and plot for classification problems and introduce PipelineSearchPlots class :pr:`242`
        * Enhanced AutoML results with search order :pr:`260`
    * Fixes
        * Lower botocore requirement :pr:`235`
        * Fixed decision_function calculation for FraudCost objective :pr:`254`
        * Fixed return value of Recall metrics :pr:`264`
        * Components return `self` on fit :pr:`289`
    * Changes
        * Renamed automl classes to AutoRegressionSearch and AutoClassificationSearch :pr:`287`
        * Updating demo datasets to retain column names :pr:`223`
        * Moving pipeline visualization to PipelinePlots class :pr:`228`
        * Standarizing inputs as pd.Dataframe / pd.Series :pr:`130`
        * Enforcing that pipelines must have an estimator as last component :pr:`277`
        * Added ipywidgets as a dependency in requirements.txt :pr:`278`
    * Documentation Changes
        * Adding class properties to API reference :pr:`244`
        * Fix and filter FutureWarnings from scikit-learn :pr:`249`, :pr:`257`
        * Adding Linear Regression to API reference and cleaning up some Sphinx warnings :pr:`227`
    * Testing Changes
        * Added support for testing on Windows with CircleCI :pr:`226`
        * Added support for doctests :pr:`233`

.. warning::

    **Breaking Changes**

    * The ``fit()`` method for ``AutoClassifier`` and ``AutoRegressor`` has been renamed to ``search()``.
    * ``AutoClassifier`` has been renamed to ``AutoClassificationSearch``
    * ``AutoRegressor`` has been renamed to ``AutoRegressionSearch``
    * ``AutoClassificationSearch.results`` and ``AutoRegressionSearch.results`` now is a dictionary with ``pipeline_results`` and ``search_order`` keys. ``pipeline_results`` can be used to access a dictionary that is identical to the old ``.results`` dictionary. Whereas,``search_order`` returns a list of the search order in terms of pipeline id.
    * Pipelines now require an estimator as the last component in `component_list`. Slicing pipelines now throws an NotImplementedError to avoid returning Pipelines without an estimator.

**v0.5.2 Nov. 18, 2019**
    * Enhancements
        * Adding basic pipeline structure visualization :pr:`211`
    * Documentation Changes
        * Added notebooks to build process :pr:`212`

**v0.5.1 Nov. 15, 2019**
    * Enhancements
        * Added basic outlier detection guardrail :pr:`151`
        * Added basic ID column guardrail :pr:`135`
        * Added support for unlimited pipelines with a max_time limit :pr:`70`
        * Updated .readthedocs.yaml to successfully build :pr:`188`
    * Fixes
        * Removed MSLE from default additional objectives :pr:`203`
        * Fixed random_state passed in pipelines :pr:`204`
        * Fixed slow down in RFRegressor :pr:`206`
    * Changes
        * Pulled information for describe_pipeline from pipeline's new describe method :pr:`190`
        * Refactored pipelines :pr:`108`
        * Removed guardrails from Auto(*) :pr:`202`, :pr:`208`
    * Documentation Changes
        * Updated documentation to show max_time enhancements :pr:`189`
        * Updated release instructions for RTD :pr:`193`
        * Added notebooks to build process :pr:`212`
        * Added contributing instructions :pr:`213`
        * Added new content :pr:`222`

**v0.5.0 Oct. 29, 2019**
    * Enhancements
        * Added basic one hot encoding :pr:`73`
        * Use enums for model_type :pr:`110`
        * Support for splitting regression datasets :pr:`112`
        * Auto-infer multiclass classification :pr:`99`
        * Added support for other units in max_time :pr:`125`
        * Detect highly null columns :pr:`121`
        * Added additional regression objectives :pr:`100`
        * Show an interactive iteration vs. score plot when using fit() :pr:`134`
    * Fixes
        * Reordered `describe_pipeline` :pr:`94`
        * Added type check for model_type :pr:`109`
        * Fixed `s` units when setting string max_time :pr:`132`
        * Fix objectives not appearing in API documentation :pr:`150`
    * Changes
        * Reorganized tests :pr:`93`
        * Moved logging to its own module :pr:`119`
        * Show progress bar history :pr:`111`
        * Using cloudpickle instead of pickle to allow unloading of custom objectives :pr:`113`
        * Removed render.py :pr:`154`
    * Documentation Changes
        * Update release instructions :pr:`140`
        * Include additional_objectives parameter :pr:`124`
        * Added Changelog :pr:`136`
    * Testing Changes
        * Code coverage :pr:`90`
        * Added CircleCI tests for other Python versions :pr:`104`
        * Added doc notebooks as tests :pr:`139`
        * Test metadata for CircleCI and 2 core parallelism :pr:`137`

**v0.4.1 Sep. 16, 2019**
    * Enhancements
        * Added AutoML for classification and regressor using Autobase and Skopt :pr:`7` :pr:`9`
        * Implemented standard classification and regression metrics :pr:`7`
        * Added logistic regression, random forest, and XGBoost pipelines :pr:`7`
        * Implemented support for custom objectives :pr:`15`
        * Feature importance for pipelines :pr:`18`
        * Serialization for pipelines :pr:`19`
        * Allow fitting on objectives for optimal threshold :pr:`27`
        * Added detect label leakage :pr:`31`
        * Implemented callbacks :pr:`42`
        * Allow for multiclass classification :pr:`21`
        * Added support for additional objectives :pr:`79`
    * Fixes
        * Fixed feature selection in pipelines :pr:`13`
        * Made random_seed usage consistent :pr:`45`
    * Documentation Changes
        * Documentation Changes
        * Added docstrings :pr:`6`
        * Created notebooks for docs :pr:`6`
        * Initialized readthedocs EvalML :pr:`6`
        * Added favicon :pr:`38`
    * Testing Changes
        * Added testing for loading data :pr:`39`

**v0.2.0 Aug. 13, 2019**
    * Enhancements
        * Created fraud detection objective :pr:`4`

**v0.1.0 July. 31, 2019**
    * *First Release*
    * Enhancements
        * Added lead scoring objecitve :pr:`1`
        * Added basic classifier :pr:`1`
    * Documentation Changes
        * Initialized Sphinx for docs :pr:`1`<|MERGE_RESOLUTION|>--- conflicted
+++ resolved
@@ -14,11 +14,8 @@
         * Remove unused parameter ObjectiveBase.fit_needs_proba :pr:`320`
         * Remove extraneous parameter component_type from all components :pr:`361`
         * Remove unused rankings.csv file :pr:`397`
-<<<<<<< HEAD
+        * Changed plot.feature_importance to show only non-zero feature importances by default, added optional parameter to show all :pr:`413`
         * Refactored `PipelineBase` to take in parameter dictionary and moved pipeline metadata to class attribute :pr:`421`
-=======
-        * Changed plot.feature_importance to show only non-zero feature importances by default, added optional parameter to show all :pr:`413`
->>>>>>> 3b7427e3
     * Documentation Changes
         * Update release.md with instructions to release to internal license key :pr:`354`
     * Testing Changes
