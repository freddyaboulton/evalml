.. _changelog:

Changelog
---------
**Future Releases**
    * Enhancements
<<<<<<< HEAD
        * Added ROC charts for binary classification :pr:`169`
=======
    * Fixes
    * Changes
    * Documentation Changes
    * Testing Changes

**v0.5.1 Nov. 15, 2019**
    * Enhancements
>>>>>>> b465d987
        * Added basic outlier detection guardrail :pr:`151`
        * Added basic ID column guardrail :pr:`135`
        * Added support for unlimited pipelines with a max_time limit :pr:`70`
        * Updated .readthedocs.yaml to successfully build :pr:`188`
        * Adding basic pipeline structure visualization :pr:`211`
    * Fixes
        * Removed MSLE from default additional objectives :pr:`203`
        * Fixed random_state passed in pipelines :pr:`204`
        * Fixed slow down in RFRegressor :pr:`206`
    * Changes
        * Pulled information for describe_pipeline from pipeline's new describe method :pr:`190`
        * Refactored pipelines :pr:`108`
        * Removed guardrails from Auto(*) :pr:`202`, :pr:`208`
    * Documentation Changes
        * Updated documentation to show max_time enhancements :pr:`189`
        * Updated release instructions for RTD :pr:`193`
        * Added contributing instructions :pr:`213`

**v0.5.0 Oct. 29, 2019**
    * Enhancements
        * Added basic one hot encoding :pr:`73`
        * Use enums for model_type :pr:`110`
        * Support for splitting regression datasets :pr:`112`
        * Auto-infer multiclass classification :pr:`99`
        * Added support for other units in max_time :pr:`125`
        * Detect highly null columns :pr:`121`
        * Added additional regression objectives :pr:`100`
    * Fixes
        * Reordered `describe_pipeline` :pr:`94`
        * Added type check for model_type :pr:`109`
        * Fixed `s` units when setting string max_time :pr:`132`
        * Fix objectives not appearing in API documentation :pr:`150`
    * Changes
        * Reorganized tests :pr:`93`
        * Moved logging to its own module :pr:`119`
        * Show progress bar history :pr:`111`
        * Using cloudpickle instead of pickle to allow unloading of custom objectives :pr:`113`
        * Removed render.py :pr:`154`
    * Documentation Changes
        * Update release instructions :pr:`140`
        * Include additional_objectives parameter :pr:`124`
        * Added Changelog :pr:`136`
    * Testing Changes
        * Code coverage :pr:`90`
        * Added CircleCI tests for other Python versions :pr:`104`
        * Added doc notebooks as tests :pr:`139`
        * Test metadata for CircleCI and 2 core parallelism :pr:`137`

**v0.4.1 Sep. 16, 2019**
    * Enhancements
        * Added AutoML for classification and regressor using Autobase and Skopt :pr:`7` :pr:`9`
        * Implemented standard classification and regression metrics :pr:`7`
        * Added logistic regression, random forest, and XGBoost pipelines :pr:`7`
        * Implemented support for custom objectives :pr:`15`
        * Feature importance for pipelines :pr:`18`
        * Serialization for pipelines :pr:`19`
        * Allow fitting on objectives for optimal threshold :pr:`27`
        * Added detect label leakage :pr:`31`
        * Implemented callbacks :pr:`42`
        * Allow for multiclass classification :pr:`21`
        * Added support for additional objectives :pr:`79`
    * Fixes
        * Fixed feature selection in pipelines :pr:`13`
        * Made random_seed usage consistent :pr:`45`
    * Documentation Changes
        * Documentation Changes
        * Added docstrings :pr:`6`
        * Created notebooks for docs :pr:`6`
        * Initialized readthedocs EvalML :pr:`6`
        * Added favicon :pr:`38`
    * Testing Changes
        * Added testing for loading data :pr:`39`

**v0.2.0 Aug. 13, 2019**
    * Enhancements
        * Created fraud detection objective :pr:`4`

**v0.1.0 July. 31, 2019**
    * *First Release*
    * Enhancements
        * Added lead scoring objecitve :pr:`1`
        * Added basic classifier :pr:`1`
    * Documentation Changes
        * Initialized Sphinx for docs :pr:`1`<|MERGE_RESOLUTION|>--- conflicted
+++ resolved
@@ -4,9 +4,7 @@
 ---------
 **Future Releases**
     * Enhancements
-<<<<<<< HEAD
         * Added ROC charts for binary classification :pr:`169`
-=======
     * Fixes
     * Changes
     * Documentation Changes
@@ -14,7 +12,6 @@
 
 **v0.5.1 Nov. 15, 2019**
     * Enhancements
->>>>>>> b465d987
         * Added basic outlier detection guardrail :pr:`151`
         * Added basic ID column guardrail :pr:`135`
         * Added support for unlimited pipelines with a max_time limit :pr:`70`
