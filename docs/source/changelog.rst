--- conflicted
+++ resolved
@@ -19,11 +19,8 @@
         * Downloaded demo and test datasets so unit tests can run offline :pr:`408`
         * Remove `_needs_fitting` attribute from Components :pr:`398`
         * Changed plot.feature_importance to show only non-zero feature importances by default, added optional parameter to show all :pr:`413`
-<<<<<<< HEAD
         * Refactored `PipelineBase` to take in parameter dictionary and moved pipeline metadata to class attribute :pr:`421`
-=======
         * Dropped support for Python 3.5 :pr:`438`
->>>>>>> b0d65a4c
     * Documentation Changes
         * Update release.md with instructions to release to internal license key :pr:`354`
     * Testing Changes
