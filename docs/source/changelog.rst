.. _changelog:

Changelog
---------
**Future Releases**
    * Enhancements
<<<<<<< HEAD
        * Added ROC charts for binary classification :pr:`169`
=======
        * Added basic ID column guardrail :pr:`135`
>>>>>>> 9525b3f2
        * Added support for unlimited pipelines with a max_time limit :pr:`70`
    * Fixes
    * Changes
        * Refactoring pipelines :pr:`108`
    * Documentation Changes
    * Testing Changes

**v0.5.0 Oct. 29, 2019**
    * Enhancements
        * Added basic one hot encoding :pr:`73`
        * Use enums for model_type :pr:`110`
        * Support for splitting regression datasets :pr:`112`
        * Auto-infer multiclass classification :pr:`99`
        * Added support for other units in max_time :pr:`125`
        * Detect highly null columns :pr:`121`
        * Added additional regression objectives :pr:`100`
    * Fixes
        * Reordered `describe_pipeline` :pr:`94`
        * Added type check for model_type :pr:`109`
        * Fixed `s` units when setting string max_time :pr:`132`
        * Fix objectives not appearing in API documentation :pr:`150`
    * Changes
        * Reorganized tests :pr:`93`
        * Moved logging to its own module :pr:`119`
        * Show progress bar history :pr:`111`
        * Using cloudpickle instead of pickle to allow unloading of custom objectives :pr:`113`
        * Removed render.py :pr:`154`
    * Documentation Changes
        * Update release instructions :pr:`140`
        * Include additional_objectives parameter :pr:`124`
        * Added Changelog :pr:`136`
    * Testing Changes
        * Code coverage :pr:`90`
        * Added CircleCI tests for other Python versions :pr:`104`
        * Added doc notebooks as tests :pr:`139`
        * Test metadata for CircleCI and 2 core parallelism :pr:`137`

**v0.4.1 Sep. 16, 2019**
    * Enhancements
        * Added AutoML for classification and regressor using Autobase and Skopt :pr:`7` :pr:`9`
        * Implemented standard classification and regression metrics :pr:`7`
        * Added logistic regression, random forest, and XGBoost pipelines :pr:`7`
        * Implemented support for custom objectives :pr:`15`
        * Feature importance for pipelines :pr:`18`
        * Serialization for pipelines :pr:`19`
        * Allow fitting on objectives for optimal threshold :pr:`27`
        * Added detect label leakage :pr:`31`
        * Implemented callbacks :pr:`42`
        * Allow for multiclass classification :pr:`21`
        * Added support for additional objectives :pr:`79`
    * Fixes
        * Fixed feature selection in pipelines :pr:`13`
        * Made random_seed usage consistent :pr:`45`
    * Documentation Changes
        * Documentation Changes
        * Added docstrings :pr:`6`
        * Created notebooks for docs :pr:`6`
        * Initialized readthedocs EvalML :pr:`6`
        * Added favicon :pr:`38`
    * Testing Changes
        * Added testing for loading data :pr:`39`

**v0.2.0 Aug. 13, 2019**
    * Enhancements
        * Created fraud detection objective :pr:`4`

**v0.1.0 July. 31, 2019**
    * *First Release*
    * Enhancements
        * Added lead scoring objecitve :pr:`1`
        * Added basic classifier :pr:`1`
    * Documentation Changes
        * Initialized Sphinx for docs :pr:`1`<|MERGE_RESOLUTION|>--- conflicted
+++ resolved
@@ -4,11 +4,8 @@
 ---------
 **Future Releases**
     * Enhancements
-<<<<<<< HEAD
         * Added ROC charts for binary classification :pr:`169`
-=======
         * Added basic ID column guardrail :pr:`135`
->>>>>>> 9525b3f2
         * Added support for unlimited pipelines with a max_time limit :pr:`70`
     * Fixes
     * Changes
